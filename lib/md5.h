--- conflicted
+++ resolved
@@ -1,12 +1,7 @@
 /* Declaration of functions and data types used for MD5 sum computing
    library functions.
-<<<<<<< HEAD
-   Copyright (C) 1995-1997, 1999-2001, 2004-2006, 2008-2015 Free Software
-   Foundation, Inc.
-=======
    Copyright (C) 1995-1997, 1999-2001, 2004-2006, 2008-2015 Free
    Software Foundation, Inc.
->>>>>>> a012c7bb
    This file is part of the GNU C Library.
 
    This program is free software; you can redistribute it and/or modify it
