--- conflicted
+++ resolved
@@ -1303,36 +1303,6 @@
   )
 
 
-<<<<<<< HEAD
-=======
-;; Setup standard movement commands to be recognized by CUA.
-
-(dolist (cmd
- '(forward-char backward-char
-   right-char left-char
-   right-word left-word
-   next-line previous-line
-   forward-word backward-word
-   end-of-line beginning-of-line
-   end-of-visual-line beginning-of-visual-line
-   move-end-of-line move-beginning-of-line
-   end-of-buffer beginning-of-buffer
-   scroll-up scroll-down
-   scroll-up-command scroll-down-command
-   up-list down-list backward-up-list
-   end-of-defun beginning-of-defun
-   forward-sexp backward-sexp
-   forward-list backward-list
-   forward-sentence backward-sentence
-   forward-paragraph backward-paragraph
-   ;; CC mode motion commands
-   c-forward-conditional c-backward-conditional
-   c-down-conditional c-up-conditional
-   c-down-conditional-with-else c-up-conditional-with-else
-   c-beginning-of-statement c-end-of-statement))
-  (put cmd 'CUA 'move))
-
->>>>>>> b99e8f83
 ;; State prior to enabling cua-mode
 ;; Value is a list with the following elements:
 ;;   delete-selection-mode
