--- conflicted
+++ resolved
@@ -1983,16 +1983,12 @@
       (let ((isearch-string string)
 	    (isearch-regexp regexp)
 	    (search-whitespace-regexp nil)
-<<<<<<< HEAD
-	    (isearch-case-fold-search case-fold))
+	    (isearch-case-fold-search case-fold)
+	    (isearch-forward t)
+	    (isearch-error nil))
 	;; Set isearch-word to nil because word-replace is regexp-based,
 	;; so `isearch-search-fun' should not use `word-search-forward'.
 	(if (and isearch-word isearch-regexp) (setq isearch-word nil))
-=======
-	    (isearch-case-fold-search case-fold)
-	    (isearch-forward t)
-	    (isearch-error nil))
->>>>>>> e54a1075
 	(isearch-lazy-highlight-new-loop range-beg range-end))))
 
 (defun replace-dehighlight ()
