/* System description file for Windows NT.

Copyright (C) 1993-1995, 2001-2014 Free Software Foundation, Inc.

This file is part of GNU Emacs.

GNU Emacs is free software: you can redistribute it and/or modify
it under the terms of the GNU General Public License as published by
the Free Software Foundation, either version 3 of the License, or
(at your option) any later version.

GNU Emacs is distributed in the hope that it will be useful,
but WITHOUT ANY WARRANTY; without even the implied warranty of
MERCHANTABILITY or FITNESS FOR A PARTICULAR PURPOSE.  See the
GNU General Public License for more details.

You should have received a copy of the GNU General Public License
along with GNU Emacs.  If not, see <http://www.gnu.org/licenses/>.  */

/* Define symbols to identify the version of Unix this is.
   Define all the symbols that apply correctly.  */

#ifndef WINDOWSNT
#define WINDOWSNT
#endif

#include <mingw_time.h>

/* MinGW-w64 gcc does not automotically define a macro for
   differentiating it fom MinGW gcc. We need to test the presence of
   __MINGW64_VERSION_MAJOR in _mingw.h: */
#ifdef __MINGW32__
# include <_mingw.h>
# ifdef __MINGW64_VERSION_MAJOR
#  define MINGW_W64
# endif
#endif

/* #undef const */

/* Number of chars of output in the buffer of a stdio stream. */
#ifdef __GNU_LIBRARY__
#define PENDING_OUTPUT_COUNT(FILE) ((FILE)->__bufp - (FILE)->__buffer)
#else
#define PENDING_OUTPUT_COUNT(FILE) ((FILE)->_ptr - (FILE)->_base)
#endif

/* If you are compiling with a non-C calling convention but need to
   declare vararg routines differently, put it here.  */
#define _VARARGS_ __cdecl

/* If you are providing a function to something that will call the
   function back (like a signal handler and signal, or main) its calling
   convention must be whatever standard the libraries expect.  */
#define _CALLBACK_ __cdecl

/* Define HAVE_TIMEVAL if the system supports the BSD style clock values.
   Look in <sys/time.h> for a timeval structure.  */
#define HAVE_TIMEVAL 1

/* But our select implementation doesn't allow us to make non-blocking
   connects.  So until that is fixed, this is necessary:  */
#define BROKEN_NON_BLOCKING_CONNECT 1

/* And the select implementation does 1-byte read-ahead waiting
   for received packets, so datagrams are broken too.  */
#define BROKEN_DATAGRAM_SOCKETS 1

#define MAIL_USE_SYSTEM_LOCK 1

/* Define to 1 if GCC-style __attribute__ ((__aligned__ (expr))) works. */
#ifdef __GNUC__
#define HAVE_ATTRIBUTE_ALIGNED 1
#endif

/* Define to 1 if strtold conforms to C99. */
#ifdef __GNUC__
#define HAVE_C99_STRTOLD 1
#endif

#if (__GNUC__ > 2 || (__GNUC__ == 2 && __GNUC_MINOR__ >= 8))
# ifndef HAVE___BUILTIN_UNWIND_INIT
#  define HAVE___BUILTIN_UNWIND_INIT 1
# endif
#endif

/* This isn't perfect, as some systems might have the page file in
   another place.  Also, I suspect that the time stamp of that file
   might also change when Windows enlarges the file due to
   insufficient VM.  Still, this seems to be the most reliable way;
   the alternative (of using GetSystemTimes) won't work on laptops
   that hibernate, because the system clock is stopped then.  Other
   possibility would be to run "net statistics workstation" and parse
   the output, but that's gross.  So this should do; if the file is
   not there, the boot time will be returned as zero, and filelock.c
   already handles that.  */
#define BOOT_TIME_FILE "C:/pagefile.sys"

/* ============================================================ */

/* Here, add any special hacks needed to make Emacs work on this
   system.  For example, you might define certain system call names
   that don't exist on your system, or that do different things on
   your system and must be used only through an encapsulation (which
   you should place, by convention, in sysdep.c).  */

#ifdef __GNUC__
#ifndef __cplusplus
#undef inline
#endif
#else  /* MSVC */
#define inline __inline
#endif

#ifdef __GNUC__
/* config.h may have defined already.  */
# ifndef restrict
#  define restrict __restrict__
# endif
#else
  /* FIXME: should we define to __restrict, which MSVC supports? */
# define restrict
#endif

/* `mode_t' is not defined for MSVC. Define. */
#ifdef _MSC_VER
typedef unsigned short mode_t;
#endif

/* A va_copy replacement for MSVC.  */
#ifdef _MSC_VER
# ifdef _WIN64
#  ifndef va_copy               /* Need to be checked (?) */
#   define va_copy(d,s) ((d) = (s))
#  endif
# else	/* not _WIN64 */
#  define va_copy(d,s) ((d) = (s))
# endif	 /* not _WIN64 */
#endif	 /* _MSC_VER */

#ifndef WINDOWSNT
/* Some of the files of Emacs which are intended for use with other
   programs assume that if you have a config.h file, you must declare
   the type of getenv.  */
extern char *getenv ();
#endif

/* Prevent accidental use of features unavailable in older Windows
   versions we still support.  MinGW64 defines this to a higher value
   in its system headers, and is not really compatible with values
   lower than 0x0500, so leave it alone.  */
<<<<<<< HEAD
#ifndef _W64
# undef _WIN32_WINNT
=======
#ifndef MINGW_W64
>>>>>>> 81e0cca7
# define _WIN32_WINNT 0x0400
#endif

/* Make a leaner executable.  */
#define WIN32_LEAN_AND_MEAN 1

#include <sys/types.h>

#ifndef MAXPATHLEN
#define MAXPATHLEN      _MAX_PATH
#endif

/* This is used to hold UTF-8 encoded file names.  */
#define MAX_UTF8_PATH   (MAXPATHLEN * 4)

#ifdef HAVE_NTGUI
# ifndef HAVE_WINDOW_SYSTEM
#  define HAVE_WINDOW_SYSTEM 1
#  define POLL_FOR_INPUT 1
# endif
#endif

/* Get some redefinitions in place.  */

#ifdef emacs

#ifdef MINGW_W64
/* MinGW64 specific stuff.  */
/* Make sure 'struct timespec' and 'struct timezone' are defined.  */
#include <sys/types.h>
#include <time.h>
/* This prototype avoids MinGW64 compiler warnings due to the fact
   that time.h is included before localtime is redirected to
   sys_localtime below.  */
extern struct tm * sys_localtime (const time_t *);
/* MinGW64 uses a 2-argument _setjmp, and setjmp is a macro defined to
   supply the 2nd arg correctly, so don't use _setjmp directly in that
   case.  */
#undef HAVE__SETJMP
#endif

#ifdef _MSC_VER
#include <sys/timeb.h>
#include <sys/stat.h>
#include <signal.h>

/* MSVC gets link-time errors without these redirections.  */
#define fstat(a, b) sys_fstat(a, b)
#define stat(a, b)  sys_stat(a, b)
#define utime       sys_utime
#endif

/* Calls that are emulated or shadowed.  */
#undef chdir
#define chdir   sys_chdir
#undef chmod
#define chmod   sys_chmod
#undef close
#define close   sys_close
#undef creat
#define creat   sys_creat
#define ctime	sys_ctime
#undef dup
#define dup     sys_dup
#undef dup2
#define dup2    sys_dup2
#define fopen   sys_fopen
#define link    sys_link
#define localtime sys_localtime
#define mkdir   sys_mkdir
#undef open
#define open    sys_open
#undef read
#define read    sys_read
#define rename  sys_rename
#define rmdir   sys_rmdir
#define select  sys_select
#define pselect sys_select
#define sleep   sys_sleep
#define strerror sys_strerror
#undef unlink
#define unlink  sys_unlink
#undef opendir
#define opendir sys_opendir
#undef closedir
#define closedir sys_closedir
#undef readdir
#define readdir sys_readdir
#undef seekdir
#define seekdir sys_seekdir
/* This prototype is needed because some files include config.h
   _after_ the standard headers, so sys_unlink gets no prototype from
   stdio.h or io.h.  */
extern int sys_unlink (const char *);
#undef write
#define write   sys_write
#undef umask
#define umask   sys_umask
extern int sys_umask (int);

/* Subprocess calls that are emulated.  */
#define spawnve sys_spawnve
#define kill    sys_kill
#define signal  sys_signal

/* Internal signals.  */
#define emacs_raise(sig) emacs_abort()

/* termcap.c calls that are emulated.  */
#define tputs   sys_tputs
#define tgetstr sys_tgetstr

/* cm.c calls that are emulated.  */
#define chcheckmagic sys_chcheckmagic
#define cmcostinit   sys_cmcostinit
#define cmgoto       sys_cmgoto
#define cmputc       sys_cmputc
#define Wcm_clear    sys_Wcm_clear

#endif /* emacs */

/* Map to MSVC names.  */
#define execlp    _execlp
#define execvp    _execvp
#define fdatasync _commit
#define fdopen	  _fdopen
#define fsync	  _commit
#define ftruncate _chsize
#define getpid    _getpid
#ifdef _MSC_VER
typedef int pid_t;
#define snprintf  _snprintf
#define strtoll   _strtoi64
#define copysign  _copysign
#endif
#define isatty    _isatty
#define _longjmp  longjmp
/* MinGW64 defines lseek to invoke lseek64.  */
#ifndef lseek
#define lseek     _lseek
#endif
#define popen     _popen
#define pclose    _pclose
#define strdup    _strdup
#define strupr    _strupr
#define strnicmp  _strnicmp
#define stricmp   _stricmp
#define tzset     _tzset

/* We cannot include system header process.h, since there's src/process.h.  */
int _getpid (void);

/* Include time.h before redirecting tzname, since MSVC's time.h
   defines _tzname to call a function, but also declares tzname a
   2-element array.  Having the redirection before including the
   header thus has the effect of declaring a function that returns an
   array, and triggers an error message.  */
#include <time.h>
#define tzname    _tzname

/* 'struct timespec' is used by time-related functions in lib/ and
   elsewhere, but we don't use lib/time.h where the structure is
   defined.  */
/* MinGW64 defines 'struct timespec' and _TIMESPEC_DEFINED in sys/types.h.  */
#ifndef _TIMESPEC_DEFINED
struct timespec
{
  time_t	tv_sec;		/* seconds */
  long int	tv_nsec;	/* nanoseconds */
};
#endif

/* Required for functions in lib/time_r.c, since we don't use lib/time.h.  */
extern struct tm *gmtime_r (time_t const * restrict, struct tm * restrict);
extern struct tm *localtime_r (time_t const * restrict, struct tm * restrict);

#ifdef _MSC_VER
/* This is hacky, but is necessary to avoid warnings about macro
   redefinitions using the MSVC compilers, since, when __STDC__ is
   undefined or zero, those compilers declare functions like fileno,
   lseek, and chdir, for which we defined macros above.  */
#ifndef __STDC__
#define __STDC__ 1
#define MUST_UNDEF__STDC__
#endif
#include <direct.h>
#include <io.h>
#include <stdio.h>
#ifdef MUST_UNDEF__STDC__
#undef __STDC__
#undef MUST_UNDEF__STDC__
#endif
#else  /* !_MSC_VER */
#include <direct.h>
#include <io.h>
#include <stdio.h>
#endif	/* !_MSC_VER */
#ifndef fileno
#define fileno	  _fileno
#endif

/* Defines that we need that aren't in the standard signal.h.  */
#define SIGHUP  1               /* Hang up */
#define SIGQUIT 3               /* Quit process */
#define SIGTRAP 5               /* Trace trap */
#define SIGKILL 9               /* Die, die die */
#define SIGPIPE 13              /* Write on pipe with no readers */
#define SIGALRM 14              /* Alarm */
#define SIGCHLD 18              /* Death of child */
#define SIGPROF 19              /* Profiling */

#ifndef NSIG
#define NSIG 23
#endif

#ifndef ENOTSUP
#define ENOTSUP ENOSYS
#endif

/* In case lib/errno.h is not used.  */
#ifndef EOPNOTSUPP
#define EOPNOTSUPP 130
#endif

#ifdef _MSC_VER
typedef int sigset_t;
typedef int ssize_t;
#endif

#ifdef MINGW_W64
#ifndef _POSIX
typedef _sigset_t sigset_t;
#endif
#endif

typedef void (_CALLBACK_ *signal_handler) (int);
extern signal_handler sys_signal (int, signal_handler);

struct sigaction {
  int sa_flags;
  void (_CALLBACK_ *sa_handler)(int);
  sigset_t sa_mask;
};
#define SA_RESTART      0
#define SIG_BLOCK       1
#define SIG_SETMASK     2
#define SIG_UNBLOCK     3

extern int sigemptyset (sigset_t *);
extern int sigaddset (sigset_t *, int);
extern int sigfillset (sigset_t *);
extern int sigprocmask (int, const sigset_t *, sigset_t *);
/* MinGW64 defines pthread_sigmask as zero in its pthread_signal.h
   header, but we have an implementation for that function in w32proc.c.  */
#ifdef pthread_sigmask
#undef pthread_sigmask
#endif
extern int pthread_sigmask (int, const sigset_t *, sigset_t *);
extern int sigismember (const sigset_t *, int);
extern int setpgrp (int, int);
extern int sigaction (int, const struct sigaction *, struct sigaction *);
extern int alarm (int);

extern int sys_kill (pid_t, int);


/* For integration with MSDOS support.  */
#define getdisk()               (_getdrive () - 1)
#ifdef emacs
#define getdefdir(_drv, _buf)   ((_buf[0] = (_drv + 'A' - 1), _buf[1] = ':', _buf[2] = '/', _buf[3] = 0), 1)
#else
#define getdefdir(_drv, _buf)   _getdcwd (_drv, _buf, MAXPATHLEN)
#endif

#ifndef EMACS_CONFIGURATION
extern char *get_emacs_configuration (void);
extern char *get_emacs_configuration_options (void);
#define EMACS_CONFIGURATION 	get_emacs_configuration ()
#define EMACS_CONFIG_OPTIONS	get_emacs_configuration_options ()
#endif

/* Define this so that winsock.h definitions don't get included with
   windows.h.  For this to have proper effect, config.h must always be
   included before windows.h.  */
#define _WINSOCKAPI_    1
#define _WINSOCK_H

/* Defines size_t and alloca ().  */
#include <stdlib.h>
#include <sys/stat.h>
#ifdef _MSC_VER
#define alloca _alloca
#else
#include <malloc.h>
#endif

#ifdef emacs

typedef void * (* malloc_fn)(size_t);
typedef void * (* realloc_fn)(void *, size_t);
typedef void (* free_fn)(void *);

extern void *malloc_before_dump(size_t);
extern void *realloc_before_dump(void *, size_t);
extern void free_before_dump(void *);
extern void *malloc_after_dump(size_t);
extern void *realloc_after_dump(void *, size_t);
extern void free_after_dump(void *);

extern malloc_fn the_malloc_fn;
extern realloc_fn the_realloc_fn;
extern free_fn the_free_fn;

#define malloc(size) (*the_malloc_fn)(size)
#define free(ptr)   (*the_free_fn)(ptr)
#define realloc(ptr, size) (*the_realloc_fn)(ptr, size)

#endif

/* Define for those source files that do not include enough NT system files.  */
#ifndef NULL
#ifdef __cplusplus
#define NULL	0
#else
#define NULL	((void *)0)
#endif
#endif

/* For proper declaration of environ.  */
#ifndef sys_nerr
#define sys_nerr _sys_nerr
#endif

/* This must be after including stdlib.h, which defines putenv on MinGW.  */
#ifdef putenv
# undef putenv
#endif
#define putenv    sys_putenv
extern int sys_putenv (char *);

extern int getloadavg (double *, int);
extern int getpagesize (void);

extern void * memrchr (void const *, int, size_t);

extern int mkostemp (char *, int);


#if defined (__MINGW32__)

/* Define to 1 if the system has the type `long long int'. */
# ifndef HAVE_LONG_LONG_INT
#  define HAVE_LONG_LONG_INT 1
# endif

/* Define to 1 if the system has the type `unsigned long long int'. */
# ifndef HAVE_UNSIGNED_LONG_LONG_INT
#  define HAVE_UNSIGNED_LONG_LONG_INT 1
# endif

#endif

#ifdef _MSC_VER
# if defined(_WIN64)
typedef __int64 EMACS_INT;
typedef unsigned __int64 EMACS_UINT;
#  define EMACS_INT_MAX	          LLONG_MAX
#  define PRIuMAX                 "llu"
#  define pI			  "ll"
/* Fix a bug in MSVC headers : stdint.h */
#  define _INTPTR 2
# elif defined(_WIN32)
/* Temporarily disable wider-than-pointer integers until they're tested more.
   Build with CFLAGS='-DWIDE_EMACS_INT' to try them out.  */

#  ifdef WIDE_EMACS_INT

/* Use pre-C99-style 64-bit integers.  */
typedef __int64 EMACS_INT;
typedef unsigned __int64 EMACS_UINT;
#   define EMACS_INT_MAX           LLONG_MAX
#   define PRIuMAX                 "llu"
#   define pI			  "I64"
#  else
typedef int EMACS_INT;
typedef unsigned int EMACS_UINT;
#   define EMACS_INT_MAX           LONG_MAX
#   define PRIuMAX                 "lu"
#   define pI			  "l"
#  endif
# endif
#endif

/* We need a little extra space, see ../../lisp/loadup.el.  */
#define SYSTEM_PURESIZE_EXTRA 50000

#define DATA_START 	get_data_start ()

/* For unexec to work on Alpha systems, we need to put Emacs'
   initialized data into a separate section from the CRT initialized
   data (because the Alpha linker freely reorders data variables, even
   across libraries, so our data and the CRT data get intermingled).

   Starting with MSVC 5.0, we must also place the uninitialized data
   into its own section.  VC5 intermingles uninitialized data from the CRT
   between Emacs' static uninitialized data and its public uninitialized
   data.  A separate .bss section for Emacs groups both static and
   public uninitialized together.

   Note that unexw32.c relies on this fact, and must be modified
   accordingly if this section name is changed, or if this pragma is
   removed.  Also, obviously, all files that define initialized data
   must include config.h to pick up this pragma.  */

/* Names must be < 8 bytes.  */
#ifdef _MSC_VER
#pragma data_seg("EMDATA")
#pragma bss_seg("EMBSS")
#endif

/* #define FULL_DEBUG */
/* #define EMACSDEBUG */

#ifdef EMACSDEBUG
extern void _DebPrint (const char *fmt, ...);
#define DebPrint(stuff) _DebPrint stuff
#else
#define DebPrint(stuff)
#endif

#ifdef _MSC_VER
#if _MSC_VER >= 800 && !defined(__cplusplus)
/* Unnamed type definition in parentheses.
   A structure, union, or enumerated type with no name is defined in a
   parenthetical expression.  The type definition is meaningless.  */
#pragma warning(disable:4116)
/* 'argument' : conversion from 'type1' to 'type2', possible loss of
   data A floating point type was converted to an integer type.  A
   possible loss of data may have occurred.  */
#pragma warning(disable:4244)
/* Negative integral constant converted to unsigned type.
   An expression converts a negative integer constant to an unsigned type.
   The result of the expression is probably meaningless.  */
#pragma warning(disable:4308)
#endif
#endif


/* ============================================================ */<|MERGE_RESOLUTION|>--- conflicted
+++ resolved
@@ -149,12 +149,7 @@
    versions we still support.  MinGW64 defines this to a higher value
    in its system headers, and is not really compatible with values
    lower than 0x0500, so leave it alone.  */
-<<<<<<< HEAD
-#ifndef _W64
-# undef _WIN32_WINNT
-=======
 #ifndef MINGW_W64
->>>>>>> 81e0cca7
 # define _WIN32_WINNT 0x0400
 #endif
 
