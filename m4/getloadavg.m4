--- conflicted
+++ resolved
@@ -1,12 +1,7 @@
 # Check for getloadavg.
 
-<<<<<<< HEAD
-# Copyright (C) 1992-1996, 1999-2000, 2002-2003, 2006, 2008-2015 Free Software
-# Foundation, Inc.
-=======
 # Copyright (C) 1992-1996, 1999-2000, 2002-2003, 2006, 2008-2015 Free
 # Software Foundation, Inc.
->>>>>>> a012c7bb
 
 # This file is free software; the Free Software Foundation
 # gives unlimited permission to copy and/or distribute it,
