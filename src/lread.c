/* Lisp parsing and input streams.
   Copyright (C) 1985, 1986, 1987, 1988, 1989, 1993, 1994, 1995,
                 1997, 1998, 1999, 2000, 2001, 2002, 2003, 2004,
                 2005, 2006, 2007 Free Software Foundation, Inc.

This file is part of GNU Emacs.

GNU Emacs is free software; you can redistribute it and/or modify
it under the terms of the GNU General Public License as published by
the Free Software Foundation; either version 2, or (at your option)
any later version.

GNU Emacs is distributed in the hope that it will be useful,
but WITHOUT ANY WARRANTY; without even the implied warranty of
MERCHANTABILITY or FITNESS FOR A PARTICULAR PURPOSE.  See the
GNU General Public License for more details.

You should have received a copy of the GNU General Public License
along with GNU Emacs; see the file COPYING.  If not, write to
the Free Software Foundation, Inc., 51 Franklin Street, Fifth Floor,
Boston, MA 02110-1301, USA.  */


#include <config.h>
#include <stdio.h>
#include <sys/types.h>
#include <sys/stat.h>
#include <sys/file.h>
#include <errno.h>
#include "lisp.h"
#include "intervals.h"
#include "buffer.h"
#include "character.h"
#include "charset.h"
#include "coding.h"
#include <epaths.h>
#include "commands.h"
#include "keyboard.h"
#include "termhooks.h"
#include "coding.h"
#include "blockinput.h"

#ifdef lint
#include <sys/inode.h>
#endif /* lint */

#ifdef MSDOS
#if __DJGPP__ < 2
#include <unistd.h>	/* to get X_OK */
#endif
#include "msdos.h"
#endif

#ifdef HAVE_UNISTD_H
#include <unistd.h>
#endif

#ifndef X_OK
#define X_OK 01
#endif

#include <math.h>

#ifdef HAVE_SETLOCALE
#include <locale.h>
#endif /* HAVE_SETLOCALE */

#ifdef HAVE_FCNTL_H
#include <fcntl.h>
#endif
#ifndef O_RDONLY
#define O_RDONLY 0
#endif

#ifdef HAVE_FSEEKO
#define file_offset off_t
#define file_tell ftello
#else
#define file_offset long
#define file_tell ftell
#endif

#ifndef USE_CRT_DLL
extern int errno;
#endif

Lisp_Object Qread_char, Qget_file_char, Qstandard_input, Qcurrent_load_list;
Lisp_Object Qvariable_documentation, Vvalues, Vstandard_input, Vafter_load_alist;
Lisp_Object Qascii_character, Qload, Qload_file_name;
Lisp_Object Qbackquote, Qcomma, Qcomma_at, Qcomma_dot, Qfunction;
Lisp_Object Qinhibit_file_name_operation;
Lisp_Object Qeval_buffer_list, Veval_buffer_list;
Lisp_Object Qfile_truename, Qdo_after_load_evaluation; /* ACM 2006/5/16 */

/* Used instead of Qget_file_char while loading *.elc files compiled
   by Emacs 21 or older.  */
static Lisp_Object Qget_emacs_mule_file_char;

static Lisp_Object Qload_force_doc_strings;

extern Lisp_Object Qevent_symbol_element_mask;
extern Lisp_Object Qfile_exists_p;

/* non-zero iff inside `load' */
int load_in_progress;

/* Directory in which the sources were found.  */
Lisp_Object Vsource_directory;

/* Search path and suffixes for files to be loaded. */
Lisp_Object Vload_path, Vload_suffixes, Vload_file_rep_suffixes;

/* File name of user's init file.  */
Lisp_Object Vuser_init_file;

/* This is the user-visible association list that maps features to
   lists of defs in their load files. */
Lisp_Object Vload_history;

/* This is used to build the load history. */
Lisp_Object Vcurrent_load_list;

/* List of files that were preloaded.  */
Lisp_Object Vpreloaded_file_list;

/* Name of file actually being read by `load'.  */
Lisp_Object Vload_file_name;

/* Function to use for reading, in `load' and friends.  */
Lisp_Object Vload_read_function;

/* The association list of objects read with the #n=object form.
   Each member of the list has the form (n . object), and is used to
   look up the object for the corresponding #n# construct.
   It must be set to nil before all top-level calls to read0.  */
Lisp_Object read_objects;

/* Nonzero means load should forcibly load all dynamic doc strings.  */
static int load_force_doc_strings;

/* Nonzero means read should convert strings to unibyte.  */
static int load_convert_to_unibyte;

/* Nonzero means READCHAR should read bytes one by one (not character)
   when READCHARFUN is Qget_file_char or Qget_emacs_mule_file_char.
   This is set to 1 by read1 temporarily while handling #@NUMBER.  */
static int load_each_byte;

/* Function to use for loading an Emacs Lisp source file (not
   compiled) instead of readevalloop.  */
Lisp_Object Vload_source_file_function;

/* List of all DEFVAR_BOOL variables.  Used by the byte optimizer.  */
Lisp_Object Vbyte_boolean_vars;

/* Whether or not to add a `read-positions' property to symbols
   read. */
Lisp_Object Vread_with_symbol_positions;

/* List of (SYMBOL . POSITION) accumulated so far. */
Lisp_Object Vread_symbol_positions_list;

/* List of descriptors now open for Fload.  */
static Lisp_Object load_descriptor_list;

/* File for get_file_char to read from.  Use by load.  */
static FILE *instream;

/* When nonzero, read conses in pure space */
static int read_pure;

/* For use within read-from-string (this reader is non-reentrant!!)  */
static int read_from_string_index;
static int read_from_string_index_byte;
static int read_from_string_limit;

/* Number of characters read in the current call to Fread or
   Fread_from_string. */
static int readchar_count;

/* This contains the last string skipped with #@.  */
static char *saved_doc_string;
/* Length of buffer allocated in saved_doc_string.  */
static int saved_doc_string_size;
/* Length of actual data in saved_doc_string.  */
static int saved_doc_string_length;
/* This is the file position that string came from.  */
static file_offset saved_doc_string_position;

/* This contains the previous string skipped with #@.
   We copy it from saved_doc_string when a new string
   is put in saved_doc_string.  */
static char *prev_saved_doc_string;
/* Length of buffer allocated in prev_saved_doc_string.  */
static int prev_saved_doc_string_size;
/* Length of actual data in prev_saved_doc_string.  */
static int prev_saved_doc_string_length;
/* This is the file position that string came from.  */
static file_offset prev_saved_doc_string_position;

/* Nonzero means inside a new-style backquote
   with no surrounding parentheses.
   Fread initializes this to zero, so we need not specbind it
   or worry about what happens to it when there is an error.  */
static int new_backquote_flag;

/* A list of file names for files being loaded in Fload.  Used to
   check for recursive loads.  */

static Lisp_Object Vloads_in_progress;

/* Non-zero means load dangerous compiled Lisp files.  */

int load_dangerous_libraries;

/* A regular expression used to detect files compiled with Emacs.  */

static Lisp_Object Vbytecomp_version_regexp;

static int read_emacs_mule_char P_ ((int, int (*) (int, Lisp_Object),
				     Lisp_Object));

static void readevalloop P_ ((Lisp_Object, FILE*, Lisp_Object,
			      Lisp_Object (*) (), int,
			      Lisp_Object, Lisp_Object,
			      Lisp_Object, Lisp_Object));
static Lisp_Object load_unwind P_ ((Lisp_Object));
static Lisp_Object load_descriptor_unwind P_ ((Lisp_Object));

static void invalid_syntax P_ ((const char *, int)) NO_RETURN;
static void end_of_file_error P_ (()) NO_RETURN;


/* Functions that read one byte from the current source READCHARFUN
   or unreads one byte.  If the integer argument C is -1, it returns
   one read byte, or -1 when there's no more byte in the source.  If C
   is 0 or positive, it unreads C, and the return value is not
   interesting.  */

static int readbyte_for_lambda P_ ((int, Lisp_Object));
static int readbyte_from_file P_ ((int, Lisp_Object));
static int readbyte_from_string P_ ((int, Lisp_Object));

/* Handle unreading and rereading of characters.
   Write READCHAR to read a character,
   UNREAD(c) to unread c to be read again.

   These macros correctly read/unread multibyte characters.  */

#define READCHAR readchar (readcharfun)
#define UNREAD(c) unreadchar (readcharfun, c)

/* When READCHARFUN is Qget_file_char, Qget_emacs_mule_file_char,
   Qlambda, or a cons, we use this to keep an unread character because
   a file stream can't handle multibyte-char unreading.  The value -1
   means that there's no unread character. */
static int unread_char;

static int
readchar (readcharfun)
     Lisp_Object readcharfun;
{
  Lisp_Object tem;
  register int c;
  int (*readbyte) P_ ((int, Lisp_Object));
  unsigned char buf[MAX_MULTIBYTE_LENGTH];
  int i, len;
  int emacs_mule_encoding = 0;

  readchar_count++;

  if (BUFFERP (readcharfun))
    {
      register struct buffer *inbuffer = XBUFFER (readcharfun);

      int pt_byte = BUF_PT_BYTE (inbuffer);

      if (pt_byte >= BUF_ZV_BYTE (inbuffer))
	return -1;

      if (! NILP (inbuffer->enable_multibyte_characters))
	{
	  /* Fetch the character code from the buffer.  */
	  unsigned char *p = BUF_BYTE_ADDRESS (inbuffer, pt_byte);
	  BUF_INC_POS (inbuffer, pt_byte);
	  c = STRING_CHAR (p, pt_byte - orig_pt_byte);
	}
      else
	{
	  c = BUF_FETCH_BYTE (inbuffer, pt_byte);
	  if (! ASCII_BYTE_P (c))
	    c = BYTE8_TO_CHAR (c);
	  pt_byte++;
	}
      SET_BUF_PT_BOTH (inbuffer, BUF_PT (inbuffer) + 1, pt_byte);

      return c;
    }
  if (MARKERP (readcharfun))
    {
      register struct buffer *inbuffer = XMARKER (readcharfun)->buffer;

      int bytepos = marker_byte_position (readcharfun);

      if (bytepos >= BUF_ZV_BYTE (inbuffer))
	return -1;

      if (! NILP (inbuffer->enable_multibyte_characters))
	{
	  /* Fetch the character code from the buffer.  */
	  unsigned char *p = BUF_BYTE_ADDRESS (inbuffer, bytepos);
	  BUF_INC_POS (inbuffer, bytepos);
	  c = STRING_CHAR (p, bytepos - orig_bytepos);
	}
      else
	{
	  c = BUF_FETCH_BYTE (inbuffer, bytepos);
	  if (! ASCII_BYTE_P (c))
	    c = BYTE8_TO_CHAR (c);
	  bytepos++;
	}

      XMARKER (readcharfun)->bytepos = bytepos;
      XMARKER (readcharfun)->charpos++;

      return c;
    }

  if (EQ (readcharfun, Qlambda))
    {
      readbyte = readbyte_for_lambda;
      goto read_multibyte;
    }

  if (EQ (readcharfun, Qget_file_char))
    {
<<<<<<< HEAD
      readbyte = readbyte_from_file;
      goto read_multibyte;
=======
      BLOCK_INPUT;
      c = getc (instream);
      UNBLOCK_INPUT;
#ifdef EINTR
      /* Interrupted reads have been observed while reading over the network */
      while (c == EOF && ferror (instream) && errno == EINTR)
	{
	  QUIT;
	  clearerr (instream);
	  BLOCK_INPUT;
	  c = getc (instream);
	  UNBLOCK_INPUT;
	}
#endif
      return c;
>>>>>>> 815b81c8
    }

  if (STRINGP (readcharfun))
    {
      if (read_from_string_index >= read_from_string_limit)
	c = -1;
      else
	FETCH_STRING_CHAR_ADVANCE (c, readcharfun,
				   read_from_string_index,
				   read_from_string_index_byte);

      return c;
    }

  if (CONSP (readcharfun))
    {
      /* This is the case that read_vector is reading from a unibyte
	 string that contains a byte sequence previously skipped
	 because of #@NUMBER.  The car part of readcharfun is that
	 string, and the cdr part is a value of readcharfun given to
	 read_vector.  */
      readbyte = readbyte_from_string;
      if (EQ (XCDR (readcharfun), Qget_emacs_mule_file_char))
	emacs_mule_encoding = 1;
      goto read_multibyte;
    }

  if (EQ (readcharfun, Qget_emacs_mule_file_char))
    {
      readbyte = readbyte_from_file;
      emacs_mule_encoding = 1;
      goto read_multibyte;
    }

  tem = call0 (readcharfun);

  if (NILP (tem))
    return -1;
  return XINT (tem);

 read_multibyte:
  if (unread_char >= 0)
    {
      c = unread_char;
      unread_char = -1;
      return c;
    }
  c = (*readbyte) (-1, readcharfun);
  if (c < 0 || ASCII_BYTE_P (c) || load_each_byte)
    return c;
  if (emacs_mule_encoding)
    return read_emacs_mule_char (c, readbyte, readcharfun);
  i = 0;
  buf[i++] = c;
  len = BYTES_BY_CHAR_HEAD (c);
  while (i < len)
    {
      c = (*readbyte) (-1, readcharfun);
      if (c < 0 || ! TRAILING_CODE_P (c))
	{
	  while (--i > 1)
	    (*readbyte) (buf[i], readcharfun);
	  return BYTE8_TO_CHAR (buf[0]);
	}
      buf[i++] = c;
    }
  return STRING_CHAR (buf, i);
}

/* Unread the character C in the way appropriate for the stream READCHARFUN.
   If the stream is a user function, call it with the char as argument.  */

static void
unreadchar (readcharfun, c)
     Lisp_Object readcharfun;
     int c;
{
  readchar_count--;
  if (c == -1)
    /* Don't back up the pointer if we're unreading the end-of-input mark,
       since readchar didn't advance it when we read it.  */
    ;
  else if (BUFFERP (readcharfun))
    {
      struct buffer *b = XBUFFER (readcharfun);
      int bytepos = BUF_PT_BYTE (b);

      BUF_PT (b)--;
      if (! NILP (b->enable_multibyte_characters))
	BUF_DEC_POS (b, bytepos);
      else
	bytepos--;

      BUF_PT_BYTE (b) = bytepos;
    }
  else if (MARKERP (readcharfun))
    {
      struct buffer *b = XMARKER (readcharfun)->buffer;
      int bytepos = XMARKER (readcharfun)->bytepos;

      XMARKER (readcharfun)->charpos--;
      if (! NILP (b->enable_multibyte_characters))
	BUF_DEC_POS (b, bytepos);
      else
	bytepos--;

      XMARKER (readcharfun)->bytepos = bytepos;
    }
  else if (STRINGP (readcharfun))
    {
      read_from_string_index--;
      read_from_string_index_byte
	= string_char_to_byte (readcharfun, read_from_string_index);
    }
  else if (CONSP (readcharfun))
    {
      unread_char = c;
    }
  else if (EQ (readcharfun, Qlambda))
<<<<<<< HEAD
    {
      unread_char = c;
    }
  else if (EQ (readcharfun, Qget_file_char)
	   || EQ (readcharfun, Qget_emacs_mule_file_char))
    {
      if (load_each_byte)
	ungetc (c, instream);
      else
	unread_char = c;
=======
    read_bytecode_char (1);
  else if (EQ (readcharfun, Qget_file_char))
    {
      BLOCK_INPUT;
      ungetc (c, instream);
      UNBLOCK_INPUT;
>>>>>>> 815b81c8
    }
  else
    call1 (readcharfun, make_number (c));
}

static int
readbyte_for_lambda (c, readcharfun)
     int c;
     Lisp_Object readcharfun;
{
  return read_bytecode_char (c >= 0);
}


static int
readbyte_from_file (c, readcharfun)
     int c;
     Lisp_Object readcharfun;
{
  if (c >= 0)
    {
      ungetc (c, instream);
      return 0;
    }

  c = getc (instream);
#ifdef EINTR
      /* Interrupted reads have been observed while reading over the network */
      while (c == EOF && ferror (instream) && errno == EINTR)
	{
	  QUIT;
	  clearerr (instream);
	  c = getc (instream);
	}
#endif
  return (c == EOF ? -1 : c);
}

static int
readbyte_from_string (c, readcharfun)
     int c;
     Lisp_Object readcharfun;
{
  Lisp_Object string = XCAR (readcharfun);

  if (c >= 0)
    {
      read_from_string_index--;
      read_from_string_index_byte
	= string_char_to_byte (string, read_from_string_index);
    }

  if (read_from_string_index >= read_from_string_limit)
    c = -1;
  else
    FETCH_STRING_CHAR_ADVANCE (c, string,
			       read_from_string_index,
			       read_from_string_index_byte);
  return c;
}


/* Read one non-ASCII character from INSTREAM.  The character is
   encoded in `emacs-mule' and the first byte is already read in
   C.  */

extern char emacs_mule_bytes[256];

static int
read_emacs_mule_char (c, readbyte, readcharfun)
     int c;
     int (*readbyte) P_ ((int, Lisp_Object));
     Lisp_Object readcharfun;
{
  /* Emacs-mule coding uses at most 4-byte for one character.  */
  unsigned char buf[4];
  int len = emacs_mule_bytes[c];
  struct charset *charset;
  int i;
  unsigned code;

  if (len == 1)
    /* C is not a valid leading-code of `emacs-mule'.  */
    return BYTE8_TO_CHAR (c);

  i = 0;
  buf[i++] = c;
  while (i < len)
    {
      c = (*readbyte) (-1, readcharfun);
      if (c < 0xA0)
	{
	  while (--i > 1)
	    (*readbyte) (buf[i], readcharfun);
	  return BYTE8_TO_CHAR (buf[0]);
	}
      buf[i++] = c;
    }

  if (len == 2)
    {
      charset = emacs_mule_charset[buf[0]];
      code = buf[1] & 0x7F;
    }
  else if (len == 3)
    {
      if (buf[0] == EMACS_MULE_LEADING_CODE_PRIVATE_11
	  || buf[0] == EMACS_MULE_LEADING_CODE_PRIVATE_12)
	{
	  charset = emacs_mule_charset[buf[1]];
	  code = buf[2] & 0x7F;
	}
      else
	{
	  charset = emacs_mule_charset[buf[0]];
	  code = ((buf[1] << 8) | buf[2]) & 0x7F7F;
	}
    }
  else
    {
      charset = emacs_mule_charset[buf[1]];
      code = ((buf[2] << 8) | buf[3]) & 0x7F7F;
    }
  c = DECODE_CHAR (charset, code);
  if (c < 0)
    Fsignal (Qinvalid_read_syntax,
	     Fcons (build_string ("invalid multibyte form"), Qnil));
  return c;
}


static Lisp_Object read_internal_start P_ ((Lisp_Object, Lisp_Object,
					    Lisp_Object));
static Lisp_Object read0 P_ ((Lisp_Object));
static Lisp_Object read1 P_ ((Lisp_Object, int *, int));

static Lisp_Object read_list P_ ((int, Lisp_Object));
static Lisp_Object read_vector P_ ((Lisp_Object, int));

static Lisp_Object substitute_object_recurse P_ ((Lisp_Object, Lisp_Object,
						  Lisp_Object));
static void substitute_object_in_subtree P_ ((Lisp_Object,
					      Lisp_Object));
static void substitute_in_interval P_ ((INTERVAL, Lisp_Object));


/* Get a character from the tty.  */

extern Lisp_Object read_char ();

/* Read input events until we get one that's acceptable for our purposes.

   If NO_SWITCH_FRAME is non-zero, switch-frame events are stashed
   until we get a character we like, and then stuffed into
   unread_switch_frame.

   If ASCII_REQUIRED is non-zero, we check function key events to see
   if the unmodified version of the symbol has a Qascii_character
   property, and use that character, if present.

   If ERROR_NONASCII is non-zero, we signal an error if the input we
   get isn't an ASCII character with modifiers.  If it's zero but
   ASCII_REQUIRED is non-zero, we just re-read until we get an ASCII
   character.

   If INPUT_METHOD is nonzero, we invoke the current input method
   if the character warrants that.

   If SECONDS is a number, we wait that many seconds for input, and
   return Qnil if no input arrives within that time.  */

Lisp_Object
read_filtered_event (no_switch_frame, ascii_required, error_nonascii,
		     input_method, seconds)
     int no_switch_frame, ascii_required, error_nonascii, input_method;
     Lisp_Object seconds;
{
  Lisp_Object val, delayed_switch_frame;
  EMACS_TIME end_time;

#ifdef HAVE_WINDOW_SYSTEM
  if (display_hourglass_p)
    cancel_hourglass ();
#endif

  delayed_switch_frame = Qnil;

  /* Compute timeout.  */
  if (NUMBERP (seconds))
    {
      EMACS_TIME wait_time;
      int sec, usec;
      double duration = extract_float (seconds);

      sec  = (int) duration;
      usec = (duration - sec) * 1000000;
      EMACS_GET_TIME (end_time);
      EMACS_SET_SECS_USECS (wait_time, sec, usec);
      EMACS_ADD_TIME (end_time, end_time, wait_time);
    }

  /* Read until we get an acceptable event.  */
 retry:
  val = read_char (0, 0, 0, (input_method ? Qnil : Qt), 0,
		   NUMBERP (seconds) ? &end_time : NULL);

  if (BUFFERP (val))
    goto retry;

  /* switch-frame events are put off until after the next ASCII
     character.  This is better than signaling an error just because
     the last characters were typed to a separate minibuffer frame,
     for example.  Eventually, some code which can deal with
     switch-frame events will read it and process it.  */
  if (no_switch_frame
      && EVENT_HAS_PARAMETERS (val)
      && EQ (EVENT_HEAD_KIND (EVENT_HEAD (val)), Qswitch_frame))
    {
      delayed_switch_frame = val;
      goto retry;
    }

  if (ascii_required && !(NUMBERP (seconds) && NILP (val)))
    {
      /* Convert certain symbols to their ASCII equivalents.  */
      if (SYMBOLP (val))
	{
	  Lisp_Object tem, tem1;
	  tem = Fget (val, Qevent_symbol_element_mask);
	  if (!NILP (tem))
	    {
	      tem1 = Fget (Fcar (tem), Qascii_character);
	      /* Merge this symbol's modifier bits
		 with the ASCII equivalent of its basic code.  */
	      if (!NILP (tem1))
		XSETFASTINT (val, XINT (tem1) | XINT (Fcar (Fcdr (tem))));
	    }
	}

      /* If we don't have a character now, deal with it appropriately.  */
      if (!INTEGERP (val))
	{
	  if (error_nonascii)
	    {
	      Vunread_command_events = Fcons (val, Qnil);
	      error ("Non-character input-event");
	    }
	  else
	    goto retry;
	}
    }

  if (! NILP (delayed_switch_frame))
    unread_switch_frame = delayed_switch_frame;

#if 0

#ifdef HAVE_WINDOW_SYSTEM
  if (display_hourglass_p)
    start_hourglass ();
#endif

#endif

  return val;
}

DEFUN ("read-char", Fread_char, Sread_char, 0, 3, 0,
       doc: /* Read a character from the command input (keyboard or macro).
It is returned as a number.
If the user generates an event which is not a character (i.e. a mouse
click or function key event), `read-char' signals an error.  As an
exception, switch-frame events are put off until non-ASCII events can
be read.
If you want to read non-character events, or ignore them, call
`read-event' or `read-char-exclusive' instead.

If the optional argument PROMPT is non-nil, display that as a prompt.
If the optional argument INHERIT-INPUT-METHOD is non-nil and some
input method is turned on in the current buffer, that input method
is used for reading a character.
If the optional argument SECONDS is non-nil, it should be a number
specifying the maximum number of seconds to wait for input.  If no
input arrives in that time, return nil.  SECONDS may be a
floating-point value.  */)
     (prompt, inherit_input_method, seconds)
     Lisp_Object prompt, inherit_input_method, seconds;
{
  if (! NILP (prompt))
    message_with_string ("%s", prompt, 0);
  return read_filtered_event (1, 1, 1, ! NILP (inherit_input_method), seconds);
}

DEFUN ("read-event", Fread_event, Sread_event, 0, 3, 0,
       doc: /* Read an event object from the input stream.
If the optional argument PROMPT is non-nil, display that as a prompt.
If the optional argument INHERIT-INPUT-METHOD is non-nil and some
input method is turned on in the current buffer, that input method
is used for reading a character.
If the optional argument SECONDS is non-nil, it should be a number
specifying the maximum number of seconds to wait for input.  If no
input arrives in that time, return nil.  SECONDS may be a
floating-point value.  */)
     (prompt, inherit_input_method, seconds)
     Lisp_Object prompt, inherit_input_method, seconds;
{
  if (! NILP (prompt))
    message_with_string ("%s", prompt, 0);
  return read_filtered_event (0, 0, 0, ! NILP (inherit_input_method), seconds);
}

DEFUN ("read-char-exclusive", Fread_char_exclusive, Sread_char_exclusive, 0, 3, 0,
       doc: /* Read a character from the command input (keyboard or macro).
It is returned as a number.  Non-character events are ignored.

If the optional argument PROMPT is non-nil, display that as a prompt.
If the optional argument INHERIT-INPUT-METHOD is non-nil and some
input method is turned on in the current buffer, that input method
is used for reading a character.
If the optional argument SECONDS is non-nil, it should be a number
specifying the maximum number of seconds to wait for input.  If no
input arrives in that time, return nil.  SECONDS may be a
floating-point value.  */)
     (prompt, inherit_input_method, seconds)
     Lisp_Object prompt, inherit_input_method, seconds;
{
  if (! NILP (prompt))
    message_with_string ("%s", prompt, 0);
  return read_filtered_event (1, 1, 0, ! NILP (inherit_input_method), seconds);
}

DEFUN ("get-file-char", Fget_file_char, Sget_file_char, 0, 0, 0,
       doc: /* Don't use this yourself.  */)
     ()
{
  register Lisp_Object val;
  BLOCK_INPUT;
  XSETINT (val, getc (instream));
  UNBLOCK_INPUT;
  return val;
}



/* Value is a version number of byte compiled code if the file
   asswociated with file descriptor FD is a compiled Lisp file that's
   safe to load.  Only files compiled with Emacs are safe to load.
   Files compiled with XEmacs can lead to a crash in Fbyte_code
   because of an incompatible change in the byte compiler.  */

static int
safe_to_load_p (fd)
     int fd;
{
  char buf[512];
  int nbytes, i;
  int safe_p = 1;
  int version = 1;

  /* Read the first few bytes from the file, and look for a line
     specifying the byte compiler version used.  */
  nbytes = emacs_read (fd, buf, sizeof buf - 1);
  if (nbytes > 0)
    {
      buf[nbytes] = '\0';

      /* Skip to the next newline, skipping over the initial `ELC'
	 with NUL bytes following it, but note the version.  */
      for (i = 0; i < nbytes && buf[i] != '\n'; ++i)
	if (i == 4)
	  version = buf[i];

      if (i == nbytes
	  || fast_c_string_match_ignore_case (Vbytecomp_version_regexp,
					      buf + i) < 0)
	safe_p = 0;
    }
  if (safe_p)
    safe_p = version;

  lseek (fd, 0, SEEK_SET);
  return safe_p;
}


/* Callback for record_unwind_protect.  Restore the old load list OLD,
   after loading a file successfully.  */

static Lisp_Object
record_load_unwind (old)
     Lisp_Object old;
{
  return Vloads_in_progress = old;
}

/* This handler function is used via internal_condition_case_1.  */

static Lisp_Object
load_error_handler (data)
     Lisp_Object data;
{
  return Qnil;
}

DEFUN ("get-load-suffixes", Fget_load_suffixes, Sget_load_suffixes, 0, 0, 0,
       doc: /* Return the suffixes that `load' should try if a suffix is \
required.
This uses the variables `load-suffixes' and `load-file-rep-suffixes'.  */)
     ()
{
  Lisp_Object lst = Qnil, suffixes = Vload_suffixes, suffix, ext;
  while (CONSP (suffixes))
    {
      Lisp_Object exts = Vload_file_rep_suffixes;
      suffix = XCAR (suffixes);
      suffixes = XCDR (suffixes);
      while (CONSP (exts))
	{
	  ext = XCAR (exts);
	  exts = XCDR (exts);
	  lst = Fcons (concat2 (suffix, ext), lst);
	}
    }
  return Fnreverse (lst);
}

DEFUN ("load", Fload, Sload, 1, 5, 0,
       doc: /* Execute a file of Lisp code named FILE.
First try FILE with `.elc' appended, then try with `.el',
then try FILE unmodified (the exact suffixes in the exact order are
determined by  `load-suffixes').  Environment variable references in
FILE are replaced with their values by calling `substitute-in-file-name'.
This function searches the directories in `load-path'.

If optional second arg NOERROR is non-nil,
report no error if FILE doesn't exist.
Print messages at start and end of loading unless
optional third arg NOMESSAGE is non-nil.
If optional fourth arg NOSUFFIX is non-nil, don't try adding
suffixes `.elc' or `.el' to the specified name FILE.
If optional fifth arg MUST-SUFFIX is non-nil, insist on
the suffix `.elc' or `.el'; don't accept just FILE unless
it ends in one of those suffixes or includes a directory name.

If this function fails to find a file, it may look for different
representations of that file before trying another file.
It does so by adding the non-empty suffixes in `load-file-rep-suffixes'
to the file name.  Emacs uses this feature mainly to find compressed
versions of files when Auto Compression mode is enabled.

The exact suffixes that this function tries out, in the exact order,
are given by the value of the variable `load-file-rep-suffixes' if
NOSUFFIX is non-nil and by the return value of the function
`get-load-suffixes' if MUST-SUFFIX is non-nil.  If both NOSUFFIX and
MUST-SUFFIX are nil, this function first tries out the latter suffixes
and then the former.

Loading a file records its definitions, and its `provide' and
`require' calls, in an element of `load-history' whose
car is the file name loaded.  See `load-history'.

Return t if the file exists and loads successfully.  */)
     (file, noerror, nomessage, nosuffix, must_suffix)
     Lisp_Object file, noerror, nomessage, nosuffix, must_suffix;
{
  register FILE *stream;
  register int fd = -1;
  int count = SPECPDL_INDEX ();
  Lisp_Object temp;
  struct gcpro gcpro1, gcpro2, gcpro3;
  Lisp_Object found, efound, hist_file_name;
  /* 1 means we printed the ".el is newer" message.  */
  int newer = 0;
  /* 1 means we are loading a compiled file.  */
  int compiled = 0;
  Lisp_Object handler;
  int safe_p = 1;
  char *fmode = "r";
  Lisp_Object tmp[2];
  int version;

#ifdef DOS_NT
  fmode = "rt";
#endif /* DOS_NT */

  CHECK_STRING (file);

  /* If file name is magic, call the handler.  */
  /* This shouldn't be necessary any more now that `openp' handles it right.
    handler = Ffind_file_name_handler (file, Qload);
    if (!NILP (handler))
      return call5 (handler, Qload, file, noerror, nomessage, nosuffix); */

  /* Do this after the handler to avoid
     the need to gcpro noerror, nomessage and nosuffix.
     (Below here, we care only whether they are nil or not.)
     The presence of this call is the result of a historical accident:
     it used to be in every file-operation and when it got removed
     everywhere, it accidentally stayed here.  Since then, enough people
     supposedly have things like (load "$PROJECT/foo.el") in their .emacs
     that it seemed risky to remove.  */
  if (! NILP (noerror))
    {
      file = internal_condition_case_1 (Fsubstitute_in_file_name, file,
					Qt, load_error_handler);
      if (NILP (file))
	return Qnil;
    }
  else
    file = Fsubstitute_in_file_name (file);


  /* Avoid weird lossage with null string as arg,
     since it would try to load a directory as a Lisp file */
  if (SCHARS (file) > 0)
    {
      int size = SBYTES (file);

      found = Qnil;
      GCPRO2 (file, found);

      if (! NILP (must_suffix))
	{
	  /* Don't insist on adding a suffix if FILE already ends with one.  */
	  if (size > 3
	      && !strcmp (SDATA (file) + size - 3, ".el"))
	    must_suffix = Qnil;
	  else if (size > 4
		   && !strcmp (SDATA (file) + size - 4, ".elc"))
	    must_suffix = Qnil;
	  /* Don't insist on adding a suffix
	     if the argument includes a directory name.  */
	  else if (! NILP (Ffile_name_directory (file)))
	    must_suffix = Qnil;
	}

      fd = openp (Vload_path, file,
		  (!NILP (nosuffix) ? Qnil
		   : !NILP (must_suffix) ? Fget_load_suffixes ()
		   : Fappend (2, (tmp[0] = Fget_load_suffixes (),
				  tmp[1] = Vload_file_rep_suffixes,
				  tmp))),
		  &found, Qnil);
      UNGCPRO;
    }

  if (fd == -1)
    {
      if (NILP (noerror))
	xsignal2 (Qfile_error, build_string ("Cannot open load file"), file);
      return Qnil;
    }

  /* Tell startup.el whether or not we found the user's init file.  */
  if (EQ (Qt, Vuser_init_file))
    Vuser_init_file = found;

  /* If FD is -2, that means openp found a magic file.  */
  if (fd == -2)
    {
      if (NILP (Fequal (found, file)))
	/* If FOUND is a different file name from FILE,
	   find its handler even if we have already inhibited
	   the `load' operation on FILE.  */
	handler = Ffind_file_name_handler (found, Qt);
      else
	handler = Ffind_file_name_handler (found, Qload);
      if (! NILP (handler))
	return call5 (handler, Qload, found, noerror, nomessage, Qt);
    }

  /* Check if we're stuck in a recursive load cycle.

     2000-09-21: It's not possible to just check for the file loaded
     being a member of Vloads_in_progress.  This fails because of the
     way the byte compiler currently works; `provide's are not
     evaluted, see font-lock.el/jit-lock.el as an example.  This
     leads to a certain amount of ``normal'' recursion.

     Also, just loading a file recursively is not always an error in
     the general case; the second load may do something different.  */
  {
    int count = 0;
    Lisp_Object tem;
    for (tem = Vloads_in_progress; CONSP (tem); tem = XCDR (tem))
      if (!NILP (Fequal (found, XCAR (tem))))
	count++;
    if (count > 3)
      {
	if (fd >= 0)
	  emacs_close (fd);
	signal_error ("Recursive load", Fcons (found, Vloads_in_progress));
      }
    record_unwind_protect (record_load_unwind, Vloads_in_progress);
    Vloads_in_progress = Fcons (found, Vloads_in_progress);
  }

  /* Get the name for load-history. */
  hist_file_name = (! NILP (Vpurify_flag)
                    ? Fconcat (2, (tmp[0] = Ffile_name_directory (file),
                                   tmp[1] = Ffile_name_nondirectory (found),
                                   tmp))
                    : found) ;

  version = -1;
  if (!bcmp (SDATA (found) + SBYTES (found) - 4,
	     ".elc", 4)
      || (version = safe_to_load_p (fd)) > 0)
    /* Load .elc files directly, but not when they are
       remote and have no handler!  */
    {
      if (fd != -2)
	{
	  struct stat s1, s2;
	  int result;

	  GCPRO3 (file, found, hist_file_name);

	  if (version < 0
	      && ! (version = safe_to_load_p (fd)))
	    {
	      safe_p = 0;
	      if (!load_dangerous_libraries)
		{
		  if (fd >= 0)
		    emacs_close (fd);
		  error ("File `%s' was not compiled in Emacs",
			 SDATA (found));
		}
	      else if (!NILP (nomessage))
		message_with_string ("File `%s' not compiled in Emacs", found, 1);
	    }

	  compiled = 1;

	  efound = ENCODE_FILE (found);

#ifdef DOS_NT
	  fmode = "rb";
#endif /* DOS_NT */
	  stat ((char *)SDATA (efound), &s1);
	  SSET (efound, SBYTES (efound) - 1, 0);
	  result = stat ((char *)SDATA (efound), &s2);
	  SSET (efound, SBYTES (efound) - 1, 'c');

	  if (result >= 0 && (unsigned) s1.st_mtime < (unsigned) s2.st_mtime)
	    {
	      /* Make the progress messages mention that source is newer.  */
	      newer = 1;

	      /* If we won't print another message, mention this anyway.  */
	      if (!NILP (nomessage))
		{
		  Lisp_Object msg_file;
		  msg_file = Fsubstring (found, make_number (0), make_number (-1));
		  message_with_string ("Source file `%s' newer than byte-compiled file",
				       msg_file, 1);
		}
	    }
	  UNGCPRO;
	}
    }
  else
    {
      /* We are loading a source file (*.el).  */
      if (!NILP (Vload_source_file_function))
	{
	  Lisp_Object val;

	  if (fd >= 0)
	    emacs_close (fd);
	  val = call4 (Vload_source_file_function, found, hist_file_name,
		       NILP (noerror) ? Qnil : Qt,
		       NILP (nomessage) ? Qnil : Qt);
	  return unbind_to (count, val);
	}
    }

  GCPRO3 (file, found, hist_file_name);

#ifdef WINDOWSNT
  emacs_close (fd);
  efound = ENCODE_FILE (found);
  stream = fopen ((char *) SDATA (efound), fmode);
#else  /* not WINDOWSNT */
  stream = fdopen (fd, fmode);
#endif /* not WINDOWSNT */
  if (stream == 0)
    {
      emacs_close (fd);
      error ("Failure to create stdio stream for %s", SDATA (file));
    }

  if (! NILP (Vpurify_flag))
    Vpreloaded_file_list = Fcons (file, Vpreloaded_file_list);

  if (NILP (nomessage))
    {
      if (!safe_p)
	message_with_string ("Loading %s (compiled; note unsafe, not compiled in Emacs)...",
		 file, 1);
      else if (!compiled)
	message_with_string ("Loading %s (source)...", file, 1);
      else if (newer)
	message_with_string ("Loading %s (compiled; note, source file is newer)...",
		 file, 1);
      else /* The typical case; compiled file newer than source file.  */
	message_with_string ("Loading %s...", file, 1);
    }

  record_unwind_protect (load_unwind, make_save_value (stream, 0));
  record_unwind_protect (load_descriptor_unwind, load_descriptor_list);
  specbind (Qload_file_name, found);
  specbind (Qinhibit_file_name_operation, Qnil);
  load_descriptor_list
    = Fcons (make_number (fileno (stream)), load_descriptor_list);
  load_in_progress++;
  if (! version || version >= 22)
    readevalloop (Qget_file_char, stream, hist_file_name,
		  Feval, 0, Qnil, Qnil, Qnil, Qnil);
  else
    {
      /* We can't handle a file which was compiled with
	 byte-compile-dynamic by older version of Emacs.  */
      specbind (Qload_force_doc_strings, Qt);
      readevalloop (Qget_emacs_mule_file_char, stream, hist_file_name, Feval,
		    0, Qnil, Qnil, Qnil, Qnil);
    }
  unbind_to (count, Qnil);

  /* Run any eval-after-load forms for this file */
  if (NILP (Vpurify_flag)
      && (!NILP (Ffboundp (Qdo_after_load_evaluation))))
    call1 (Qdo_after_load_evaluation, hist_file_name) ;

  UNGCPRO;

  if (saved_doc_string)
    free (saved_doc_string);
  saved_doc_string = 0;
  saved_doc_string_size = 0;

  if (prev_saved_doc_string)
    xfree (prev_saved_doc_string);
  prev_saved_doc_string = 0;
  prev_saved_doc_string_size = 0;

  if (!noninteractive && NILP (nomessage))
    {
      if (!safe_p)
	message_with_string ("Loading %s (compiled; note unsafe, not compiled in Emacs)...done",
		 file, 1);
      else if (!compiled)
	message_with_string ("Loading %s (source)...done", file, 1);
      else if (newer)
	message_with_string ("Loading %s (compiled; note, source file is newer)...done",
		 file, 1);
      else /* The typical case; compiled file newer than source file.  */
	message_with_string ("Loading %s...done", file, 1);
    }

  if (!NILP (Fequal (build_string ("obsolete"),
		     Ffile_name_nondirectory
		     (Fdirectory_file_name (Ffile_name_directory (found))))))
    message_with_string ("Package %s is obsolete", file, 1);

  return Qt;
}

static Lisp_Object
load_unwind (arg)  /* used as unwind-protect function in load */
     Lisp_Object arg;
{
  FILE *stream = (FILE *) XSAVE_VALUE (arg)->pointer;
  if (stream != NULL)
    {
      BLOCK_INPUT;
      fclose (stream);
      UNBLOCK_INPUT;
    }
  if (--load_in_progress < 0) load_in_progress = 0;
  return Qnil;
}

static Lisp_Object
load_descriptor_unwind (oldlist)
     Lisp_Object oldlist;
{
  load_descriptor_list = oldlist;
  return Qnil;
}

/* Close all descriptors in use for Floads.
   This is used when starting a subprocess.  */

void
close_load_descs ()
{
#ifndef WINDOWSNT
  Lisp_Object tail;
  for (tail = load_descriptor_list; !NILP (tail); tail = XCDR (tail))
    emacs_close (XFASTINT (XCAR (tail)));
#endif
}

static int
complete_filename_p (pathname)
     Lisp_Object pathname;
{
  register const unsigned char *s = SDATA (pathname);
  return (IS_DIRECTORY_SEP (s[0])
	  || (SCHARS (pathname) > 2
	      && IS_DEVICE_SEP (s[1]) && IS_DIRECTORY_SEP (s[2]))
#ifdef ALTOS
	  || *s == '@'
#endif
#ifdef VMS
	  || index (s, ':')
#endif /* VMS */
	  );
}

DEFUN ("locate-file-internal", Flocate_file_internal, Slocate_file_internal, 2, 4, 0,
       doc: /* Search for FILENAME through PATH.
Returns the file's name in absolute form, or nil if not found.
If SUFFIXES is non-nil, it should be a list of suffixes to append to
file name when searching.
If non-nil, PREDICATE is used instead of `file-readable-p'.
PREDICATE can also be an integer to pass to the access(2) function,
in which case file-name-handlers are ignored.  */)
     (filename, path, suffixes, predicate)
     Lisp_Object filename, path, suffixes, predicate;
{
  Lisp_Object file;
  int fd = openp (path, filename, suffixes, &file, predicate);
  if (NILP (predicate) && fd > 0)
    close (fd);
  return file;
}


/* Search for a file whose name is STR, looking in directories
   in the Lisp list PATH, and trying suffixes from SUFFIX.
   On success, returns a file descriptor.  On failure, returns -1.

   SUFFIXES is a list of strings containing possible suffixes.
   The empty suffix is automatically added iff the list is empty.

   PREDICATE non-nil means don't open the files,
   just look for one that satisfies the predicate.  In this case,
   returns 1 on success.  The predicate can be a lisp function or
   an integer to pass to `access' (in which case file-name-handlers
   are ignored).

   If STOREPTR is nonzero, it points to a slot where the name of
   the file actually found should be stored as a Lisp string.
   nil is stored there on failure.

   If the file we find is remote, return -2
   but store the found remote file name in *STOREPTR.  */

int
openp (path, str, suffixes, storeptr, predicate)
     Lisp_Object path, str;
     Lisp_Object suffixes;
     Lisp_Object *storeptr;
     Lisp_Object predicate;
{
  register int fd;
  int fn_size = 100;
  char buf[100];
  register char *fn = buf;
  int absolute = 0;
  int want_size;
  Lisp_Object filename;
  struct stat st;
  struct gcpro gcpro1, gcpro2, gcpro3, gcpro4, gcpro5, gcpro6;
  Lisp_Object string, tail, encoded_fn;
  int max_suffix_len = 0;

  CHECK_STRING (str);

  for (tail = suffixes; CONSP (tail); tail = XCDR (tail))
    {
      CHECK_STRING_CAR (tail);
      max_suffix_len = max (max_suffix_len,
			    SBYTES (XCAR (tail)));
    }

  string = filename = encoded_fn = Qnil;
  GCPRO6 (str, string, filename, path, suffixes, encoded_fn);

  if (storeptr)
    *storeptr = Qnil;

  if (complete_filename_p (str))
    absolute = 1;

  for (; CONSP (path); path = XCDR (path))
    {
      filename = Fexpand_file_name (str, XCAR (path));
      if (!complete_filename_p (filename))
	/* If there are non-absolute elts in PATH (eg ".") */
	/* Of course, this could conceivably lose if luser sets
	   default-directory to be something non-absolute... */
	{
	  filename = Fexpand_file_name (filename, current_buffer->directory);
	  if (!complete_filename_p (filename))
	    /* Give up on this path element! */
	    continue;
	}

      /* Calculate maximum size of any filename made from
	 this path element/specified file name and any possible suffix.  */
      want_size = max_suffix_len + SBYTES (filename) + 1;
      if (fn_size < want_size)
	fn = (char *) alloca (fn_size = 100 + want_size);

      /* Loop over suffixes.  */
      for (tail = NILP (suffixes) ? Fcons (build_string (""), Qnil) : suffixes;
	   CONSP (tail); tail = XCDR (tail))
	{
	  int lsuffix = SBYTES (XCAR (tail));
	  Lisp_Object handler;
	  int exists;

	  /* Concatenate path element/specified name with the suffix.
	     If the directory starts with /:, remove that.  */
	  if (SCHARS (filename) > 2
	      && SREF (filename, 0) == '/'
	      && SREF (filename, 1) == ':')
	    {
	      strncpy (fn, SDATA (filename) + 2,
		       SBYTES (filename) - 2);
	      fn[SBYTES (filename) - 2] = 0;
	    }
	  else
	    {
	      strncpy (fn, SDATA (filename),
		       SBYTES (filename));
	      fn[SBYTES (filename)] = 0;
	    }

	  if (lsuffix != 0)  /* Bug happens on CCI if lsuffix is 0.  */
	    strncat (fn, SDATA (XCAR (tail)), lsuffix);

	  /* Check that the file exists and is not a directory.  */
	  /* We used to only check for handlers on non-absolute file names:
	        if (absolute)
	          handler = Qnil;
	        else
		  handler = Ffind_file_name_handler (filename, Qfile_exists_p);
	     It's not clear why that was the case and it breaks things like
	     (load "/bar.el") where the file is actually "/bar.el.gz".  */
	  string = build_string (fn);
	  handler = Ffind_file_name_handler (string, Qfile_exists_p);
	  if ((!NILP (handler) || !NILP (predicate)) && !NATNUMP (predicate))
            {
	      if (NILP (predicate))
		exists = !NILP (Ffile_readable_p (string));
	      else
		exists = !NILP (call1 (predicate, string));
	      if (exists && !NILP (Ffile_directory_p (string)))
		exists = 0;

	      if (exists)
		{
		  /* We succeeded; return this descriptor and filename.  */
		  if (storeptr)
		    *storeptr = string;
		  UNGCPRO;
		  return -2;
		}
	    }
	  else
	    {
	      const char *pfn;

	      encoded_fn = ENCODE_FILE (string);
	      pfn = SDATA (encoded_fn);
	      exists = (stat (pfn, &st) >= 0
			&& (st.st_mode & S_IFMT) != S_IFDIR);
	      if (exists)
		{
		  /* Check that we can access or open it.  */
		  if (NATNUMP (predicate))
		    fd = (access (pfn, XFASTINT (predicate)) == 0) ? 1 : -1;
		  else
		    fd = emacs_open (pfn, O_RDONLY, 0);

		  if (fd >= 0)
		    {
		      /* We succeeded; return this descriptor and filename.  */
		      if (storeptr)
			*storeptr = string;
		      UNGCPRO;
		      return fd;
		    }
		}
	    }
	}
      if (absolute)
	break;
    }

  UNGCPRO;
  return -1;
}


/* Merge the list we've accumulated of globals from the current input source
   into the load_history variable.  The details depend on whether
   the source has an associated file name or not.

   FILENAME is the file name that we are loading from.
   ENTIRE is 1 if loading that entire file, 0 if evaluating part of it.  */

static void
build_load_history (filename, entire)
     Lisp_Object filename;
     int entire;
{
  register Lisp_Object tail, prev, newelt;
  register Lisp_Object tem, tem2;
  register int foundit = 0;

  tail = Vload_history;
  prev = Qnil;

  while (CONSP (tail))
    {
      tem = XCAR (tail);

      /* Find the feature's previous assoc list... */
      if (!NILP (Fequal (filename, Fcar (tem))))
	{
	  foundit = 1;

	  /*  If we're loading the entire file, remove old data. */
	  if (entire)
	    {
	      if (NILP (prev))
		Vload_history = XCDR (tail);
	      else
		Fsetcdr (prev, XCDR (tail));
	    }

	  /*  Otherwise, cons on new symbols that are not already members.  */
	  else
	    {
	      tem2 = Vcurrent_load_list;

	      while (CONSP (tem2))
		{
		  newelt = XCAR (tem2);

		  if (NILP (Fmember (newelt, tem)))
		    Fsetcar (tail, Fcons (XCAR (tem),
		     			  Fcons (newelt, XCDR (tem))));

		  tem2 = XCDR (tem2);
		  QUIT;
		}
	    }
	}
      else
	prev = tail;
      tail = XCDR (tail);
      QUIT;
    }

  /* If we're loading an entire file, cons the new assoc onto the
     front of load-history, the most-recently-loaded position.  Also
     do this if we didn't find an existing member for the file.  */
  if (entire || !foundit)
    Vload_history = Fcons (Fnreverse (Vcurrent_load_list),
			   Vload_history);
}

Lisp_Object
unreadpure (junk) /* Used as unwind-protect function in readevalloop */
     Lisp_Object junk;
{
  read_pure = 0;
  return Qnil;
}

static Lisp_Object
readevalloop_1 (old)
     Lisp_Object old;
{
  load_convert_to_unibyte = ! NILP (old);
  return Qnil;
}

/* Signal an `end-of-file' error, if possible with file name
   information.  */

static void
end_of_file_error ()
{
  Lisp_Object data;

  if (STRINGP (Vload_file_name))
    xsignal1 (Qend_of_file, Vload_file_name);

  xsignal0 (Qend_of_file);
}

/* UNIBYTE specifies how to set load_convert_to_unibyte
   for this invocation.
   READFUN, if non-nil, is used instead of `read'.

   START, END specify region to read in current buffer (from eval-region).
   If the input is not from a buffer, they must be nil.  */

static void
readevalloop (readcharfun, stream, sourcename, evalfun,
	      printflag, unibyte, readfun, start, end)
     Lisp_Object readcharfun;
     FILE *stream;
     Lisp_Object sourcename;
     Lisp_Object (*evalfun) ();
     int printflag;
     Lisp_Object unibyte, readfun;
     Lisp_Object start, end;
{
  register int c;
  register Lisp_Object val;
  int count = SPECPDL_INDEX ();
  struct gcpro gcpro1, gcpro2, gcpro3, gcpro4;
  struct buffer *b = 0;
  int continue_reading_p;
  /* Nonzero if reading an entire buffer.  */
  int whole_buffer = 0;
  /* 1 on the first time around.  */
  int first_sexp = 1;

  if (MARKERP (readcharfun))
    {
      if (NILP (start))
	start = readcharfun;
    }

  if (BUFFERP (readcharfun))
    b = XBUFFER (readcharfun);
  else if (MARKERP (readcharfun))
    b = XMARKER (readcharfun)->buffer;

  /* We assume START is nil when input is not from a buffer.  */
  if (! NILP (start) && !b)
    abort ();

  specbind (Qstandard_input, readcharfun); /* GCPROs readcharfun.  */
  specbind (Qcurrent_load_list, Qnil);
  record_unwind_protect (readevalloop_1, load_convert_to_unibyte ? Qt : Qnil);
  load_convert_to_unibyte = !NILP (unibyte);

  GCPRO4 (sourcename, readfun, start, end);

  /* Try to ensure sourcename is a truename, except whilst preloading. */
  if (NILP (Vpurify_flag)
      && !NILP (sourcename) && !NILP (Ffile_name_absolute_p (sourcename))
      && !NILP (Ffboundp (Qfile_truename)))
    sourcename = call1 (Qfile_truename, sourcename) ;

  LOADHIST_ATTACH (sourcename);

  continue_reading_p = 1;
  while (continue_reading_p)
    {
      int count1 = SPECPDL_INDEX ();

      if (b != 0 && NILP (b->name))
	error ("Reading from killed buffer");

      if (!NILP (start))
	{
	  /* Switch to the buffer we are reading from.  */
	  record_unwind_protect (save_excursion_restore, save_excursion_save ());
	  set_buffer_internal (b);

	  /* Save point in it.  */
	  record_unwind_protect (save_excursion_restore, save_excursion_save ());
	  /* Save ZV in it.  */
	  record_unwind_protect (save_restriction_restore, save_restriction_save ());
	  /* Those get unbound after we read one expression.  */

	  /* Set point and ZV around stuff to be read.  */
	  Fgoto_char (start);
	  if (!NILP (end))
	    Fnarrow_to_region (make_number (BEGV), end);

	  /* Just for cleanliness, convert END to a marker
	     if it is an integer.  */
	  if (INTEGERP (end))
	    end = Fpoint_max_marker ();
	}

      /* On the first cycle, we can easily test here
	 whether we are reading the whole buffer.  */
      if (b && first_sexp)
	whole_buffer = (PT == BEG && ZV == Z);

      instream = stream;
    read_next:
      c = READCHAR;
      if (c == ';')
	{
	  while ((c = READCHAR) != '\n' && c != -1);
	  goto read_next;
	}
      if (c < 0)
	{
	  unbind_to (count1, Qnil);
	  break;
	}

      /* Ignore whitespace here, so we can detect eof.  */
      if (c == ' ' || c == '\t' || c == '\n' || c == '\f' || c == '\r')
	goto read_next;

      if (!NILP (Vpurify_flag) && c == '(')
	{
	  record_unwind_protect (unreadpure, Qnil);
	  val = read_list (-1, readcharfun);
	}
      else
	{
	  UNREAD (c);
	  read_objects = Qnil;
	  if (!NILP (readfun))
	    {
	      val = call1 (readfun, readcharfun);

	      /* If READCHARFUN has set point to ZV, we should
	         stop reading, even if the form read sets point
		 to a different value when evaluated.  */
	      if (BUFFERP (readcharfun))
		{
		  struct buffer *b = XBUFFER (readcharfun);
		  if (BUF_PT (b) == BUF_ZV (b))
		    continue_reading_p = 0;
		}
	    }
	  else if (! NILP (Vload_read_function))
	    val = call1 (Vload_read_function, readcharfun);
	  else
	    val = read_internal_start (readcharfun, Qnil, Qnil);
	}

      if (!NILP (start) && continue_reading_p)
	start = Fpoint_marker ();

      /* Restore saved point and BEGV.  */
      unbind_to (count1, Qnil);

      /* Now eval what we just read.  */
      val = (*evalfun) (val);

      if (printflag)
	{
	  Vvalues = Fcons (val, Vvalues);
	  if (EQ (Vstandard_output, Qt))
	    Fprin1 (val, Qnil);
	  else
	    Fprint (val, Qnil);
	}

      first_sexp = 0;
    }

  build_load_history (sourcename,
		      stream || whole_buffer);

  UNGCPRO;

  unbind_to (count, Qnil);
}

DEFUN ("eval-buffer", Feval_buffer, Seval_buffer, 0, 5, "",
       doc: /* Execute the current buffer as Lisp code.
Programs can pass two arguments, BUFFER and PRINTFLAG.
BUFFER is the buffer to evaluate (nil means use current buffer).
PRINTFLAG controls printing of output:
A value of nil means discard it; anything else is stream for print.

If the optional third argument FILENAME is non-nil,
it specifies the file name to use for `load-history'.
The optional fourth argument UNIBYTE specifies `load-convert-to-unibyte'
for this invocation.

The optional fifth argument DO-ALLOW-PRINT, if non-nil, specifies that
`print' and related functions should work normally even if PRINTFLAG is nil.

This function preserves the position of point.  */)
     (buffer, printflag, filename, unibyte, do_allow_print)
     Lisp_Object buffer, printflag, filename, unibyte, do_allow_print;
{
  int count = SPECPDL_INDEX ();
  Lisp_Object tem, buf;

  if (NILP (buffer))
    buf = Fcurrent_buffer ();
  else
    buf = Fget_buffer (buffer);
  if (NILP (buf))
    error ("No such buffer");

  if (NILP (printflag) && NILP (do_allow_print))
    tem = Qsymbolp;
  else
    tem = printflag;

  if (NILP (filename))
    filename = XBUFFER (buf)->filename;

  specbind (Qeval_buffer_list, Fcons (buf, Veval_buffer_list));
  specbind (Qstandard_output, tem);
  record_unwind_protect (save_excursion_restore, save_excursion_save ());
  BUF_SET_PT (XBUFFER (buf), BUF_BEGV (XBUFFER (buf)));
  readevalloop (buf, 0, filename, Feval,
		!NILP (printflag), unibyte, Qnil, Qnil, Qnil);
  unbind_to (count, Qnil);

  return Qnil;
}

DEFUN ("eval-region", Feval_region, Seval_region, 2, 4, "r",
       doc: /* Execute the region as Lisp code.
When called from programs, expects two arguments,
giving starting and ending indices in the current buffer
of the text to be executed.
Programs can pass third argument PRINTFLAG which controls output:
A value of nil means discard it; anything else is stream for printing it.
Also the fourth argument READ-FUNCTION, if non-nil, is used
instead of `read' to read each expression.  It gets one argument
which is the input stream for reading characters.

This function does not move point.  */)
     (start, end, printflag, read_function)
     Lisp_Object start, end, printflag, read_function;
{
  int count = SPECPDL_INDEX ();
  Lisp_Object tem, cbuf;

  cbuf = Fcurrent_buffer ();

  if (NILP (printflag))
    tem = Qsymbolp;
  else
    tem = printflag;
  specbind (Qstandard_output, tem);
  specbind (Qeval_buffer_list, Fcons (cbuf, Veval_buffer_list));

  /* readevalloop calls functions which check the type of start and end.  */
  readevalloop (cbuf, 0, XBUFFER (cbuf)->filename, Feval,
		!NILP (printflag), Qnil, read_function,
		start, end);

  return unbind_to (count, Qnil);
}


DEFUN ("read", Fread, Sread, 0, 1, 0,
       doc: /* Read one Lisp expression as text from STREAM, return as Lisp object.
If STREAM is nil, use the value of `standard-input' (which see).
STREAM or the value of `standard-input' may be:
 a buffer (read from point and advance it)
 a marker (read from where it points and advance it)
 a function (call it with no arguments for each character,
     call it with a char as argument to push a char back)
 a string (takes text from string, starting at the beginning)
 t (read text line using minibuffer and use it, or read from
    standard input in batch mode).  */)
     (stream)
     Lisp_Object stream;
{
  if (NILP (stream))
    stream = Vstandard_input;
  if (EQ (stream, Qt))
    stream = Qread_char;
  if (EQ (stream, Qread_char))
    return Fread_minibuffer (build_string ("Lisp expression: "), Qnil);

  return read_internal_start (stream, Qnil, Qnil);
}

DEFUN ("read-from-string", Fread_from_string, Sread_from_string, 1, 3, 0,
       doc: /* Read one Lisp expression which is represented as text by STRING.
Returns a cons: (OBJECT-READ . FINAL-STRING-INDEX).
START and END optionally delimit a substring of STRING from which to read;
 they default to 0 and (length STRING) respectively.  */)
     (string, start, end)
     Lisp_Object string, start, end;
{
  Lisp_Object ret;
  CHECK_STRING (string);
  /* read_internal_start sets read_from_string_index. */
  ret = read_internal_start (string, start, end);
  return Fcons (ret, make_number (read_from_string_index));
}

/* Function to set up the global context we need in toplevel read
   calls. */
static Lisp_Object
read_internal_start (stream, start, end)
     Lisp_Object stream;
     Lisp_Object start; /* Only used when stream is a string. */
     Lisp_Object end; /* Only used when stream is a string. */
{
  Lisp_Object retval;

  readchar_count = 0;
  new_backquote_flag = 0;
  read_objects = Qnil;
  if (EQ (Vread_with_symbol_positions, Qt)
      || EQ (Vread_with_symbol_positions, stream))
    Vread_symbol_positions_list = Qnil;

  if (STRINGP (stream)
      || ((CONSP (stream) && STRINGP (XCAR (stream)))))
    {
      int startval, endval;
      Lisp_Object string;

      if (STRINGP (stream))
	string = stream;
      else
	string = XCAR (stream);

      if (NILP (end))
	endval = SCHARS (string);
      else
	{
	  CHECK_NUMBER (end);
	  endval = XINT (end);
	  if (endval < 0 || endval > SCHARS (string))
	    args_out_of_range (string, end);
	}

      if (NILP (start))
	startval = 0;
      else
	{
	  CHECK_NUMBER (start);
	  startval = XINT (start);
	  if (startval < 0 || startval > endval)
	    args_out_of_range (string, start);
	}
      read_from_string_index = startval;
      read_from_string_index_byte = string_char_to_byte (string, startval);
      read_from_string_limit = endval;
    }

  retval = read0 (stream);
  if (EQ (Vread_with_symbol_positions, Qt)
      || EQ (Vread_with_symbol_positions, stream))
    Vread_symbol_positions_list = Fnreverse (Vread_symbol_positions_list);
  return retval;
}


/* Signal Qinvalid_read_syntax error.
   S is error string of length N (if > 0)  */

static void
invalid_syntax (s, n)
     const char *s;
     int n;
{
  if (!n)
    n = strlen (s);
  xsignal1 (Qinvalid_read_syntax, make_string (s, n));
}


/* Use this for recursive reads, in contexts where internal tokens
   are not allowed. */

static Lisp_Object
read0 (readcharfun)
     Lisp_Object readcharfun;
{
  register Lisp_Object val;
  int c;

  val = read1 (readcharfun, &c, 0);
  if (!c)
    return val;

  xsignal1 (Qinvalid_read_syntax,
	    Fmake_string (make_number (1), make_number (c)));
}

static int read_buffer_size;
static char *read_buffer;

/* Read a \-escape sequence, assuming we already read the `\'.
   If the escape sequence forces unibyte, return eight-bit char.  */

static int
read_escape (readcharfun, stringp)
     Lisp_Object readcharfun;
     int stringp;
{
  register int c = READCHAR;
  /* \u allows up to four hex digits, \U up to eight. Default to the
     behaviour for \u, and change this value in the case that \U is seen. */
  int unicode_hex_count = 4;

  switch (c)
    {
    case -1:
      end_of_file_error ();

    case 'a':
      return '\007';
    case 'b':
      return '\b';
    case 'd':
      return 0177;
    case 'e':
      return 033;
    case 'f':
      return '\f';
    case 'n':
      return '\n';
    case 'r':
      return '\r';
    case 't':
      return '\t';
    case 'v':
      return '\v';
    case '\n':
      return -1;
    case ' ':
      if (stringp)
	return -1;
      return ' ';

    case 'M':
      c = READCHAR;
      if (c != '-')
	error ("Invalid escape character syntax");
      c = READCHAR;
      if (c == '\\')
	c = read_escape (readcharfun, 0);
      return c | meta_modifier;

    case 'S':
      c = READCHAR;
      if (c != '-')
	error ("Invalid escape character syntax");
      c = READCHAR;
      if (c == '\\')
	c = read_escape (readcharfun, 0);
      return c | shift_modifier;

    case 'H':
      c = READCHAR;
      if (c != '-')
	error ("Invalid escape character syntax");
      c = READCHAR;
      if (c == '\\')
	c = read_escape (readcharfun, 0);
      return c | hyper_modifier;

    case 'A':
      c = READCHAR;
      if (c != '-')
	error ("Invalid escape character syntax");
      c = READCHAR;
      if (c == '\\')
	c = read_escape (readcharfun, 0);
      return c | alt_modifier;

    case 's':
      c = READCHAR;
      if (c != '-')
	{
	  UNREAD (c);
	  return ' ';
	}
      c = READCHAR;
      if (c == '\\')
	c = read_escape (readcharfun, 0);
      return c | super_modifier;

    case 'C':
      c = READCHAR;
      if (c != '-')
	error ("Invalid escape character syntax");
    case '^':
      c = READCHAR;
      if (c == '\\')
	c = read_escape (readcharfun, 0);
      if ((c & ~CHAR_MODIFIER_MASK) == '?')
	return 0177 | (c & CHAR_MODIFIER_MASK);
      else if (! SINGLE_BYTE_CHAR_P ((c & ~CHAR_MODIFIER_MASK)))
	return c | ctrl_modifier;
      /* ASCII control chars are made from letters (both cases),
	 as well as the non-letters within 0100...0137.  */
      else if ((c & 0137) >= 0101 && (c & 0137) <= 0132)
	return (c & (037 | ~0177));
      else if ((c & 0177) >= 0100 && (c & 0177) <= 0137)
	return (c & (037 | ~0177));
      else
	return c | ctrl_modifier;

    case '0':
    case '1':
    case '2':
    case '3':
    case '4':
    case '5':
    case '6':
    case '7':
      /* An octal escape, as in ANSI C.  */
      {
	register int i = c - '0';
	register int count = 0;
	while (++count < 3)
	  {
	    if ((c = READCHAR) >= '0' && c <= '7')
	      {
		i *= 8;
		i += c - '0';
	      }
	    else
	      {
		UNREAD (c);
		break;
	      }
	  }

	if (i >= 0x80 && i < 0x100)
	  i = BYTE8_TO_CHAR (i);
	return i;
      }

    case 'x':
      /* A hex escape, as in ANSI C.  */
      {
	int i = 0;
	int count = 0;
	while (1)
	  {
	    c = READCHAR;
	    if (c >= '0' && c <= '9')
	      {
		i *= 16;
		i += c - '0';
	      }
	    else if ((c >= 'a' && c <= 'f')
		     || (c >= 'A' && c <= 'F'))
	      {
		i *= 16;
		if (c >= 'a' && c <= 'f')
		  i += c - 'a' + 10;
		else
		  i += c - 'A' + 10;
	      }
	    else
	      {
		UNREAD (c);
		break;
	      }
	    count++;
	  }

	if (count < 3 && i >= 0x80)
	  return BYTE8_TO_CHAR (i);
	return i;
      }

    case 'U':
      /* Post-Unicode-2.0: Up to eight hex chars.  */
      unicode_hex_count = 8;
    case 'u':

      /* A Unicode escape. We only permit them in strings and characters,
	 not arbitrarily in the source code, as in some other languages.  */
      {
	int i = 0;
	int count = 0;

	while (++count <= unicode_hex_count)
	  {
	    c = READCHAR;
	    /* isdigit and isalpha may be locale-specific, which we don't
	       want. */
	    if      (c >= '0' && c <= '9')  i = (i << 4) + (c - '0');
	    else if (c >= 'a' && c <= 'f')  i = (i << 4) + (c - 'a') + 10;
            else if (c >= 'A' && c <= 'F')  i = (i << 4) + (c - 'A') + 10;
	    else
	      {
		error ("Non-hex digit used for Unicode escape");
		break;
	      }
	  }

	return i;
      }

    default:
      return c;
    }
}

/* Read an integer in radix RADIX using READCHARFUN to read
   characters.  RADIX must be in the interval [2..36]; if it isn't, a
   read error is signaled .  Value is the integer read.  Signals an
   error if encountering invalid read syntax or if RADIX is out of
   range.  */

static Lisp_Object
read_integer (readcharfun, radix)
     Lisp_Object readcharfun;
     int radix;
{
  int ndigits = 0, invalid_p, c, sign = 0;
  EMACS_INT number = 0;

  if (radix < 2 || radix > 36)
    invalid_p = 1;
  else
    {
      number = ndigits = invalid_p = 0;
      sign = 1;

      c = READCHAR;
      if (c == '-')
	{
	  c = READCHAR;
	  sign = -1;
	}
      else if (c == '+')
	c = READCHAR;

      while (c >= 0)
	{
	  int digit;

	  if (c >= '0' && c <= '9')
	    digit = c - '0';
	  else if (c >= 'a' && c <= 'z')
	    digit = c - 'a' + 10;
	  else if (c >= 'A' && c <= 'Z')
	    digit = c - 'A' + 10;
	  else
	    {
	      UNREAD (c);
	      break;
	    }

	  if (digit < 0 || digit >= radix)
	    invalid_p = 1;

	  number = radix * number + digit;
	  ++ndigits;
	  c = READCHAR;
	}
    }

  if (ndigits == 0 || invalid_p)
    {
      char buf[50];
      sprintf (buf, "integer, radix %d", radix);
      invalid_syntax (buf, 0);
    }

  return make_number (sign * number);
}


/* If the next token is ')' or ']' or '.', we store that character
   in *PCH and the return value is not interesting.  Else, we store
   zero in *PCH and we read and return one lisp object.

   FIRST_IN_LIST is nonzero if this is the first element of a list.  */

static Lisp_Object
read1 (readcharfun, pch, first_in_list)
     register Lisp_Object readcharfun;
     int *pch;
     int first_in_list;
{
  register int c;
  int uninterned_symbol = 0;

  *pch = 0;
  load_each_byte = 0;

 retry:

  c = READCHAR;
  if (c < 0)
    end_of_file_error ();

  switch (c)
    {
    case '(':
      return read_list (0, readcharfun);

    case '[':
      return read_vector (readcharfun, 0);

    case ')':
    case ']':
      {
	*pch = c;
	return Qnil;
      }

    case '#':
      c = READCHAR;
      if (c == '^')
	{
	  c = READCHAR;
	  if (c == '[')
	    {
	      Lisp_Object tmp;
	      tmp = read_vector (readcharfun, 0);
	      if (XVECTOR (tmp)->size < VECSIZE (struct Lisp_Char_Table))
		error ("Invalid size char-table");
	      XSETCHAR_TABLE (tmp, XCHAR_TABLE (tmp));
	      return tmp;
	    }
	  else if (c == '^')
	    {
	      c = READCHAR;
	      if (c == '[')
		{
		  Lisp_Object tmp;
		  int depth, size;

		  tmp = read_vector (readcharfun, 0);
		  if (!INTEGERP (AREF (tmp, 0)))
		    error ("Invalid depth in char-table");
		  depth = XINT (AREF (tmp, 0));
		  if (depth < 1 || depth > 3)
		    error ("Invalid depth in char-table");
		  size = XVECTOR (tmp)->size - 2;
		  if (chartab_size [depth] != size)
		    error ("Invalid size char-table");
		  XSETSUB_CHAR_TABLE (tmp, XSUB_CHAR_TABLE (tmp));
		  return tmp;
		}
	      invalid_syntax ("#^^", 3);
	    }
	  invalid_syntax ("#^", 2);
	}
      if (c == '&')
	{
	  Lisp_Object length;
	  length = read1 (readcharfun, pch, first_in_list);
	  c = READCHAR;
	  if (c == '"')
	    {
	      Lisp_Object tmp, val;
	      int size_in_chars
		= ((XFASTINT (length) + BOOL_VECTOR_BITS_PER_CHAR - 1)
		   / BOOL_VECTOR_BITS_PER_CHAR);

	      UNREAD (c);
	      tmp = read1 (readcharfun, pch, first_in_list);
	      if (STRING_MULTIBYTE (tmp)
		  || (size_in_chars != SCHARS (tmp)
		      /* We used to print 1 char too many
			 when the number of bits was a multiple of 8.
			 Accept such input in case it came from an old
			 version.  */
		      && ! (XFASTINT (length)
			    == (SCHARS (tmp) - 1) * BOOL_VECTOR_BITS_PER_CHAR)))
		invalid_syntax ("#&...", 5);

	      val = Fmake_bool_vector (length, Qnil);
	      bcopy (SDATA (tmp), XBOOL_VECTOR (val)->data,
		     size_in_chars);
	      /* Clear the extraneous bits in the last byte.  */
	      if (XINT (length) != size_in_chars * BOOL_VECTOR_BITS_PER_CHAR)
		XBOOL_VECTOR (val)->data[size_in_chars - 1]
		  &= (1 << (XINT (length) % BOOL_VECTOR_BITS_PER_CHAR)) - 1;
	      return val;
	    }
	  invalid_syntax ("#&...", 5);
	}
      if (c == '[')
	{
	  /* Accept compiled functions at read-time so that we don't have to
	     build them using function calls.  */
	  Lisp_Object tmp;
	  tmp = read_vector (readcharfun, 1);
	  return Fmake_byte_code (XVECTOR (tmp)->size,
				  XVECTOR (tmp)->contents);
	}
      if (c == '(')
	{
	  Lisp_Object tmp;
	  struct gcpro gcpro1;
	  int ch;

	  /* Read the string itself.  */
	  tmp = read1 (readcharfun, &ch, 0);
	  if (ch != 0 || !STRINGP (tmp))
	    invalid_syntax ("#", 1);
	  GCPRO1 (tmp);
	  /* Read the intervals and their properties.  */
	  while (1)
	    {
	      Lisp_Object beg, end, plist;

	      beg = read1 (readcharfun, &ch, 0);
	      end = plist = Qnil;
	      if (ch == ')')
		break;
	      if (ch == 0)
		end = read1 (readcharfun, &ch, 0);
	      if (ch == 0)
		plist = read1 (readcharfun, &ch, 0);
	      if (ch)
		invalid_syntax ("Invalid string property list", 0);
	      Fset_text_properties (beg, end, plist, tmp);
	    }
	  UNGCPRO;
	  return tmp;
	}

      /* #@NUMBER is used to skip NUMBER following characters.
	 That's used in .elc files to skip over doc strings
	 and function definitions.  */
      if (c == '@')
	{
	  int i, nskip = 0;

	  load_each_byte = 1;
	  /* Read a decimal integer.  */
	  while ((c = READCHAR) >= 0
		 && c >= '0' && c <= '9')
	    {
	      nskip *= 10;
	      nskip += c - '0';
	    }
	  if (c >= 0)
	    UNREAD (c);

	  if (load_force_doc_strings
	      && (EQ (readcharfun, Qget_file_char)
		  || EQ (readcharfun, Qget_emacs_mule_file_char)))
	    {
	      /* If we are supposed to force doc strings into core right now,
		 record the last string that we skipped,
		 and record where in the file it comes from.  */

	      /* But first exchange saved_doc_string
		 with prev_saved_doc_string, so we save two strings.  */
	      {
		char *temp = saved_doc_string;
		int temp_size = saved_doc_string_size;
		file_offset temp_pos = saved_doc_string_position;
		int temp_len = saved_doc_string_length;

		saved_doc_string = prev_saved_doc_string;
		saved_doc_string_size = prev_saved_doc_string_size;
		saved_doc_string_position = prev_saved_doc_string_position;
		saved_doc_string_length = prev_saved_doc_string_length;

		prev_saved_doc_string = temp;
		prev_saved_doc_string_size = temp_size;
		prev_saved_doc_string_position = temp_pos;
		prev_saved_doc_string_length = temp_len;
	      }

	      if (saved_doc_string_size == 0)
		{
		  saved_doc_string_size = nskip + 100;
		  saved_doc_string = (char *) xmalloc (saved_doc_string_size);
		}
	      if (nskip > saved_doc_string_size)
		{
		  saved_doc_string_size = nskip + 100;
		  saved_doc_string = (char *) xrealloc (saved_doc_string,
							saved_doc_string_size);
		}

	      saved_doc_string_position = file_tell (instream);

	      /* Copy that many characters into saved_doc_string.  */
	      for (i = 0; i < nskip && c >= 0; i++)
		saved_doc_string[i] = c = READCHAR;

	      saved_doc_string_length = i;
	    }
	  else
	    {
	      /* Skip that many characters.  */
	      for (i = 0; i < nskip && c >= 0; i++)
		c = READCHAR;
	    }

	  load_each_byte = 0;
	  goto retry;
	}
      if (c == '!')
	{
	  /* #! appears at the beginning of an executable file.
	     Skip the first line.  */
	  while (c != '\n' && c >= 0)
	    c = READCHAR;
	  goto retry;
	}
      if (c == '$')
	return Vload_file_name;
      if (c == '\'')
	return Fcons (Qfunction, Fcons (read0 (readcharfun), Qnil));
      /* #:foo is the uninterned symbol named foo.  */
      if (c == ':')
	{
	  uninterned_symbol = 1;
	  c = READCHAR;
	  goto default_label;
	}
      /* Reader forms that can reuse previously read objects.  */
      if (c >= '0' && c <= '9')
	{
	  int n = 0;
	  Lisp_Object tem;

	  /* Read a non-negative integer.  */
	  while (c >= '0' && c <= '9')
	    {
	      n *= 10;
	      n += c - '0';
	      c = READCHAR;
	    }
	  /* #n=object returns object, but associates it with n for #n#.  */
	  if (c == '=')
	    {
	      /* Make a placeholder for #n# to use temporarily */
	      Lisp_Object placeholder;
	      Lisp_Object cell;

	      placeholder = Fcons(Qnil, Qnil);
	      cell = Fcons (make_number (n), placeholder);
	      read_objects = Fcons (cell, read_objects);

	      /* Read the object itself. */
	      tem = read0 (readcharfun);

	      /* Now put it everywhere the placeholder was... */
	      substitute_object_in_subtree (tem, placeholder);

	      /* ...and #n# will use the real value from now on.  */
	      Fsetcdr (cell, tem);

	      return tem;
	    }
	  /* #n# returns a previously read object.  */
	  if (c == '#')
	    {
	      tem = Fassq (make_number (n), read_objects);
	      if (CONSP (tem))
		return XCDR (tem);
	      /* Fall through to error message.  */
	    }
	  else if (c == 'r' ||  c == 'R')
	    return read_integer (readcharfun, n);

	  /* Fall through to error message.  */
	}
      else if (c == 'x' || c == 'X')
	return read_integer (readcharfun, 16);
      else if (c == 'o' || c == 'O')
	return read_integer (readcharfun, 8);
      else if (c == 'b' || c == 'B')
	return read_integer (readcharfun, 2);

      UNREAD (c);
      invalid_syntax ("#", 1);

    case ';':
      while ((c = READCHAR) >= 0 && c != '\n');
      goto retry;

    case '\'':
      {
	return Fcons (Qquote, Fcons (read0 (readcharfun), Qnil));
      }

    case '`':
      if (first_in_list)
	goto default_label;
      else
	{
	  Lisp_Object value;

	  new_backquote_flag++;
	  value = read0 (readcharfun);
	  new_backquote_flag--;

	  return Fcons (Qbackquote, Fcons (value, Qnil));
	}

    case ',':
      if (new_backquote_flag)
	{
	  Lisp_Object comma_type = Qnil;
	  Lisp_Object value;
	  int ch = READCHAR;

	  if (ch == '@')
	    comma_type = Qcomma_at;
	  else if (ch == '.')
	    comma_type = Qcomma_dot;
	  else
	    {
	      if (ch >= 0) UNREAD (ch);
	      comma_type = Qcomma;
	    }

	  new_backquote_flag--;
	  value = read0 (readcharfun);
	  new_backquote_flag++;
	  return Fcons (comma_type, Fcons (value, Qnil));
	}
      else
	goto default_label;

    case '?':
      {
	int modifiers;
	int next_char;
	int ok;

	c = READCHAR;
	if (c < 0)
	  end_of_file_error ();

	/* Accept `single space' syntax like (list ? x) where the
	   whitespace character is SPC or TAB.
	   Other literal whitespace like NL, CR, and FF are not accepted,
	   as there are well-established escape sequences for these.  */
	if (c == ' ' || c == '\t')
	  return make_number (c);

	if (c == '\\')
	  c = read_escape (readcharfun, 0);
	modifiers = c & CHAR_MODIFIER_MASK;
	c &= ~CHAR_MODIFIER_MASK;
	if (CHAR_BYTE8_P (c))
	  c = CHAR_TO_BYTE8 (c);
	c |= modifiers;

	next_char = READCHAR;
	if (next_char == '.')
	  {
	    /* Only a dotted-pair dot is valid after a char constant.  */
	    int next_next_char = READCHAR;
	    UNREAD (next_next_char);

	    ok = (next_next_char <= 040
		  || (next_next_char < 0200
		      && (index ("\"';([#?", next_next_char)
			  || (!first_in_list && next_next_char == '`')
			  || (new_backquote_flag && next_next_char == ','))));
	  }
	else
	  {
	    ok = (next_char <= 040
		  || (next_char < 0200
		      && (index ("\"';()[]#?", next_char)
			  || (!first_in_list && next_char == '`')
			  || (new_backquote_flag && next_char == ','))));
	  }
	UNREAD (next_char);
	if (ok)
	  return make_number (c);

	invalid_syntax ("?", 1);
      }

    case '"':
      {
	char *p = read_buffer;
	char *end = read_buffer + read_buffer_size;
	register int c;
	/* Nonzero if we saw an escape sequence specifying
	   a multibyte character.  */
	int force_multibyte = 0;
	/* Nonzero if we saw an escape sequence specifying
	   a single-byte character.  */
	int force_singlebyte = 0;
	int cancel = 0;
	int nchars = 0;

	while ((c = READCHAR) >= 0
	       && c != '\"')
	  {
	    if (end - p < MAX_MULTIBYTE_LENGTH)
	      {
		int offset = p - read_buffer;
		read_buffer = (char *) xrealloc (read_buffer,
						 read_buffer_size *= 2);
		p = read_buffer + offset;
		end = read_buffer + read_buffer_size;
	      }

	    if (c == '\\')
	      {
		int modifiers;

		c = read_escape (readcharfun, 1);

		/* C is -1 if \ newline has just been seen */
		if (c == -1)
		  {
		    if (p == read_buffer)
		      cancel = 1;
		    continue;
		  }

		modifiers = c & CHAR_MODIFIER_MASK;
		c = c & ~CHAR_MODIFIER_MASK;

		if (CHAR_BYTE8_P (c))
		  force_singlebyte = 1;
		else if (! ASCII_CHAR_P (c))
		  force_multibyte = 1;
		else		/* i.e. ASCII_CHAR_P (c) */
		  {
		    /* Allow `\C- ' and `\C-?'.  */
		    if (modifiers == CHAR_CTL)
		      {
			if (c == ' ')
			  c = 0, modifiers = 0;
			else if (c == '?')
			  c = 127, modifiers = 0;
		      }
		    if (modifiers & CHAR_SHIFT)
		      {
			/* Shift modifier is valid only with [A-Za-z].  */
			if (c >= 'A' && c <= 'Z')
			  modifiers &= ~CHAR_SHIFT;
			else if (c >= 'a' && c <= 'z')
			  c -= ('a' - 'A'), modifiers &= ~CHAR_SHIFT;
		      }

		    if (modifiers & CHAR_META)
		      {
			/* Move the meta bit to the right place for a
			   string.  */
			modifiers &= ~CHAR_META;
			c = BYTE8_TO_CHAR (c | 0x80);
			force_singlebyte = 1;
		      }
		  }

		/* Any modifiers remaining are invalid.  */
		if (modifiers)
		  error ("Invalid modifier in string");
		p += CHAR_STRING (c, (unsigned char *) p);
	      }
	    else
	      {
		p += CHAR_STRING (c, (unsigned char *) p);
		if (CHAR_BYTE8_P (c))
		  force_singlebyte = 1;
		else if (! ASCII_CHAR_P (c))
		  force_multibyte = 1;
	      }
	    nchars++;
	  }

	if (c < 0)
	  end_of_file_error ();

	/* If purifying, and string starts with \ newline,
	   return zero instead.  This is for doc strings
	   that we are really going to find in etc/DOC.nn.nn  */
	if (!NILP (Vpurify_flag) && NILP (Vdoc_file_name) && cancel)
	  return make_number (0);

	if (force_multibyte)
	  /* READ_BUFFER already contains valid multibyte forms.  */
	  ;
	else if (force_singlebyte)
	  {
	    nchars = str_as_unibyte (read_buffer, p - read_buffer);
	    p = read_buffer + nchars;
	  }
	else
	  /* Otherwise, READ_BUFFER contains only ASCII.  */
	  ;

	/* We want readchar_count to be the number of characters, not
	   bytes.  Hence we adjust for multibyte characters in the
	   string.  ... But it doesn't seem to be necessary, because
	   READCHAR *does* read multibyte characters from buffers. */
	/* readchar_count -= (p - read_buffer) - nchars; */
	if (read_pure)
	  return make_pure_string (read_buffer, nchars, p - read_buffer,
				   (force_multibyte
				    || (p - read_buffer != nchars)));
	return make_specified_string (read_buffer, nchars, p - read_buffer,
				      (force_multibyte
				       || (p - read_buffer != nchars)));
      }

    case '.':
      {
	int next_char = READCHAR;
	UNREAD (next_char);

	if (next_char <= 040
	    || (next_char < 0200
		&& (index ("\"';([#?", next_char)
		    || (!first_in_list && next_char == '`')
		    || (new_backquote_flag && next_char == ','))))
	  {
	    *pch = c;
	    return Qnil;
	  }

	/* Otherwise, we fall through!  Note that the atom-reading loop
	   below will now loop at least once, assuring that we will not
	   try to UNREAD two characters in a row.  */
      }
    default:
    default_label:
      if (c <= 040) goto retry;
      {
	char *p = read_buffer;
	int quoted = 0;

	{
	  char *end = read_buffer + read_buffer_size;

	  while (c > 040
		 && (c >= 0200
		     || (!index ("\"';()[]#", c)
			 && !(!first_in_list && c == '`')
			 && !(new_backquote_flag && c == ','))))
	    {
	      if (end - p < MAX_MULTIBYTE_LENGTH)
		{
		  int offset = p - read_buffer;
		  read_buffer = (char *) xrealloc (read_buffer,
						   read_buffer_size *= 2);
		  p = read_buffer + offset;
		  end = read_buffer + read_buffer_size;
		}

	      if (c == '\\')
		{
		  c = READCHAR;
		  if (c == -1)
		    end_of_file_error ();
		  quoted = 1;
		}

	      p += CHAR_STRING (c, p);
	      c = READCHAR;
	    }

	  if (p == end)
	    {
	      int offset = p - read_buffer;
	      read_buffer = (char *) xrealloc (read_buffer,
					       read_buffer_size *= 2);
	      p = read_buffer + offset;
	      end = read_buffer + read_buffer_size;
	    }
	  *p = 0;
	  if (c >= 0)
	    UNREAD (c);
	}

	if (!quoted && !uninterned_symbol)
	  {
	    register char *p1;
	    register Lisp_Object val;
	    p1 = read_buffer;
	    if (*p1 == '+' || *p1 == '-') p1++;
	    /* Is it an integer? */
	    if (p1 != p)
	      {
		while (p1 != p && (c = *p1) >= '0' && c <= '9') p1++;
		/* Integers can have trailing decimal points.  */
		if (p1 > read_buffer && p1 < p && *p1 == '.') p1++;
		if (p1 == p)
		  /* It is an integer. */
		  {
		    if (p1[-1] == '.')
		      p1[-1] = '\0';
		    /* Fixme: if we have strtol, use that, and check
		       for overflow.  */
		    if (sizeof (int) == sizeof (EMACS_INT))
		      XSETINT (val, atoi (read_buffer));
		    else if (sizeof (long) == sizeof (EMACS_INT))
		      XSETINT (val, atol (read_buffer));
		    else
		      abort ();
		    return val;
		  }
	      }
	    if (isfloat_string (read_buffer))
	      {
		/* Compute NaN and infinities using 0.0 in a variable,
		   to cope with compilers that think they are smarter
		   than we are.  */
		double zero = 0.0;

		double value;

		/* Negate the value ourselves.  This treats 0, NaNs,
		   and infinity properly on IEEE floating point hosts,
		   and works around a common bug where atof ("-0.0")
		   drops the sign.  */
		int negative = read_buffer[0] == '-';

		/* The only way p[-1] can be 'F' or 'N', after isfloat_string
		   returns 1, is if the input ends in e+INF or e+NaN.  */
		switch (p[-1])
		  {
		  case 'F':
		    value = 1.0 / zero;
		    break;
		  case 'N':
		    value = zero / zero;

		    /* If that made a "negative" NaN, negate it.  */

		    {
		      int i;
		      union { double d; char c[sizeof (double)]; } u_data, u_minus_zero;

		      u_data.d = value;
		      u_minus_zero.d = - 0.0;
		      for (i = 0; i < sizeof (double); i++)
			if (u_data.c[i] & u_minus_zero.c[i])
			  {
			    value = - value;
			    break;
			  }
		    }
		    /* Now VALUE is a positive NaN.  */
		    break;
		  default:
		    value = atof (read_buffer + negative);
		    break;
		  }

		return make_float (negative ? - value : value);
	      }
	  }
	{
	  Lisp_Object result = uninterned_symbol ? make_symbol (read_buffer)
	    : intern (read_buffer);
	  if (EQ (Vread_with_symbol_positions, Qt)
	      || EQ (Vread_with_symbol_positions, readcharfun))
	    Vread_symbol_positions_list =
	      /* Kind of a hack; this will probably fail if characters
		 in the symbol name were escaped.  Not really a big
		 deal, though.  */
	      Fcons (Fcons (result,
			    make_number (readchar_count
					 - XFASTINT (Flength (Fsymbol_name (result))))),
		     Vread_symbol_positions_list);
	  return result;
	}
      }
    }
}


/* List of nodes we've seen during substitute_object_in_subtree. */
static Lisp_Object seen_list;

static void
substitute_object_in_subtree (object, placeholder)
     Lisp_Object object;
     Lisp_Object placeholder;
{
  Lisp_Object check_object;

  /* We haven't seen any objects when we start. */
  seen_list = Qnil;

  /* Make all the substitutions. */
  check_object
    = substitute_object_recurse (object, placeholder, object);

  /* Clear seen_list because we're done with it. */
  seen_list = Qnil;

  /* The returned object here is expected to always eq the
     original. */
  if (!EQ (check_object, object))
    error ("Unexpected mutation error in reader");
}

/*  Feval doesn't get called from here, so no gc protection is needed. */
#define SUBSTITUTE(get_val, set_val)                 \
{                                                    \
  Lisp_Object old_value = get_val;                   \
  Lisp_Object true_value                             \
    = substitute_object_recurse (object, placeholder,\
			       old_value);           \
                                                     \
  if (!EQ (old_value, true_value))                   \
    {                                                \
       set_val;                                      \
    }                                                \
}

static Lisp_Object
substitute_object_recurse (object, placeholder, subtree)
     Lisp_Object object;
     Lisp_Object placeholder;
     Lisp_Object subtree;
{
  /* If we find the placeholder, return the target object. */
  if (EQ (placeholder, subtree))
    return object;

  /* If we've been to this node before, don't explore it again. */
  if (!EQ (Qnil, Fmemq (subtree, seen_list)))
    return subtree;

  /* If this node can be the entry point to a cycle, remember that
     we've seen it.  It can only be such an entry point if it was made
     by #n=, which means that we can find it as a value in
     read_objects.  */
  if (!EQ (Qnil, Frassq (subtree, read_objects)))
    seen_list = Fcons (subtree, seen_list);

  /* Recurse according to subtree's type.
     Every branch must return a Lisp_Object.  */
  switch (XTYPE (subtree))
    {
    case Lisp_Vectorlike:
      {
	int i;
	int length = XINT (Flength(subtree));
	for (i = 0; i < length; i++)
	  {
	    Lisp_Object idx = make_number (i);
	    SUBSTITUTE (Faref (subtree, idx),
			Faset (subtree, idx, true_value));
	  }
	return subtree;
      }

    case Lisp_Cons:
      {
	SUBSTITUTE (Fcar_safe (subtree),
		    Fsetcar (subtree, true_value));
	SUBSTITUTE (Fcdr_safe (subtree),
		    Fsetcdr (subtree, true_value));
	return subtree;
      }

    case Lisp_String:
      {
	/* Check for text properties in each interval.
	   substitute_in_interval contains part of the logic. */

	INTERVAL    root_interval = STRING_INTERVALS (subtree);
	Lisp_Object arg           = Fcons (object, placeholder);

	traverse_intervals_noorder (root_interval,
				    &substitute_in_interval, arg);

	return subtree;
      }

      /* Other types don't recurse any further. */
    default:
      return subtree;
    }
}

/*  Helper function for substitute_object_recurse.  */
static void
substitute_in_interval (interval, arg)
     INTERVAL    interval;
     Lisp_Object arg;
{
  Lisp_Object object      = Fcar (arg);
  Lisp_Object placeholder = Fcdr (arg);

  SUBSTITUTE(interval->plist, interval->plist = true_value);
}


#define LEAD_INT 1
#define DOT_CHAR 2
#define TRAIL_INT 4
#define E_CHAR 8
#define EXP_INT 16

int
isfloat_string (cp)
     register char *cp;
{
  register int state;

  char *start = cp;

  state = 0;
  if (*cp == '+' || *cp == '-')
    cp++;

  if (*cp >= '0' && *cp <= '9')
    {
      state |= LEAD_INT;
      while (*cp >= '0' && *cp <= '9')
	cp++;
    }
  if (*cp == '.')
    {
      state |= DOT_CHAR;
      cp++;
    }
  if (*cp >= '0' && *cp <= '9')
    {
      state |= TRAIL_INT;
      while (*cp >= '0' && *cp <= '9')
	cp++;
    }
  if (*cp == 'e' || *cp == 'E')
    {
      state |= E_CHAR;
      cp++;
      if (*cp == '+' || *cp == '-')
	cp++;
    }

  if (*cp >= '0' && *cp <= '9')
    {
      state |= EXP_INT;
      while (*cp >= '0' && *cp <= '9')
	cp++;
    }
  else if (cp == start)
    ;
  else if (cp[-1] == '+' && cp[0] == 'I' && cp[1] == 'N' && cp[2] == 'F')
    {
      state |= EXP_INT;
      cp += 3;
    }
  else if (cp[-1] == '+' && cp[0] == 'N' && cp[1] == 'a' && cp[2] == 'N')
    {
      state |= EXP_INT;
      cp += 3;
    }

  return (((*cp == 0) || (*cp == ' ') || (*cp == '\t') || (*cp == '\n') || (*cp == '\r') || (*cp == '\f'))
	  && (state == (LEAD_INT|DOT_CHAR|TRAIL_INT)
	      || state == (DOT_CHAR|TRAIL_INT)
	      || state == (LEAD_INT|E_CHAR|EXP_INT)
	      || state == (LEAD_INT|DOT_CHAR|TRAIL_INT|E_CHAR|EXP_INT)
	      || state == (DOT_CHAR|TRAIL_INT|E_CHAR|EXP_INT)));
}


static Lisp_Object
read_vector (readcharfun, bytecodeflag)
     Lisp_Object readcharfun;
     int bytecodeflag;
{
  register int i;
  register int size;
  register Lisp_Object *ptr;
  register Lisp_Object tem, item, vector;
  register struct Lisp_Cons *otem;
  Lisp_Object len;

  tem = read_list (1, readcharfun);
  len = Flength (tem);
  vector = (read_pure ? make_pure_vector (XINT (len)) : Fmake_vector (len, Qnil));

  size = XVECTOR (vector)->size;
  ptr = XVECTOR (vector)->contents;
  for (i = 0; i < size; i++)
    {
      item = Fcar (tem);
      /* If `load-force-doc-strings' is t when reading a lazily-loaded
	 bytecode object, the docstring containing the bytecode and
	 constants values must be treated as unibyte and passed to
	 Fread, to get the actual bytecode string and constants vector.  */
      if (bytecodeflag && load_force_doc_strings)
	{
	  if (i == COMPILED_BYTECODE)
	    {
	      if (!STRINGP (item))
		error ("Invalid byte code");

	      /* Delay handling the bytecode slot until we know whether
		 it is lazily-loaded (we can tell by whether the
		 constants slot is nil).  */
	      ptr[COMPILED_CONSTANTS] = item;
	      item = Qnil;
	    }
	  else if (i == COMPILED_CONSTANTS)
	    {
	      Lisp_Object bytestr = ptr[COMPILED_CONSTANTS];

	      if (NILP (item))
		{
		  /* Coerce string to unibyte (like string-as-unibyte,
		     but without generating extra garbage and
		     guaranteeing no change in the contents).  */
		  STRING_SET_CHARS (bytestr, SBYTES (bytestr));
		  STRING_SET_UNIBYTE (bytestr);

		  item = Fread (Fcons (bytestr, readcharfun));
		  if (!CONSP (item))
		    error ("Invalid byte code");

		  otem = XCONS (item);
		  bytestr = XCAR (item);
		  item = XCDR (item);
		  free_cons (otem);
		}

	      /* Now handle the bytecode slot.  */
	      ptr[COMPILED_BYTECODE] = read_pure ? Fpurecopy (bytestr) : bytestr;
	    }
	  else if (i == COMPILED_DOC_STRING
		   && STRINGP (item)
		   && ! STRING_MULTIBYTE (item))
	    {
	      if (EQ (readcharfun, Qget_emacs_mule_file_char))
		item = Fdecode_coding_string (item, Qemacs_mule, Qnil, Qnil);
	      else
		item = Fstring_as_multibyte (item);
	    }
	}
      ptr[i] = read_pure ? Fpurecopy (item) : item;
      otem = XCONS (tem);
      tem = Fcdr (tem);
      free_cons (otem);
    }
  return vector;
}

/* FLAG = 1 means check for ] to terminate rather than ) and .
   FLAG = -1 means check for starting with defun
    and make structure pure.  */

static Lisp_Object
read_list (flag, readcharfun)
     int flag;
     register Lisp_Object readcharfun;
{
  /* -1 means check next element for defun,
     0 means don't check,
     1 means already checked and found defun. */
  int defunflag = flag < 0 ? -1 : 0;
  Lisp_Object val, tail;
  register Lisp_Object elt, tem;
  struct gcpro gcpro1, gcpro2;
  /* 0 is the normal case.
     1 means this list is a doc reference; replace it with the number 0.
     2 means this list is a doc reference; replace it with the doc string.  */
  int doc_reference = 0;

  /* Initialize this to 1 if we are reading a list.  */
  int first_in_list = flag <= 0;

  val = Qnil;
  tail = Qnil;

  while (1)
    {
      int ch;
      GCPRO2 (val, tail);
      elt = read1 (readcharfun, &ch, first_in_list);
      UNGCPRO;

      first_in_list = 0;

      /* While building, if the list starts with #$, treat it specially.  */
      if (EQ (elt, Vload_file_name)
	  && ! NILP (elt)
	  && !NILP (Vpurify_flag))
	{
	  if (NILP (Vdoc_file_name))
	    /* We have not yet called Snarf-documentation, so assume
	       this file is described in the DOC-MM.NN file
	       and Snarf-documentation will fill in the right value later.
	       For now, replace the whole list with 0.  */
	    doc_reference = 1;
	  else
	    /* We have already called Snarf-documentation, so make a relative
	       file name for this file, so it can be found properly
	       in the installed Lisp directory.
	       We don't use Fexpand_file_name because that would make
	       the directory absolute now.  */
	    elt = concat2 (build_string ("../lisp/"),
			   Ffile_name_nondirectory (elt));
	}
      else if (EQ (elt, Vload_file_name)
	       && ! NILP (elt)
	       && load_force_doc_strings)
	doc_reference = 2;

      if (ch)
	{
	  if (flag > 0)
	    {
	      if (ch == ']')
		return val;
	      invalid_syntax (") or . in a vector", 18);
	    }
	  if (ch == ')')
	    return val;
	  if (ch == '.')
	    {
	      GCPRO2 (val, tail);
	      if (!NILP (tail))
		XSETCDR (tail, read0 (readcharfun));
	      else
		val = read0 (readcharfun);
	      read1 (readcharfun, &ch, 0);
	      UNGCPRO;
	      if (ch == ')')
		{
		  if (doc_reference == 1)
		    return make_number (0);
		  if (doc_reference == 2)
		    {
		      /* Get a doc string from the file we are loading.
			 If it's in saved_doc_string, get it from there.

			 Here, we don't know if the string is a
			 bytecode string or a doc string.  As a
			 bytecode string must be unibyte, we always
			 return a unibyte string.  If it is actually a
			 doc string, caller must make it
			 multibyte.  */

		      int pos = XINT (XCDR (val));
		      /* Position is negative for user variables.  */
		      if (pos < 0) pos = -pos;
		      if (pos >= saved_doc_string_position
			  && pos < (saved_doc_string_position
				    + saved_doc_string_length))
			{
			  int start = pos - saved_doc_string_position;
			  int from, to;

			  /* Process quoting with ^A,
			     and find the end of the string,
			     which is marked with ^_ (037).  */
			  for (from = start, to = start;
			       saved_doc_string[from] != 037;)
			    {
			      int c = saved_doc_string[from++];
			      if (c == 1)
				{
				  c = saved_doc_string[from++];
				  if (c == 1)
				    saved_doc_string[to++] = c;
				  else if (c == '0')
				    saved_doc_string[to++] = 0;
				  else if (c == '_')
				    saved_doc_string[to++] = 037;
				}
			      else
				saved_doc_string[to++] = c;
			    }

			  return make_unibyte_string (saved_doc_string + start,
						      to - start);
			}
		      /* Look in prev_saved_doc_string the same way.  */
		      else if (pos >= prev_saved_doc_string_position
			       && pos < (prev_saved_doc_string_position
					 + prev_saved_doc_string_length))
			{
			  int start = pos - prev_saved_doc_string_position;
			  int from, to;

			  /* Process quoting with ^A,
			     and find the end of the string,
			     which is marked with ^_ (037).  */
			  for (from = start, to = start;
			       prev_saved_doc_string[from] != 037;)
			    {
			      int c = prev_saved_doc_string[from++];
			      if (c == 1)
				{
				  c = prev_saved_doc_string[from++];
				  if (c == 1)
				    prev_saved_doc_string[to++] = c;
				  else if (c == '0')
				    prev_saved_doc_string[to++] = 0;
				  else if (c == '_')
				    prev_saved_doc_string[to++] = 037;
				}
			      else
				prev_saved_doc_string[to++] = c;
			    }

			  return make_unibyte_string (prev_saved_doc_string
						      + start,
						      to - start);
			}
		      else
			return get_doc_string (val, 1, 0);
		    }

		  return val;
		}
	      invalid_syntax (". in wrong context", 18);
	    }
	  invalid_syntax ("] in a list", 11);
	}
      tem = (read_pure && flag <= 0
	     ? pure_cons (elt, Qnil)
	     : Fcons (elt, Qnil));
      if (!NILP (tail))
	XSETCDR (tail, tem);
      else
	val = tem;
      tail = tem;
      if (defunflag < 0)
	defunflag = EQ (elt, Qdefun);
      else if (defunflag > 0)
	read_pure = 1;
    }
}

Lisp_Object Vobarray;
Lisp_Object initial_obarray;

/* oblookup stores the bucket number here, for the sake of Funintern.  */

int oblookup_last_bucket_number;

static int hash_string ();

/* Get an error if OBARRAY is not an obarray.
   If it is one, return it.  */

Lisp_Object
check_obarray (obarray)
     Lisp_Object obarray;
{
  if (!VECTORP (obarray) || XVECTOR (obarray)->size == 0)
    {
      /* If Vobarray is now invalid, force it to be valid.  */
      if (EQ (Vobarray, obarray)) Vobarray = initial_obarray;
      wrong_type_argument (Qvectorp, obarray);
    }
  return obarray;
}

/* Intern the C string STR: return a symbol with that name,
   interned in the current obarray.  */

Lisp_Object
intern (str)
     const char *str;
{
  Lisp_Object tem;
  int len = strlen (str);
  Lisp_Object obarray;

  obarray = Vobarray;
  if (!VECTORP (obarray) || XVECTOR (obarray)->size == 0)
    obarray = check_obarray (obarray);
  tem = oblookup (obarray, str, len, len);
  if (SYMBOLP (tem))
    return tem;
  return Fintern (make_string (str, len), obarray);
}

/* Create an uninterned symbol with name STR.  */

Lisp_Object
make_symbol (str)
     char *str;
{
  int len = strlen (str);

  return Fmake_symbol ((!NILP (Vpurify_flag)
			? make_pure_string (str, len, len, 0)
			: make_string (str, len)));
}

DEFUN ("intern", Fintern, Sintern, 1, 2, 0,
       doc: /* Return the canonical symbol whose name is STRING.
If there is none, one is created by this function and returned.
A second optional argument specifies the obarray to use;
it defaults to the value of `obarray'.  */)
     (string, obarray)
     Lisp_Object string, obarray;
{
  register Lisp_Object tem, sym, *ptr;

  if (NILP (obarray)) obarray = Vobarray;
  obarray = check_obarray (obarray);

  CHECK_STRING (string);

  tem = oblookup (obarray, SDATA (string),
		  SCHARS (string),
		  SBYTES (string));
  if (!INTEGERP (tem))
    return tem;

  if (!NILP (Vpurify_flag))
    string = Fpurecopy (string);
  sym = Fmake_symbol (string);

  if (EQ (obarray, initial_obarray))
    XSYMBOL (sym)->interned = SYMBOL_INTERNED_IN_INITIAL_OBARRAY;
  else
    XSYMBOL (sym)->interned = SYMBOL_INTERNED;

  if ((SREF (string, 0) == ':')
      && EQ (obarray, initial_obarray))
    {
      XSYMBOL (sym)->constant = 1;
      XSYMBOL (sym)->value = sym;
    }

  ptr = &XVECTOR (obarray)->contents[XINT (tem)];
  if (SYMBOLP (*ptr))
    XSYMBOL (sym)->next = XSYMBOL (*ptr);
  else
    XSYMBOL (sym)->next = 0;
  *ptr = sym;
  return sym;
}

DEFUN ("intern-soft", Fintern_soft, Sintern_soft, 1, 2, 0,
       doc: /* Return the canonical symbol named NAME, or nil if none exists.
NAME may be a string or a symbol.  If it is a symbol, that exact
symbol is searched for.
A second optional argument specifies the obarray to use;
it defaults to the value of `obarray'.  */)
     (name, obarray)
     Lisp_Object name, obarray;
{
  register Lisp_Object tem, string;

  if (NILP (obarray)) obarray = Vobarray;
  obarray = check_obarray (obarray);

  if (!SYMBOLP (name))
    {
      CHECK_STRING (name);
      string = name;
    }
  else
    string = SYMBOL_NAME (name);

  tem = oblookup (obarray, SDATA (string), SCHARS (string), SBYTES (string));
  if (INTEGERP (tem) || (SYMBOLP (name) && !EQ (name, tem)))
    return Qnil;
  else
    return tem;
}

DEFUN ("unintern", Funintern, Sunintern, 1, 2, 0,
       doc: /* Delete the symbol named NAME, if any, from OBARRAY.
The value is t if a symbol was found and deleted, nil otherwise.
NAME may be a string or a symbol.  If it is a symbol, that symbol
is deleted, if it belongs to OBARRAY--no other symbol is deleted.
OBARRAY defaults to the value of the variable `obarray'.  */)
     (name, obarray)
     Lisp_Object name, obarray;
{
  register Lisp_Object string, tem;
  int hash;

  if (NILP (obarray)) obarray = Vobarray;
  obarray = check_obarray (obarray);

  if (SYMBOLP (name))
    string = SYMBOL_NAME (name);
  else
    {
      CHECK_STRING (name);
      string = name;
    }

  tem = oblookup (obarray, SDATA (string),
		  SCHARS (string),
		  SBYTES (string));
  if (INTEGERP (tem))
    return Qnil;
  /* If arg was a symbol, don't delete anything but that symbol itself.  */
  if (SYMBOLP (name) && !EQ (name, tem))
    return Qnil;

  XSYMBOL (tem)->interned = SYMBOL_UNINTERNED;
  XSYMBOL (tem)->constant = 0;
  XSYMBOL (tem)->indirect_variable = 0;

  hash = oblookup_last_bucket_number;

  if (EQ (XVECTOR (obarray)->contents[hash], tem))
    {
      if (XSYMBOL (tem)->next)
	XSETSYMBOL (XVECTOR (obarray)->contents[hash], XSYMBOL (tem)->next);
      else
	XSETINT (XVECTOR (obarray)->contents[hash], 0);
    }
  else
    {
      Lisp_Object tail, following;

      for (tail = XVECTOR (obarray)->contents[hash];
	   XSYMBOL (tail)->next;
	   tail = following)
	{
	  XSETSYMBOL (following, XSYMBOL (tail)->next);
	  if (EQ (following, tem))
	    {
	      XSYMBOL (tail)->next = XSYMBOL (following)->next;
	      break;
	    }
	}
    }

  return Qt;
}

/* Return the symbol in OBARRAY whose names matches the string
   of SIZE characters (SIZE_BYTE bytes) at PTR.
   If there is no such symbol in OBARRAY, return nil.

   Also store the bucket number in oblookup_last_bucket_number.  */

Lisp_Object
oblookup (obarray, ptr, size, size_byte)
     Lisp_Object obarray;
     register const char *ptr;
     int size, size_byte;
{
  int hash;
  int obsize;
  register Lisp_Object tail;
  Lisp_Object bucket, tem;

  if (!VECTORP (obarray)
      || (obsize = XVECTOR (obarray)->size) == 0)
    {
      obarray = check_obarray (obarray);
      obsize = XVECTOR (obarray)->size;
    }
  /* This is sometimes needed in the middle of GC.  */
  obsize &= ~ARRAY_MARK_FLAG;
  /* Combining next two lines breaks VMS C 2.3.  */
  hash = hash_string (ptr, size_byte);
  hash %= obsize;
  bucket = XVECTOR (obarray)->contents[hash];
  oblookup_last_bucket_number = hash;
  if (EQ (bucket, make_number (0)))
    ;
  else if (!SYMBOLP (bucket))
    error ("Bad data in guts of obarray"); /* Like CADR error message */
  else
    for (tail = bucket; ; XSETSYMBOL (tail, XSYMBOL (tail)->next))
      {
	if (SBYTES (SYMBOL_NAME (tail)) == size_byte
	    && SCHARS (SYMBOL_NAME (tail)) == size
	    && !bcmp (SDATA (SYMBOL_NAME (tail)), ptr, size_byte))
	  return tail;
	else if (XSYMBOL (tail)->next == 0)
	  break;
      }
  XSETINT (tem, hash);
  return tem;
}

static int
hash_string (ptr, len)
     const unsigned char *ptr;
     int len;
{
  register const unsigned char *p = ptr;
  register const unsigned char *end = p + len;
  register unsigned char c;
  register int hash = 0;

  while (p != end)
    {
      c = *p++;
      if (c >= 0140) c -= 40;
      hash = ((hash<<3) + (hash>>28) + c);
    }
  return hash & 07777777777;
}

void
map_obarray (obarray, fn, arg)
     Lisp_Object obarray;
     void (*fn) P_ ((Lisp_Object, Lisp_Object));
     Lisp_Object arg;
{
  register int i;
  register Lisp_Object tail;
  CHECK_VECTOR (obarray);
  for (i = XVECTOR (obarray)->size - 1; i >= 0; i--)
    {
      tail = XVECTOR (obarray)->contents[i];
      if (SYMBOLP (tail))
	while (1)
	  {
	    (*fn) (tail, arg);
	    if (XSYMBOL (tail)->next == 0)
	      break;
	    XSETSYMBOL (tail, XSYMBOL (tail)->next);
	  }
    }
}

void
mapatoms_1 (sym, function)
     Lisp_Object sym, function;
{
  call1 (function, sym);
}

DEFUN ("mapatoms", Fmapatoms, Smapatoms, 1, 2, 0,
       doc: /* Call FUNCTION on every symbol in OBARRAY.
OBARRAY defaults to the value of `obarray'.  */)
     (function, obarray)
     Lisp_Object function, obarray;
{
  if (NILP (obarray)) obarray = Vobarray;
  obarray = check_obarray (obarray);

  map_obarray (obarray, mapatoms_1, function);
  return Qnil;
}

#define OBARRAY_SIZE 1511

void
init_obarray ()
{
  Lisp_Object oblength;
  int hash;
  Lisp_Object *tem;

  XSETFASTINT (oblength, OBARRAY_SIZE);

  Qnil = Fmake_symbol (make_pure_string ("nil", 3, 3, 0));
  Vobarray = Fmake_vector (oblength, make_number (0));
  initial_obarray = Vobarray;
  staticpro (&initial_obarray);
  /* Intern nil in the obarray */
  XSYMBOL (Qnil)->interned = SYMBOL_INTERNED_IN_INITIAL_OBARRAY;
  XSYMBOL (Qnil)->constant = 1;

  /* These locals are to kludge around a pyramid compiler bug. */
  hash = hash_string ("nil", 3);
  /* Separate statement here to avoid VAXC bug. */
  hash %= OBARRAY_SIZE;
  tem = &XVECTOR (Vobarray)->contents[hash];
  *tem = Qnil;

  Qunbound = Fmake_symbol (make_pure_string ("unbound", 7, 7, 0));
  XSYMBOL (Qnil)->function = Qunbound;
  XSYMBOL (Qunbound)->value = Qunbound;
  XSYMBOL (Qunbound)->function = Qunbound;

  Qt = intern ("t");
  XSYMBOL (Qnil)->value = Qnil;
  XSYMBOL (Qnil)->plist = Qnil;
  XSYMBOL (Qt)->value = Qt;
  XSYMBOL (Qt)->constant = 1;

  /* Qt is correct even if CANNOT_DUMP.  loadup.el will set to nil at end.  */
  Vpurify_flag = Qt;

  Qvariable_documentation = intern ("variable-documentation");
  staticpro (&Qvariable_documentation);

  read_buffer_size = 100 + MAX_MULTIBYTE_LENGTH;
  read_buffer = (char *) xmalloc (read_buffer_size);
}

void
defsubr (sname)
     struct Lisp_Subr *sname;
{
  Lisp_Object sym;
  sym = intern (sname->symbol_name);
  XSETSUBR (XSYMBOL (sym)->function, sname);
}

#ifdef NOTDEF /* use fset in subr.el now */
void
defalias (sname, string)
     struct Lisp_Subr *sname;
     char *string;
{
  Lisp_Object sym;
  sym = intern (string);
  XSETSUBR (XSYMBOL (sym)->function, sname);
}
#endif /* NOTDEF */

/* Define an "integer variable"; a symbol whose value is forwarded
   to a C variable of type int.  Sample call: */
 /* DEFVAR_INT ("indent-tabs-mode", &indent_tabs_mode, "Documentation");  */
void
defvar_int (namestring, address)
     char *namestring;
     EMACS_INT *address;
{
  Lisp_Object sym, val;
  sym = intern (namestring);
  val = allocate_misc ();
  XMISCTYPE (val) = Lisp_Misc_Intfwd;
  XINTFWD (val)->intvar = address;
  SET_SYMBOL_VALUE (sym, val);
}

/* Similar but define a variable whose value is t if address contains 1,
   nil if address contains 0 */
void
defvar_bool (namestring, address)
     char *namestring;
     int *address;
{
  Lisp_Object sym, val;
  sym = intern (namestring);
  val = allocate_misc ();
  XMISCTYPE (val) = Lisp_Misc_Boolfwd;
  XBOOLFWD (val)->boolvar = address;
  SET_SYMBOL_VALUE (sym, val);
  Vbyte_boolean_vars = Fcons (sym, Vbyte_boolean_vars);
}

/* Similar but define a variable whose value is the Lisp Object stored
   at address.  Two versions: with and without gc-marking of the C
   variable.  The nopro version is used when that variable will be
   gc-marked for some other reason, since marking the same slot twice
   can cause trouble with strings.  */
void
defvar_lisp_nopro (namestring, address)
     char *namestring;
     Lisp_Object *address;
{
  Lisp_Object sym, val;
  sym = intern (namestring);
  val = allocate_misc ();
  XMISCTYPE (val) = Lisp_Misc_Objfwd;
  XOBJFWD (val)->objvar = address;
  SET_SYMBOL_VALUE (sym, val);
}

void
defvar_lisp (namestring, address)
     char *namestring;
     Lisp_Object *address;
{
  defvar_lisp_nopro (namestring, address);
  staticpro (address);
}

/* Similar but define a variable whose value is the Lisp Object stored in
   the current buffer.  address is the address of the slot in the buffer
   that is current now. */

void
defvar_per_buffer (namestring, address, type, doc)
     char *namestring;
     Lisp_Object *address;
     Lisp_Object type;
     char *doc;
{
  Lisp_Object sym, val;
  int offset;

  sym = intern (namestring);
  val = allocate_misc ();
  offset = (char *)address - (char *)current_buffer;

  XMISCTYPE (val) = Lisp_Misc_Buffer_Objfwd;
  XBUFFER_OBJFWD (val)->offset = offset;
  SET_SYMBOL_VALUE (sym, val);
  PER_BUFFER_SYMBOL (offset) = sym;
  PER_BUFFER_TYPE (offset) = type;

  if (PER_BUFFER_IDX (offset) == 0)
    /* Did a DEFVAR_PER_BUFFER without initializing the corresponding
       slot of buffer_local_flags */
    abort ();
}


/* Similar but define a variable whose value is the Lisp Object stored
   at a particular offset in the current kboard object.  */

void
defvar_kboard (namestring, offset)
     char *namestring;
     int offset;
{
  Lisp_Object sym, val;
  sym = intern (namestring);
  val = allocate_misc ();
  XMISCTYPE (val) = Lisp_Misc_Kboard_Objfwd;
  XKBOARD_OBJFWD (val)->offset = offset;
  SET_SYMBOL_VALUE (sym, val);
}

/* Record the value of load-path used at the start of dumping
   so we can see if the site changed it later during dumping.  */
static Lisp_Object dump_path;

void
init_lread ()
{
  char *normal;
  int turn_off_warning = 0;

  /* Compute the default load-path.  */
#ifdef CANNOT_DUMP
  normal = PATH_LOADSEARCH;
  Vload_path = decode_env_path (0, normal);
#else
  if (NILP (Vpurify_flag))
    normal = PATH_LOADSEARCH;
  else
    normal = PATH_DUMPLOADSEARCH;

  /* In a dumped Emacs, we normally have to reset the value of
     Vload_path from PATH_LOADSEARCH, since the value that was dumped
     uses ../lisp, instead of the path of the installed elisp
     libraries.  However, if it appears that Vload_path was changed
     from the default before dumping, don't override that value.  */
  if (initialized)
    {
      if (! NILP (Fequal (dump_path, Vload_path)))
	{
	  Vload_path = decode_env_path (0, normal);
	  if (!NILP (Vinstallation_directory))
	    {
	      Lisp_Object tem, tem1, sitelisp;

	      /* Remove site-lisp dirs from path temporarily and store
		 them in sitelisp, then conc them on at the end so
		 they're always first in path.  */
	      sitelisp = Qnil;
	      while (1)
		{
		  tem = Fcar (Vload_path);
		  tem1 = Fstring_match (build_string ("site-lisp"),
					tem, Qnil);
		  if (!NILP (tem1))
		    {
		      Vload_path = Fcdr (Vload_path);
		      sitelisp = Fcons (tem, sitelisp);
		    }
		  else
		    break;
		}

	      /* Add to the path the lisp subdir of the
		 installation dir, if it exists.  */
	      tem = Fexpand_file_name (build_string ("lisp"),
				       Vinstallation_directory);
	      tem1 = Ffile_exists_p (tem);
	      if (!NILP (tem1))
		{
		  if (NILP (Fmember (tem, Vload_path)))
		    {
		      turn_off_warning = 1;
		      Vload_path = Fcons (tem, Vload_path);
		    }
		}
	      else
		/* That dir doesn't exist, so add the build-time
		   Lisp dirs instead.  */
		Vload_path = nconc2 (Vload_path, dump_path);

	      /* Add leim under the installation dir, if it exists.  */
	      tem = Fexpand_file_name (build_string ("leim"),
				       Vinstallation_directory);
	      tem1 = Ffile_exists_p (tem);
	      if (!NILP (tem1))
		{
		  if (NILP (Fmember (tem, Vload_path)))
		    Vload_path = Fcons (tem, Vload_path);
		}

	      /* Add site-list under the installation dir, if it exists.  */
	      tem = Fexpand_file_name (build_string ("site-lisp"),
				       Vinstallation_directory);
	      tem1 = Ffile_exists_p (tem);
	      if (!NILP (tem1))
		{
		  if (NILP (Fmember (tem, Vload_path)))
		    Vload_path = Fcons (tem, Vload_path);
		}

	      /* If Emacs was not built in the source directory,
		 and it is run from where it was built, add to load-path
		 the lisp, leim and site-lisp dirs under that directory.  */

	      if (NILP (Fequal (Vinstallation_directory, Vsource_directory)))
		{
		  Lisp_Object tem2;

		  tem = Fexpand_file_name (build_string ("src/Makefile"),
					   Vinstallation_directory);
		  tem1 = Ffile_exists_p (tem);

		  /* Don't be fooled if they moved the entire source tree
		     AFTER dumping Emacs.  If the build directory is indeed
		     different from the source dir, src/Makefile.in and
		     src/Makefile will not be found together.  */
		  tem = Fexpand_file_name (build_string ("src/Makefile.in"),
					   Vinstallation_directory);
		  tem2 = Ffile_exists_p (tem);
		  if (!NILP (tem1) && NILP (tem2))
		    {
		      tem = Fexpand_file_name (build_string ("lisp"),
					       Vsource_directory);

		      if (NILP (Fmember (tem, Vload_path)))
			Vload_path = Fcons (tem, Vload_path);

		      tem = Fexpand_file_name (build_string ("leim"),
					       Vsource_directory);

		      if (NILP (Fmember (tem, Vload_path)))
			Vload_path = Fcons (tem, Vload_path);

		      tem = Fexpand_file_name (build_string ("site-lisp"),
					       Vsource_directory);

		      if (NILP (Fmember (tem, Vload_path)))
			Vload_path = Fcons (tem, Vload_path);
		    }
		}
	      if (!NILP (sitelisp))
		Vload_path = nconc2 (Fnreverse (sitelisp), Vload_path);
	    }
	}
    }
  else
    {
      /* NORMAL refers to the lisp dir in the source directory.  */
      /* We used to add ../lisp at the front here, but
	 that caused trouble because it was copied from dump_path
	 into Vload_path, aboe, when Vinstallation_directory was non-nil.
	 It should be unnecessary.  */
      Vload_path = decode_env_path (0, normal);
      dump_path = Vload_path;
    }
#endif

#if (!(defined(WINDOWSNT) || (defined(HAVE_CARBON))))
  /* When Emacs is invoked over network shares on NT, PATH_LOADSEARCH is
     almost never correct, thereby causing a warning to be printed out that
     confuses users.  Since PATH_LOADSEARCH is always overridden by the
     EMACSLOADPATH environment variable below, disable the warning on NT.
     Also, when using the "self-contained" option for Carbon Emacs for MacOSX,
     the "standard" paths may not exist and would be overridden by
     EMACSLOADPATH as on NT.  Since this depends on how the executable
     was build and packaged, turn off the warnings in general */

  /* Warn if dirs in the *standard* path don't exist.  */
  if (!turn_off_warning)
    {
      Lisp_Object path_tail;

      for (path_tail = Vload_path;
	   !NILP (path_tail);
	   path_tail = XCDR (path_tail))
	{
	  Lisp_Object dirfile;
	  dirfile = Fcar (path_tail);
	  if (STRINGP (dirfile))
	    {
	      dirfile = Fdirectory_file_name (dirfile);
	      if (access (SDATA (dirfile), 0) < 0)
		dir_warning ("Warning: Lisp directory `%s' does not exist.\n",
			     XCAR (path_tail));
	    }
	}
    }
#endif /* !(WINDOWSNT || HAVE_CARBON) */

  /* If the EMACSLOADPATH environment variable is set, use its value.
     This doesn't apply if we're dumping.  */
#ifndef CANNOT_DUMP
  if (NILP (Vpurify_flag)
      && egetenv ("EMACSLOADPATH"))
#endif
    Vload_path = decode_env_path ("EMACSLOADPATH", normal);

  Vvalues = Qnil;

  load_in_progress = 0;
  Vload_file_name = Qnil;

  load_descriptor_list = Qnil;

  Vstandard_input = Qt;
  Vloads_in_progress = Qnil;
}

/* Print a warning, using format string FORMAT, that directory DIRNAME
   does not exist.  Print it on stderr and put it in *Message*.  */

void
dir_warning (format, dirname)
     char *format;
     Lisp_Object dirname;
{
  char *buffer
    = (char *) alloca (SCHARS (dirname) + strlen (format) + 5);

  fprintf (stderr, format, SDATA (dirname));
  sprintf (buffer, format, SDATA (dirname));
  /* Don't log the warning before we've initialized!! */
  if (initialized)
    message_dolog (buffer, strlen (buffer), 0, STRING_MULTIBYTE (dirname));
}

void
syms_of_lread ()
{
  defsubr (&Sread);
  defsubr (&Sread_from_string);
  defsubr (&Sintern);
  defsubr (&Sintern_soft);
  defsubr (&Sunintern);
  defsubr (&Sget_load_suffixes);
  defsubr (&Sload);
  defsubr (&Seval_buffer);
  defsubr (&Seval_region);
  defsubr (&Sread_char);
  defsubr (&Sread_char_exclusive);
  defsubr (&Sread_event);
  defsubr (&Sget_file_char);
  defsubr (&Smapatoms);
  defsubr (&Slocate_file_internal);

  DEFVAR_LISP ("obarray", &Vobarray,
	       doc: /* Symbol table for use by `intern' and `read'.
It is a vector whose length ought to be prime for best results.
The vector's contents don't make sense if examined from Lisp programs;
to find all the symbols in an obarray, use `mapatoms'.  */);

  DEFVAR_LISP ("values", &Vvalues,
	       doc: /* List of values of all expressions which were read, evaluated and printed.
Order is reverse chronological.  */);

  DEFVAR_LISP ("standard-input", &Vstandard_input,
	       doc: /* Stream for read to get input from.
See documentation of `read' for possible values.  */);
  Vstandard_input = Qt;

  DEFVAR_LISP ("read-with-symbol-positions", &Vread_with_symbol_positions,
	       doc: /* If non-nil, add position of read symbols to `read-symbol-positions-list'.

If this variable is a buffer, then only forms read from that buffer
will be added to `read-symbol-positions-list'.
If this variable is t, then all read forms will be added.
The effect of all other values other than nil are not currently
defined, although they may be in the future.

The positions are relative to the last call to `read' or
`read-from-string'.  It is probably a bad idea to set this variable at
the toplevel; bind it instead. */);
  Vread_with_symbol_positions = Qnil;

  DEFVAR_LISP ("read-symbol-positions-list", &Vread_symbol_positions_list,
	       doc: /* A list mapping read symbols to their positions.
This variable is modified during calls to `read' or
`read-from-string', but only when `read-with-symbol-positions' is
non-nil.

Each element of the list looks like (SYMBOL . CHAR-POSITION), where
CHAR-POSITION is an integer giving the offset of that occurrence of the
symbol from the position where `read' or `read-from-string' started.

Note that a symbol will appear multiple times in this list, if it was
read multiple times.  The list is in the same order as the symbols
were read in. */);
  Vread_symbol_positions_list = Qnil;

  DEFVAR_LISP ("load-path", &Vload_path,
	       doc: /* *List of directories to search for files to load.
Each element is a string (directory name) or nil (try default directory).
Initialized based on EMACSLOADPATH environment variable, if any,
otherwise to default specified by file `epaths.h' when Emacs was built.  */);

  DEFVAR_LISP ("load-suffixes", &Vload_suffixes,
	       doc: /* List of suffixes for (compiled or source) Emacs Lisp files.
This list should not include the empty string.
`load' and related functions try to append these suffixes, in order,
to the specified file name if a Lisp suffix is allowed or required.  */);
  Vload_suffixes = Fcons (build_string (".elc"),
			  Fcons (build_string (".el"), Qnil));
  DEFVAR_LISP ("load-file-rep-suffixes", &Vload_file_rep_suffixes,
	       doc: /* List of suffixes that indicate representations of \
the same file.
This list should normally start with the empty string.

Enabling Auto Compression mode appends the suffixes in
`jka-compr-load-suffixes' to this list and disabling Auto Compression
mode removes them again.  `load' and related functions use this list to
determine whether they should look for compressed versions of a file
and, if so, which suffixes they should try to append to the file name
in order to do so.  However, if you want to customize which suffixes
the loading functions recognize as compression suffixes, you should
customize `jka-compr-load-suffixes' rather than the present variable.  */);
  /* We don't use empty_string because it's not initialized yet.  */
  Vload_file_rep_suffixes = Fcons (build_string (""), Qnil);

  DEFVAR_BOOL ("load-in-progress", &load_in_progress,
	       doc: /* Non-nil iff inside of `load'.  */);

  DEFVAR_LISP ("after-load-alist", &Vafter_load_alist,
	       doc: /* An alist of expressions to be evalled when particular files are loaded.
Each element looks like (REGEXP-OR-FEATURE FORMS...).

REGEXP-OR-FEATURE is either a regular expression to match file names, or
a symbol \(a feature name).

When `load' is run and the file-name argument matches an element's
REGEXP-OR-FEATURE, or when `provide' is run and provides the symbol
REGEXP-OR-FEATURE, the FORMS in the element are executed.

An error in FORMS does not undo the load, but does prevent execution of
the rest of the FORMS.  */);
  Vafter_load_alist = Qnil;

  DEFVAR_LISP ("load-history", &Vload_history,
	       doc: /* Alist mapping file names to symbols and features.
Each alist element is a list that starts with a file name,
except for one element (optional) that starts with nil and describes
definitions evaluated from buffers not visiting files.

The file name is absolute and is the true file name (i.e. it doesn't
contain symbolic links) of the loaded file.

The remaining elements of each list are symbols defined as variables
and cons cells of the form `(provide . FEATURE)', `(require . FEATURE)',
`(defun . FUNCTION)', `(autoload . SYMBOL)', `(defface . SYMBOL)'
and `(t . SYMBOL)'.  An element `(t . SYMBOL)' precedes an entry
`(defun . FUNCTION)', and means that SYMBOL was an autoload before
this file redefined it as a function.

During preloading, the file name recorded is relative to the main Lisp
directory.  These file names are converted to absolute at startup.  */);
  Vload_history = Qnil;

  DEFVAR_LISP ("load-file-name", &Vload_file_name,
	       doc: /* Full name of file being loaded by `load'.  */);
  Vload_file_name = Qnil;

  DEFVAR_LISP ("user-init-file", &Vuser_init_file,
	       doc: /* File name, including directory, of user's initialization file.
If the file loaded had extension `.elc', and the corresponding source file
exists, this variable contains the name of source file, suitable for use
by functions like `custom-save-all' which edit the init file.
While Emacs loads and evaluates the init file, value is the real name
of the file, regardless of whether or not it has the `.elc' extension.  */);
  Vuser_init_file = Qnil;

  DEFVAR_LISP ("current-load-list", &Vcurrent_load_list,
	       doc: /* Used for internal purposes by `load'.  */);
  Vcurrent_load_list = Qnil;

  DEFVAR_LISP ("load-read-function", &Vload_read_function,
	       doc: /* Function used by `load' and `eval-region' for reading expressions.
The default is nil, which means use the function `read'.  */);
  Vload_read_function = Qnil;

  DEFVAR_LISP ("load-source-file-function", &Vload_source_file_function,
	       doc: /* Function called in `load' for loading an Emacs Lisp source file.
This function is for doing code conversion before reading the source file.
If nil, loading is done without any code conversion.
Arguments are FULLNAME, FILE, NOERROR, NOMESSAGE, where
 FULLNAME is the full name of FILE.
See `load' for the meaning of the remaining arguments.  */);
  Vload_source_file_function = Qnil;

  DEFVAR_BOOL ("load-force-doc-strings", &load_force_doc_strings,
	       doc: /* Non-nil means `load' should force-load all dynamic doc strings.
This is useful when the file being loaded is a temporary copy.  */);
  load_force_doc_strings = 0;

  DEFVAR_BOOL ("load-convert-to-unibyte", &load_convert_to_unibyte,
	       doc: /* Non-nil means `read' converts strings to unibyte whenever possible.
This is normally bound by `load' and `eval-buffer' to control `read',
and is not meant for users to change.  */);
  load_convert_to_unibyte = 0;

  DEFVAR_LISP ("source-directory", &Vsource_directory,
	       doc: /* Directory in which Emacs sources were found when Emacs was built.
You cannot count on them to still be there!  */);
  Vsource_directory
    = Fexpand_file_name (build_string ("../"),
			 Fcar (decode_env_path (0, PATH_DUMPLOADSEARCH)));

  DEFVAR_LISP ("preloaded-file-list", &Vpreloaded_file_list,
	       doc: /* List of files that were preloaded (when dumping Emacs).  */);
  Vpreloaded_file_list = Qnil;

  DEFVAR_LISP ("byte-boolean-vars", &Vbyte_boolean_vars,
	       doc: /* List of all DEFVAR_BOOL variables, used by the byte code optimizer.  */);
  Vbyte_boolean_vars = Qnil;

  DEFVAR_BOOL ("load-dangerous-libraries", &load_dangerous_libraries,
	       doc: /* Non-nil means load dangerous compiled Lisp files.
Some versions of XEmacs use different byte codes than Emacs.  These
incompatible byte codes can make Emacs crash when it tries to execute
them.  */);
  load_dangerous_libraries = 0;

  DEFVAR_LISP ("bytecomp-version-regexp", &Vbytecomp_version_regexp,
	       doc: /* Regular expression matching safe to load compiled Lisp files.
When Emacs loads a compiled Lisp file, it reads the first 512 bytes
from the file, and matches them against this regular expression.
When the regular expression matches, the file is considered to be safe
to load.  See also `load-dangerous-libraries'.  */);
  Vbytecomp_version_regexp
    = build_string ("^;;;.\\(in Emacs version\\|bytecomp version FSF\\)");

  DEFVAR_LISP ("eval-buffer-list", &Veval_buffer_list,
	       doc: /* List of buffers being read from by calls to `eval-buffer' and `eval-region'.  */);
  Veval_buffer_list = Qnil;

  /* Vsource_directory was initialized in init_lread.  */

  load_descriptor_list = Qnil;
  staticpro (&load_descriptor_list);

  Qcurrent_load_list = intern ("current-load-list");
  staticpro (&Qcurrent_load_list);

  Qstandard_input = intern ("standard-input");
  staticpro (&Qstandard_input);

  Qread_char = intern ("read-char");
  staticpro (&Qread_char);

  Qget_file_char = intern ("get-file-char");
  staticpro (&Qget_file_char);

  Qget_emacs_mule_file_char = intern ("get-emacs-mule-file-char");
  staticpro (&Qget_emacs_mule_file_char);

  Qload_force_doc_strings = intern ("load-force-doc-strings");
  staticpro (&Qload_force_doc_strings);

  Qbackquote = intern ("`");
  staticpro (&Qbackquote);
  Qcomma = intern (",");
  staticpro (&Qcomma);
  Qcomma_at = intern (",@");
  staticpro (&Qcomma_at);
  Qcomma_dot = intern (",.");
  staticpro (&Qcomma_dot);

  Qinhibit_file_name_operation = intern ("inhibit-file-name-operation");
  staticpro (&Qinhibit_file_name_operation);

  Qascii_character = intern ("ascii-character");
  staticpro (&Qascii_character);

  Qfunction = intern ("function");
  staticpro (&Qfunction);

  Qload = intern ("load");
  staticpro (&Qload);

  Qload_file_name = intern ("load-file-name");
  staticpro (&Qload_file_name);

  Qeval_buffer_list = intern ("eval-buffer-list");
  staticpro (&Qeval_buffer_list);

  Qfile_truename = intern ("file-truename");
  staticpro (&Qfile_truename) ;

  Qdo_after_load_evaluation = intern ("do-after-load-evaluation");
  staticpro (&Qdo_after_load_evaluation) ;

  staticpro (&dump_path);

  staticpro (&read_objects);
  read_objects = Qnil;
  staticpro (&seen_list);
  seen_list = Qnil;

  Vloads_in_progress = Qnil;
  staticpro (&Vloads_in_progress);
}

/* arch-tag: a0d02733-0f96-4844-a659-9fd53c4f414d
   (do not change this comment) */<|MERGE_RESOLUTION|>--- conflicted
+++ resolved
@@ -335,26 +335,8 @@
 
   if (EQ (readcharfun, Qget_file_char))
     {
-<<<<<<< HEAD
       readbyte = readbyte_from_file;
       goto read_multibyte;
-=======
-      BLOCK_INPUT;
-      c = getc (instream);
-      UNBLOCK_INPUT;
-#ifdef EINTR
-      /* Interrupted reads have been observed while reading over the network */
-      while (c == EOF && ferror (instream) && errno == EINTR)
-	{
-	  QUIT;
-	  clearerr (instream);
-	  BLOCK_INPUT;
-	  c = getc (instream);
-	  UNBLOCK_INPUT;
-	}
-#endif
-      return c;
->>>>>>> 815b81c8
     }
 
   if (STRINGP (readcharfun))
@@ -474,7 +456,6 @@
       unread_char = c;
     }
   else if (EQ (readcharfun, Qlambda))
-<<<<<<< HEAD
     {
       unread_char = c;
     }
@@ -482,17 +463,13 @@
 	   || EQ (readcharfun, Qget_emacs_mule_file_char))
     {
       if (load_each_byte)
-	ungetc (c, instream);
+	{
+	  BLOCK_INPUT;
+	  ungetc (c, instream);
+	  UNBLOCK_INPUT;
+	}
       else
 	unread_char = c;
-=======
-    read_bytecode_char (1);
-  else if (EQ (readcharfun, Qget_file_char))
-    {
-      BLOCK_INPUT;
-      ungetc (c, instream);
-      UNBLOCK_INPUT;
->>>>>>> 815b81c8
     }
   else
     call1 (readcharfun, make_number (c));
@@ -514,20 +491,28 @@
 {
   if (c >= 0)
     {
+      BLOCK_INPUT;
       ungetc (c, instream);
+      UNBLOCK_INPUT;
       return 0;
     }
 
+  BLOCK_INPUT;
   c = getc (instream);
+  UNBLOCK_INPUT;
+
 #ifdef EINTR
-      /* Interrupted reads have been observed while reading over the network */
-      while (c == EOF && ferror (instream) && errno == EINTR)
-	{
-	  QUIT;
-	  clearerr (instream);
-	  c = getc (instream);
-	}
+  /* Interrupted reads have been observed while reading over the network */
+  while (c == EOF && ferror (instream) && errno == EINTR)
+    {
+      QUIT;
+      clearerr (instream);
+      BLOCK_INPUT;
+      c = getc (instream);
+      UNBLOCK_INPUT;
+    }
 #endif
+
   return (c == EOF ? -1 : c);
 }
 
