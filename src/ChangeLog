--- conflicted
+++ resolved
@@ -1,4 +1,3 @@
-<<<<<<< HEAD
 2011-04-30  Paul Eggert  <eggert@cs.ucla.edu>
 
 	* dispnew.c (scrolling_window): Return 1 if we scrolled,
@@ -12,8 +11,6 @@
 	<http://lists.gnu.org/archive/html/emacs-devel/2011-04/msg00919.html>.
 	(xd_remove_watch, Fdbus_init_bus, xd_read_queued_messages): Use
 	SYMBOLP-guarded XSYMBOL, not XPNTR.
-
-2011-04-29  Paul Eggert  <eggert@cs.ucla.edu>
 
 	* lisp.h (EMACS_INTPTR): Remove.  All uses changed to intptr_t.
 	(EMACS_UINTPTR): Likewise, with uintptr_t.
@@ -55,8 +52,6 @@
 	Use a local to convert to proper width without a cast.
 	* xmenu.c (dialog_selection_callback): Likewise.
 
-2011-04-28  Paul Eggert  <eggert@cs.ucla.edu>
-
 	* sysdep.c (get_random): Don't assume EMACS_INT is no wider than long.
 	Also, don't assume VALBITS / RAND_BITS is less than 5,
 	and don't rely on undefined behavior when shifting a 1 left into
@@ -79,7 +74,7 @@
 	* eval.c (Fautoload): Don't double-shift a pointer.
 
 	* fns.c (Frandom): Let EMACS_UINT be wider than unsigned long.
-=======
+
 2011-04-30  Eli Zaretskii  <eliz@gnu.org>
 
 	* dosfns.c (Fint86, Fdos_memget, Fdos_memput): Use `ASIZE (FOO)'
@@ -115,7 +110,6 @@
 
 	* doprnt.c (doprnt): Fix the case where a multibyte sequence
 	produced by %s or %c overflows available buffer space.  (Bug#8545)
->>>>>>> dcb79f20
 
 2011-04-28  Paul Eggert  <eggert@cs.ucla.edu>
 
