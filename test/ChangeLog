<<<<<<< HEAD
2014-08-29  Dmitry Antipov  <dmantipov@yandex.ru>

	* automated/fns-tests.el (fns-tests-sort): New test.

2014-08-28  Glenn Morris  <rgm@gnu.org>
=======
2014-09-01  Fabián Ezequiel Gallina  <fgallina@gnu.org>

	* automated/python-tests.el:
	(python-indent-electric-colon-1): New test.  (Bug#18228)

2014-08-18  Glenn Morris  <rgm@gnu.org>
>>>>>>> af86b05f

	* automated/python-tests.el (python-shell-calculate-exec-path-2):
	Update test for today's python.el changes.

2014-08-13  Jan Nieuwenhuizen  <janneke@gnu.org>

	* automated/compile-tests.el (compile--test-error-line): Grok FILE
	being nil.  Allows for Guile tests to pass.
	(compile-tests--test-regexps-data): Add Guile tests.

2014-08-11  Glenn Morris  <rgm@gnu.org>

	* automated/data/files-bug18141.el.gz: New file.
	* automated/files.el (files-test-bug-18141-file):
	New variable and test.  (Bug#18141)

2014-08-10  Ulf Jasper  <ulf.jasper@web.de>

	Enumerate evaluated sexp diary entries (Bug#7911).
	* automated/icalendar-tests.el (icalendar--convert-anniversary-to-ical)
	(icalendar--convert-cyclic-to-ical, icalendar--convert-block-to-ical)
	(icalendar--convert-yearly-to-ical, icalendar--convert-weekly-to-ical)
	(icalendar--convert-ordinary-to-ical): Returns cons cell now.
	(icalendar--convert-to-ical, icalendar--convert-sexp-to-ical):
	New tests.

2014-08-07  Glenn Morris  <rgm@gnu.org>

	* automated/Makefile.in (check-tar): Remove, hydra recipe does it now.

2014-08-06  Ulf Jasper  <ulf.jasper@web.de>

	* automated/icalendar-tests.el (icalendar--convert-ordinary-to-ical)
	(icalendar--diarytime-to-isotime): More testcases (Bug#13750).

2014-08-03  Glenn Morris  <rgm@gnu.org>

	* automated/Makefile.in (check-tar): New rule.

2014-08-02  Glenn Morris  <rgm@gnu.org>

	* automated/fns-tests.el (fns-tests-compare-strings):
	Update test.  (Bug#17903)

	* automated/icalendar-tests.el (icalendar--decode-isodatetime):
	Use more precise TZ specification, as per 2013-08-04.

2014-07-30  Ulf Jasper  <ulf.jasper@web.de>

	* automated/icalendar-tests.el (icalendar--decode-isodatetime):
	New test.

2014-07-28  Dmitry Antipov  <dmantipov@yandex.ru>

	* automated/timer-tests.el (timer-tests-debug-timer-check): New test.

2014-07-26  Ulf Jasper  <ulf.jasper@web.de>

	* automated/icalendar-tests.el (icalendar-tests--do-test-import):
	Work around the failures in icalendar-tests which occasionally occur on
	hydra.nixos.org.

2014-07-21  Fabián Ezequiel Gallina  <fgallina@gnu.org>

	* automated/python-tests.el:
	(python-util-clone-local-variables-1): Fix test.

	* automated/python-tests.el (python-shell-make-comint-1):
	(python-shell-make-comint-2): Fix indentation.
	(python-shell-make-comint-3)
	(python-shell-make-comint-4): New tests.
	(python-shell-get-or-create-process-1): Fix test.
	(python-shell-get-or-create-process-2)
	(python-shell-get-or-create-process-3): New tests.
	(python-shell-internal-get-or-create-process-1): Fix test.
	(python-shell-prompt-detect-1): New test.
	(python-shell-prompt-detect-2): New test.  (Bug#17370)
	(python-shell-prompt-detect-3)
	(python-shell-prompt-detect-4)
	(python-shell-prompt-detect-5)
	(python-shell-prompt-detect-6)
	(python-shell-prompt-validate-regexps-1)
	(python-shell-prompt-validate-regexps-2)
	(python-shell-prompt-validate-regexps-3)
	(python-shell-prompt-validate-regexps-4)
	(python-shell-prompt-validate-regexps-5)
	(python-shell-prompt-validate-regexps-6)
	(python-shell-prompt-validate-regexps-7)
	(python-shell-prompt-set-calculated-regexps-1)
	(python-shell-prompt-set-calculated-regexps-2)
	(python-shell-prompt-set-calculated-regexps-3)
	(python-shell-prompt-set-calculated-regexps-4)
	(python-shell-prompt-set-calculated-regexps-5)
	(python-shell-prompt-set-calculated-regexps-6)
	(python-util-valid-regexp-p-1): New tests.

2014-07-21  Stefan Monnier  <monnier@iro.umontreal.ca>

	* automated/advice-tests.el (advice-test-call-interactively): Make sure
	the function's definition is fully restored at the end.

2014-07-12  Fabián Ezequiel Gallina  <fgallina@gnu.org>

	* automated/python-tests.el (python-indent-block-enders-1)
	(python-indent-block-enders-2): Fix tests.
	(python-indent-block-enders-3, python-indent-block-enders-4)
	(python-indent-block-enders-5, python-indent-dedenters-1)
	(python-indent-dedenters-2): Remove tests.
	(python-indent-dedenters-1, python-indent-dedenters-2)
	(python-indent-dedenters-3, python-indent-dedenters-4)
	(python-indent-dedenters-5, python-indent-dedenters-6)
	(python-indent-dedenters-7)
	(python-info-dedenter-opening-block-position-1)
	(python-info-dedenter-opening-block-position-2)
	(python-info-dedenter-opening-block-position-3)
	(python-info-dedenter-opening-block-positions-1)
	(python-info-dedenter-opening-block-positions-2)
	(python-info-dedenter-opening-block-positions-3)
	(python-info-dedenter-opening-block-positions-4)
	(python-info-dedenter-opening-block-positions-5)
	(python-info-dedenter-opening-block-message-1)
	(python-info-dedenter-opening-block-message-2)
	(python-info-dedenter-opening-block-message-3)
	(python-info-dedenter-opening-block-message-4)
	(python-info-dedenter-opening-block-message-5)
	(python-info-dedenter-statement-p-1)
	(python-info-dedenter-statement-p-2)
	(python-info-dedenter-statement-p-3)
	(python-info-dedenter-statement-p-4)
	(python-info-dedenter-statement-p-5): New tests.

2014-07-08  Stefan Monnier  <monnier@iro.umontreal.ca>

	* indent/perl.perl: Add indentation pattern for hash-table entries.

2014-07-04  Michael Albinus  <michael.albinus@gmx.de>

	* automated/dbus-tests.el (dbus-test02-register-service-session)
	(dbus-test02-register-service-system): Fix docstring.
	(dbus-test02-register-service-own-bus)
	(dbus-test03-peer-interface): New tests.

2014-07-03  Fabián Ezequiel Gallina  <fgallina@gnu.org>

	* automated/python-tests.el (python-tests-self-insert): New function.
	(python-triple-quote-pairing): Use it.
	(python-parens-electric-indent-1): New test. (Bug#17658)

2014-06-30  Fabián Ezequiel Gallina  <fgallina@gnu.org>

	* automated/subr-x-tests.el: New file.

2014-06-29  Michael Albinus  <michael.albinus@gmx.de>

	* automated/tramp-tests.el (tramp--instrument-test-case):
	Print debug buffer in any case.

2014-06-28  Leo Liu  <sdl.web@gmail.com>

	* automated/calc-tests.el: New file and add tests for math-bignum.
	(Bug#17556)

2014-06-28  Michael Albinus  <michael.albinus@gmx.de>

	* automated/dbus-tests.el (dbus--test-register-service)
	(dbus-test02-register-service-session): Replace `dbus-ping' calls
	by `dbus-list-known-names'.  (Bug#17858)

2014-06-28  Glenn Morris  <rgm@gnu.org>

	* automated/Makefile.in (GDB): New variable.
	(emacs): Use $GDB.  (Bug#15991)

	* automated/Makefile.in (WRITE_LOG): New variable.
	(%.log): Use WRITE_LOG.
	(test_template): Disable logging.

	* automated/Makefile.in (TESTS): New list of short PHONY aliases.
	(test_template): New definition.  Apply to TESTS.

2014-06-27  Glenn Morris  <rgm@gnu.org>

	* automated/Makefile.in (check-maybe): Rename from check.
	(check): Re-run all the tests, every time.
	(clean, mostlyclean): Also delete *.log~.

2014-06-26  Glenn Morris  <rgm@gnu.org>

	* automated/package-x-test.el: Do not mess with load-path.

	* automated/Makefile.in (%.log): If error, dump log to stdout.

2014-06-26  Stefan Monnier  <monnier@iro.umontreal.ca>

	* automated/package-test.el (package-test-update-listing)
	(package-test-update-archives, package-test-describe-package):
	Adjust tests according to new package-list-unsigned.

2014-06-26  Glenn Morris  <rgm@gnu.org>

	* automated/ert-tests.el (no-byte-compile): Set it.  (Bug#17851)

	* automated/eieio-tests.el (no-byte-compile): Set it.  (Bug#17852)

	* automated/Makefile.in: Simplify and parallelize.  (Bug#15991)
	(XARGS_LIMIT, BYTE_COMPILE_EXTRA_FLAGS)
	(setwins, compile-targets, compile-main, compile-clean): Remove.
	(GREP_OPTIONS): Unexport.
	(.el.elc): Replace with pattern rule.
	(%.elc, %.log): New pattern rules.
	(ELFILES, LOGFILES): New variables.
	(check): Depend on LOGFILES.  Call ert-summarize-tests-batch-and-exit.
	(clean, mostlyclean): New rules.
	(bootstrap-clean): Simplify.
	(bootstrap-clean, distclean): Depend on clean.

2014-06-25  Glenn Morris  <rgm@gnu.org>

	* automated/flymake-tests.el (flymake-tests--current-face):
	Sleep for longer.  Avoid querying.

2014-06-25  Dmitry Antipov  <dmantipov@yandex.ru>

	* automated/fns-tests.el (fns-tests-compare-string): New test.

2014-06-24  Michael Albinus  <michael.albinus@gmx.de>

	* automated/tramp-tests.el (tramp-test26-process-file): Extend test
	according to Bug#17815.

2014-06-21  Fabián Ezequiel Gallina  <fgallina@gnu.org>

	* automated/python-tests.el (python-util-strip-string-1): New test.

2014-06-15  Michael Albinus  <michael.albinus@gmx.de>

	Sync with Tramp 2.2.10.

	* automated/tramp-tests.el (tramp--test-enabled): Ignore errors.
	(tramp--instrument-test-case): Extend docstring.
	(tramp-test15-copy-directory): Skip for tramp-smb.el.
	(tramp-test21-file-links): Use `file-truename' for directories.
	(tramp-test27-start-file-process, tramp-test28-shell-command):
	Retrieve process output more robustly.
	(tramp--test-check-files): Extend test.
	(tramp-test30-special-characters): Skip for tramp-adb.el,
	tramp-gvfs.el and tramp-smb.el.  Add further file names.

2014-06-13  Glenn Morris  <rgm@gnu.org>

	* automated/Makefile.in (compile-main):
	GNU make automatically passes command-line arguments to sub-makes.

2014-06-05  Michal Nazarewicz  <mina86@mina86.com>

	* automated/tildify-tests.el (tildify-test--test): Optimise the test
	slightly by reusing the same temporary buffer across multiple test
	cases.

	* automated/tildify-tests.el (tildify-test-find-env-end-re-bug)
	(tildify-test-find-env-group-index-bug): Update to support new
	signature of the `tildify-foreach-region-outside-env' function.
	Namely, it now takes pairs as an argument instead of looking it up in
	`tildify-ignored-environments-alist'.

	* automated/tildify-tests.el (tildify-test--example-html): Add support
	for generating XML code, so that…
	(tildify-test-xml) …test can be added to check handling of XML
	documents.

	* automated/tildify-tests.el (tildify-test-find-env-group-index-bug):
	New test checking end-regex building when multiple environment pairs
	use integers to refer to capture groups.

	* automated/tildify-tests.el (tildify-test-find-env-end-re-bug): New
	test checking end-regex building in `tildify-find-env' function when
	integers (denoting capture groups) and strings are mixed together.

2014-06-02  Michael Albinus  <michael.albinus@gmx.de>

	* automated/tramp-tests.el (tramp-remote-process-environment): Declare.
	(tramp-test29-vc-registered): Set $BZR_HOME.  Remove instrumentation.

2014-06-01  Michael Albinus  <michael.albinus@gmx.de>

	* automated/tramp-tests.el (tramp-test29-vc-registered):
	Instrument failed test case.

2014-05-29  Stefan Monnier  <monnier@iro.umontreal.ca>

	* automated/ruby-mode-tests.el (ruby-assert-face): Use font-lock-ensure.
	(ruby-interpolation-keeps-non-quote-syntax): Use syntax-propertize.

2014-05-21  Michal Nazarewicz  <mina86@mina86.com>

	* automated/tildify-tests.el: New file.

2014-05-27  Stefan Monnier  <monnier@iro.umontreal.ca>

	* indent/ruby.rb: Add one more test.

	* indent/ps-mode.ps: New file.

	* indent/octave.m: Add a few more tests.

	* automated/core-elisp-tests.el
	(core-elisp-test-window-configurations): New test.

2014-05-26  Glenn Morris  <rgm@gnu.org>

	* automated/package-test.el (package-test-install-single):
	Update for changed output.

2014-05-22  Glenn Morris  <rgm@gnu.org>

	* automated/bytecomp-tests.el (test-byte-comp-compile-and-load):
	Fix handling of temporary elc files.

	* automated/fns-tests.el (fns-tests-nreverse):
	Update for changed string behavior.

2014-05-15  Dmitry Antipov  <dmantipov@yandex.ru>

	* automated/fns-tests.el: New file.
	* automated/fns-tests.el (fns-tests-nreverse)
	(fns-tests-nreverse-bool-vector): New tests.

2014-05-08  Glenn Morris  <rgm@gnu.org>

	* automated/vc-bzr.el (vc-bzr-test-bug9726, vc-bzr-test-bug9781)
	(vc-bzr-test-faulty-bzr-autoloads):
	Give bzr a temporary home-directory, in case the real one is missing.

2014-05-08  Dmitry Gutov  <dgutov@yandex.ru>

	* automated/ruby-mode-tests.el (ruby-interpolation-after-dollar-sign):
	New test.

2014-05-08  Glenn Morris  <rgm@gnu.org>

	* automated/help-fns.el: New file.

2014-05-01  Barry O'Reilly  <gundaetiapo@gmail.com>

	* automated/undo-tests.el (undo-test-region-deletion): New test to
	demonstrate bug#17235.
	(undo-test-region-example): New test to verify example given in
	comments for undo-make-selective-list.

2014-04-25  Michael Albinus  <michael.albinus@gmx.de>

	* automated/tramp-tests.el (top):
	* automated/file-notify-tests.el (top): Do not disable interactive
	passwords in batch mode.
	(password-cache-expiry): Set to nil.

	* automated/file-notify-tests.el
	(file-notify-test-remote-temporary-file-directory):
	* automated/tramp-tests.el (tramp-test-temporary-file-directory):
	Use a mock-up method as default.
	(tramp-test00-availability): Print the used directory name.
	(tramp-test33-recursive-load): Fix typo.

2014-04-22  Michael Albinus  <michael.albinus@gmx.de>

	* automated/tramp-tests.el (tramp--test-check-files): Remove traces.
	(tramp-test30-special-characters): Remove test for backslash.

2014-04-20  Michael Albinus  <michael.albinus@gmx.de>

	* automated/tramp-tests.el
	(tramp-test19-directory-files-and-attributes)
	(tramp-test22-file-times): Check for `file-attributes' equality
	only if there is a usable timestamp.
	(tramp--test-check-files): Do not use `copy-sequence'.

2014-04-22  Daniel Colascione  <dancol@dancol.org>

	* automated/bytecomp-tests.el (test-byte-comp-compile-and-load):
	Add compile flag.
	(test-byte-comp-macro-expansion)
	(test-byte-comp-macro-expansion-eval-and-compile)
	(test-byte-comp-macro-expansion-eval-when-compile)
	(test-byte-comp-macro-expand-lexical-override): Use it.
	(test-eager-load-macro-expansion)
	(test-eager-load-macro-expansion-eval-and-compile)
	(test-eager-load-macro-expansion-eval-when-compile)
	(test-eager-load-macro-expand-lexical-override): New tests.

	* automated/cl-lib.el (cl-lib-struct-accessors): Fix test to
	account for removal of `cl-struct-set-slot-value'. Also, move
	the defstruct to top level.

2014-04-21  Daniel Colascione  <dancol@dancol.org>

	* automated/bytecomp-tests.el (test-byte-comp-compile-and-load):
	New function.
	(test-byte-comp-macro-expansion)
	(test-byte-comp-macro-expansion-eval-and-compile)
	(test-byte-comp-macro-expansion-eval-when-compile)
	(test-byte-comp-macro-expand-lexical-override): New tests.

	* automated/cl-lib.el (cl-loop-destructuring-with): New test.
	(cl-the): Fix cl-the test.

2014-04-20  Daniel Colascione  <dancol@dancol.org>

	* automated/cl-lib.el (cl-lib-struct-accessors,cl-the): New tests.

2014-04-19  Michael Albinus  <michael.albinus@gmx.de>

	* automated/tramp-tests.el (tramp--test-check-files): Extend test.
	(tramp-test31-utf8): Let-bind also `file-name-coding-system'.

2014-04-18  Michael Albinus  <michael.albinus@gmx.de>

	* automated/tramp-tests.el (tramp-copy-size-limit): Set to nil.
	(tramp--test-make-temp-name): Optional argument LOCAL.
	(tramp--instrument-test-case): Show messages.  Catch also `quit'.
	(tramp-test10-write-region): No special test for out-of-band copy
	needed anymore.
	(tramp-test11-copy-file, tramp-test12-rename-file)
	(tramp-test21-file-links): Extend tests.
	(tramp-test20-file-modes): More robust check for user "root".
	(tramp--test-check-files): New defun.
	(tramp-test30-special-characters, tramp-test33-recursive-load)
	(tramp-test34-unload): New tests.
	(tramp-test31-utf8, tramp-test32-asynchronous-requests):  Rename.

2014-04-11  Glenn Morris  <rgm@gnu.org>

	* automated/Makefile.in (EMACSDATA, EMACSDOC, EMACSPATH): Unexport.

2014-04-11  Paul Eggert  <eggert@cs.ucla.edu>

	* automated/electric-tests.el: Fix spelling error in test name.
	(whitespace-skipping-for-quotes-not-outside):
	Rename from whitespace-skipping-for-quotes-not-ouside.

2014-04-09  Daniel Colascione  <dancol@dancol.org>

	* automated/syntax-tests.el: New file.

2014-04-09  Glenn Morris  <rgm@gnu.org>

	* automated/python-tests.el (python-triple-quote-pairing):
	Enable/disable electric-pair-mode as needed.

	* automated/electric-tests.el (electric-pair-backspace-1):
	Replace deleted function.

2014-04-07  João Távora  <joaotavora@gmail.com>

	* automated/python-tests.el (python-triple-quote-pairing): New test.
	(python-syntax-after-python-backspace): New test.

	* automated/electric-tests.el (electric-pair-define-test-form):
	More readable test docstrings.
	(whitespace-skipping-for-quotes-not-ouside)
	(whitespace-skipping-for-quotes-only-inside)
	(whitespace-skipping-quotes-not-without-proper-syntax): New tests.

2014-04-04  João Távora  <joaotavora@gmail.com>

	* automated/electric-tests.el (define-electric-pair-test):
	Don't overtest.
	(inhibit-in-mismatched-string-inside-ruby-comments): New test.
	(inhibit-in-mismatched-string-inside-c-comments): New test.

2014-04-02  João Távora  <joaotavora@gmail.com>

	* automated/electric-tests.el (inhibit-if-strings-mismatched):
	New test, change from `inhibit-only-of-next-is-mismatched'.

2014-03-26  Barry O'Reilly  <gundaetiapo@gmail.com>

	* automated/undo-tests.el (undo-test-marker-adjustment-nominal):
	(undo-test-region-t-marker): New tests of marker adjustments.
	(undo-test-marker-adjustment-moved):
	(undo-test-region-mark-adjustment): New tests to demonstrate
	bug#16818, which fail without the fix.

2014-03-23  Dmitry Gutov  <dgutov@yandex.ru>

	* automated/package-test.el (package-test-describe-package):
	Fix test failure in non-graphical mode.

2014-03-23  Daniel Colascione  <dancol@dancol.org>

	* automated/subword-tests.el (subword-tests2): More subword tests.

	* automated/cl-lib.el (cl-lib-keyword-names-versus-values): New
	test: correct parsing of keyword arguments.

2014-03-22  Dmitry Gutov  <dgutov@yandex.ru>

	* automated/package-test.el (package-test-describe-package):
	Check for the "Keywords: " line.

	* automated/data/package/archive-contents: Include the :keywords
	field in `simple-single' data form.

2014-03-21  Dmitry Gutov  <dgutov@yandex.ru>

	* automated/package-test.el
	(package-test-install-two-dependencies): New test (bug#16826).

	* automated/data/package/simple-two-depend-1.1.el: New file.

	* automated/data/package/archive-contents:
	Add info about the new package.

2014-03-07  Michael Albinus  <michael.albinus@gmx.de>

	* automated/tramp-tests.el (tramp-copy-size-limit): Declare.
	(tramp-test10-write-region): Extend for out-of-band copy.
	(tramp-test31-asynchronous-requests): New test.

2014-03-02  Barry O'Reilly  <gundaetiapo@gmail.com>

	* automated/undo-tests.el (undo-test-in-region-not-most-recent):
	Add new test of undo in region.
	(undo-test-in-region-eob): Add test case described at
	http://debbugs.gnu.org/cgi/bugreport.cgi?bug=16411

2014-02-28  Michael Albinus  <michael.albinus@gmx.de>

	* automated/tramp-tests.el (tramp--test-enabled)
	(tramp-test15-copy-directory): No special handling of tramp-adb.el
	anymore.  It's fixed in that package.

2014-02-27  Michael Albinus  <michael.albinus@gmx.de>

	* automated/tramp-tests.el (tramp--test-enabled): Move connection
	cleanup into this function.  Remove respective code from all test
	cases.
	(tramp--instrument-test-case): Declare `indent' and `debug'.
	Handle other errors as well.
	(tramp-test14-delete-directory): Check for `file-error' error.
	(tramp-test15-copy-directory): Ignore return value of
	`copy-directory'.  It's too much hassle to handle it for tramp-adb.el.
	(tramp-test19-directory-files-and-attributes): Take care of
	timestamp of "../".
	(tramp-test20-file-modes, tramp-test27-start-file-process)
	(tramp-test28-shell-command): Skip for tramp-adb.el.
	(tramp-test21-file-links): `file-truename' shall preserve trailing
	link of directories.
	(tramp-test22-file-times): Skip if `set-file-times' returns nil.
	(tramp-test26-process-file, tramp-test28-shell-command): Let-bind
	`kill-buffer-query-functions' to nil.
	(tramp-test28-shell-command): Run `async-shell-command' with timeouts.

2014-02-21  Michael Albinus  <michael.albinus@gmx.de>

	* automated/tramp-tests.el
	(tramp-test19-directory-files-and-attributes): Do not include
	directories in comparison; they might have changed their
	timestamps already.

2014-02-20  Michael Albinus  <michael.albinus@gmx.de>

	* automated/tramp-tests.el (tramp--instrument-test-case): New macro.
	(tramp-test17-insert-directory): First line could contain more
	text, when produced by `ls-lisp'.
	(tramp-test19-directory-files-and-attributes): Instrument failed
	test case.

2014-02-19  Michael Albinus  <michael.albinus@gmx.de>

	* automated/tramp-tests.el (tramp-test17-insert-directory):
	Make first line "total 123" optional.
	(tramp-test20-file-modes, tramp-test22-file-times)
	(tramp-test26-process-file, tramp-test27-start-file-process)
	(tramp-test28-shell-command): Skip for tramp-gvfs.el and
	tramp-smb.el.
	(tramp-test20-file-modes): Check for "root" only when there is an
	explicit user name.
	(tramp-test21-file-links): Handle "... not supported" error.
	(tramp-test22-file-times): Skip for "don't know" return values.
	(tramp-test26-process-file, tramp-test28-shell-command):
	Remove color escape sequences.
	(tramp-test28-shell-command): Use `accept-process-output' rather
	than `sit-for'.
	(tramp-test30-utf8): Set coding system `utf-8'.

2014-02-17  Michael Albinus  <michael.albinus@gmx.de>

	* automated/tramp-tests.el (tramp-test28-shell-command): Perform
	an initial `sit-for' prior the while loop.

2014-02-16  Michael Albinus  <michael.albinus@gmx.de>

	Sync with Tramp 2.2.9.

	* automated/tramp-tests.el (password-cache-expiry): Set to nil.
	(tramp-test28-shell-command): Make a while loop when waiting for
	process exit.

2014-02-11  Michael Albinus  <michael.albinus@gmx.de>

	* automated/tramp-tests.el (top): Require `vc', `vc-bzr', `vc-git'
	and `vc-hg'.  Declare `tramp-find-executable' and
	`tramp-get-remote-path'.
	(tramp-test29-vc-registered): New test.
	(tramp-test30-utf8): Rename from `tramp-test29-utf8'.

2014-02-07  Michael Albinus  <michael.albinus@gmx.de>

	* automated/tramp-tests.el (tramp-test26-process-file): Improve test.
	(tramp-test27-start-file-process): Use "_p" as argument of lambda.
	(tramp-test28-shell-command): Improve `shell-command' test.  Add
	`async-shell-command' tests.

2014-02-04  Michael Albinus  <michael.albinus@gmx.de>

	* automated/file-notify-tests.el (file-notify--wait-for-events):
	Use `read-event' instead of `sit-for'.
	(file-notify-test02-events): Remove expected result, the bug is
	fixed meanwhile.
	(file-notify-test02-events, file-notify-test03-autorevert):
	Use `sleep-for' instead of `sit-for'.

2014-01-31  Dmitry Gutov  <dgutov@yandex.ru>

	* automated/ruby-mode-tests.el (ruby-align-chained-calls):
	New test.

2014-01-27  Michael Albinus  <michael.albinus@gmx.de>

	* automated/file-notify-tests.el (file-notify--deftest-remote):
	Do not skip when the local test has failed.  They are unrelated.
	(file-notify--wait-for-events): Use `sit-for'.  Let-bind
	`noninteractive' to nil, otherwise `sit-for' could be degraded to
	`sleep-for'.
	(file-notify-test02-events): Check for `file-remote-p' instead of
	`file-notify--test-remote-enabled'.

2014-01-26  Michael Albinus  <michael.albinus@gmx.de>

	* automated/file-notify-tests.el (file-notify-test02-events):
	Let test case fail for Bug#16519.

2014-01-22  Michael Albinus  <michael.albinus@gmx.de>

	* automated/file-notify-tests.el (file-notify-test02-events):
	Hide Bug#16519, until it is solved.

2014-01-21  Michael Albinus  <michael.albinus@gmx.de>

	* automated/file-notify-tests.el
	(file-notify--test-local-enabled): Fix error in logic.
	(file-notify--wait-for-events): New defmacro.
	(file-notify-test02-events): Make short breaks between file operations.
	Use `file-notify--wait-for-events'.  Check, that events have arrived.
	(file-notify-test03-autorevert): Use `file-notify--wait-for-events'.

	* automated/comint-testsuite.el
	(comint-testsuite-password-strings): Add localized examples.

2014-01-17  Michael Albinus  <michael.albinus@gmx.de>

	* automated/inotify-test.el (inotify-file-watch-simple): Skip test
	case if inotify is not linked with Emacs.  Use `read-event' rather
	than `sit-for' in order to process events.  (Bug#13662)

2014-01-13  Michael Albinus  <michael.albinus@gmx.de>

	* automated/ert-tests.el (ert-test-record-backtrace): Reenable
	test case with adapted test string.  (Bug#13064)

2013-12-28  Glenn Morris  <rgm@gnu.org>

	* automated/electric-tests.el: Require 'elec-pair.

2013-12-26  João Távora  <joaotavora@gmail.com>

	* automated/electric-tests.el (electric-pair-test-for):
	Fix autowrapping tests in batch-mode by running with
	`transient-mark-mode' set to `lambda'.

	* automated/electric-tests.el: New file.

2013-12-25  Fabián Ezequiel Gallina  <fgallina@gnu.org>

	* automated/python-tests.el
	(python-nav-lisp-forward-sexp-safe-1): Remove test.
	(python-nav-forward-sexp-safe-1): New test.

2013-12-20  Dmitry Gutov  <dgutov@yandex.ru>

	* automated/ruby-mode-tests.el: Add tests for
	`ruby-align-to-stmt-keywords'.

	* indent/ruby.rb: Update examples to reflect the lack of change in
	default indentation of `begin' blocks.

2013-12-17  Dmitry Gutov  <dgutov@yandex.ru>

	* indent/ruby.rb: Update examples according to the change
	in `smie-indent-close'.

2013-12-14  Dmitry Gutov  <dgutov@yandex.ru>

	* indent/ruby.rb: New examples.

2013-12-12  Fabián Ezequiel Gallina  <fgallina@gnu.org>

	* automated/python-tests.el (python-indent-dedenters-2): New test.

2013-12-12  Fabián Ezequiel Gallina  <fgallina@gnu.org>

	* automated/python-tests.el (python-indent-after-comment-1)
	(python-indent-after-comment-2): New tests.

2013-12-12  Nathan Trapuzzano  <nbtrap@nbtrap.com>

	* automated/python-tests.el (python-indent-block-enders-1):
	Rename from python-indent-block-enders.
	(python-indent-block-enders-2): New test.

2013-12-08  Dmitry Gutov  <dgutov@yandex.ru>

	* indent/js.js: New file.

2013-12-05  Michael Albinus  <michael.albinus@gmx.de>

	* automated/dbus-tests.el: New file.

2013-12-05  Stefan Monnier  <monnier@iro.umontreal.ca>

	* automated/regexp-tests.el: New file.

2013-11-29  Eli Zaretskii  <eliz@gnu.org>

	* automated/reftex-tests.el (reftex-parse-from-file-test):
	Run temp-dir through file-truename, to make sure the temporary file
	names are comparable as strings.

	* automated/decoder-tests.el (ert-test-decoder-prefer-utf-8):
	Force Unix EOLs by using 'utf-8-unix', since the default of
	'utf-8' is system-dependent, while the test expects to see Unix EOLs.

2013-11-28  Glenn Morris  <rgm@gnu.org>

	* automated/Makefile.in (SEPCHAR): Use in place of PATH_SEP.

2013-11-28  Eli Zaretskii  <eliz@gnu.org>

	* automated/Makefile.in (PATH_SEP): Set this instead of PATH_SEPARATOR.
	(EMACSOPT): Use $(PATH_SEP).

2013-11-28  Michael Albinus  <michael.albinus@gmx.de>

	* automated/file-notify-tests.el (auto-revert-stop-on-user-input):
	Set to nil.

2013-11-27  Michael Albinus  <michael.albinus@gmx.de>

	* automated/file-notify-tests.el
	(file-notify-test-remote-temporary-file-directory):
	Check $REMOTE_TEMPORARY_FILE_DIRECTORY.
	(tramp-read-passwd): Check $REMOTE_ALLOW_PASSWORD.
	(file-notify--deftest-remote): Cleanup connection initially.
	(file-notify-test03-autorevert): Run also in batch mode.  Use a
	larger timeout for remote files.  `sit-for' 1 second; 0.1 second
	does not work on MS Windows.  Call `accept-process-output' for
	remote files.  Apply `string-match' instead of `string-equal', the
	messages are different on MS Windows.

	* automated/tramp-tests.el (tramp-test-temporary-file-directory):
	Use $REMOTE_TEMPORARY_FILE_DIRECTORY.
	(tramp-read-passwd): Check $REMOTE_ALLOW_PASSWORD.

2013-11-23  Glenn Morris  <rgm@gnu.org>

	* automated/python-tests.el (python-shell-make-comint-1)
	(python-shell-make-comint-2, python-shell-get-process-1):
	Suppress creation of some temp-files.

	* automated/python-tests.el (python-shell-parse-command-1)
	(python-shell-make-comint-1, python-shell-make-comint-2)
	(python-shell-get-process-1)
	(python-shell-internal-get-or-create-process-1):
	Skip rather than fail if prereqs not found.

	* automated/Makefile.in (emacs):
	Empty EMACSLOADPATH rather than unsetting.

2013-11-22  Glenn Morris  <rgm@gnu.org>

	* automated/ruby-mode-tests.el (ruby-exit!-font-lock):
	Set expected-result.

2013-11-21  Glenn Morris  <rgm@gnu.org>

	* automated/Makefile.in (XARGS_LIMIT): New, set by configure.
	(compile-main): Pass XARGS_LIMIT to xargs.

	* automated/Makefile.in (PATH_SEPARATOR): New, set by configure.
	(EMACSOPT): Use PATH_SEPARATOR.

2013-11-20  Bozhidar Batsov  <bozhidar@batsov.com>

	* automated/ruby-mode-tests.el (ruby-exit!-font-lock):
	Add a failing test for Bug#15874.
	(ruby--insert-coding-comment-ruby-style)
	(ruby--insert-coding-comment-emacs-style)
	(ruby--insert-coding-comment-custom-style):
	Add a few tests for `ruby--insert-coding-comment'.

2013-11-18  Paul Eggert  <eggert@cs.ucla.edu>

	Improve API of recently-added bool vector functions (Bug#15912).
	* automated/data-tests.el: Adjust to API changes.

2013-11-16  Michael Albinus  <michael.albinus@gmx.de>

	* automated/tramp-tests.el (tramp-test07-file-exists-p)
	(tramp-test08-file-local-copy)
	(tramp-test09-insert-file-contents, tramp-test10-write-region)
	(tramp-test11-copy-file, tramp-test12-rename-file)
	(tramp-test13-make-directory, tramp-test14-delete-directory)
	(tramp-test15-copy-directory, tramp-test16-directory-files)
	(tramp-test17-insert-directory, tramp-test18-file-attributes)
	(tramp-test19-directory-files-and-attributes)
	(tramp-test20-file-modes, tramp-test21-file-links)
	(tramp-test22-file-times, tramp-test23-visited-file-modtime)
	(tramp-test24-file-name-completion, tramp-test25-load)
	(tramp-test26-process-file, tramp-test27-start-file-process)
	(tramp-test28-shell-command): Cleanup connection initially.

2013-11-15  Michael Albinus  <michael.albinus@gmx.de>

	* automated/tramp-tests.el (tramp-test29-utf8): Cleanup the
	connection before running the test.

2013-11-15  Michael Albinus  <michael.albinus@gmx.de>

	* automated/tramp-tests.el (tramp-test15-copy-directory)
	(tramp-test16-directory-files, tramp-test17-insert-directory)
	(tramp-test18-file-attributes)
	(tramp-test19-directory-files-and-attributes)
	(tramp-test20-file-modes, tramp-test21-file-links)
	(tramp-test22-file-times, tramp-test23-visited-file-modtime)
	(tramp-test24-file-name-completion, tramp-test25-load)
	(tramp-test26-process-file, tramp-test27-start-file-process)
	(tramp-test28-shell-command): Protect unwindforms with `ignore-errors'.
	(tramp-test29-utf8): New test.

2013-11-13  Michael Albinus  <michael.albinus@gmx.de>

	* automated/file-notify-tests.el (file-notify-test02-events)
	(file-notify-test03-autorevert): Suppress messages in `write-region'.

	* automated/tramp-tests.el (tramp-test02-file-name-dissect)
	(tramp-test03-file-name-defaults, tramp-test21-file-links): Add tests.
	(tramp-test26-process-file, tramp-test28-shell-command):
	Ensure, that the directory is not empty when calling "ls".

2013-11-11  Michael Albinus  <michael.albinus@gmx.de>

	* automated/tramp-tests.el (tramp-test-temporary-file-directory):
	Check $TRAMP_TEST_TEMPORARY_FILE_DIRECTORY.
	(tramp-read-passwd): Check $TRAMP_TEST_ALLOW_PASSWORD.
	(tramp-test09-insert-file-contents, tramp-test10-write-region)
	(tramp-test26-process-file): Add tests.
	(tramp-test11-copy-file): Remove debug message.
	(tramp-test20-file-modes): Special case, if user is "root".

2013-11-08  Michael Albinus  <michael.albinus@gmx.de>

	* automated/file-notify-tests.el:
	* automated/tramp-tests.el: Add `tramp-own-remote-path' to
	`tramp-remote-path' when running on hydra.
	(tramp-test07-file-exists-p): Remove instrumentation code.
	(tramp-test26-process-file): Don't use "/bin/true" and
	"/bin/false", these paths do not exist on hydra.

2013-11-08  Helmut Eller  <eller.helmut@gmail.com>

	* automated/process-tests.el: New file.

2013-11-08  Dmitry Gutov  <dgutov@yandex.ru>

	* indent/ruby.rb: New examples.

2013-11-06  Glenn Morris  <rgm@gnu.org>

	* automated/Makefile.in (setwins): Avoid accidental matches.

2013-11-06  Michael Albinus  <michael.albinus@gmx.de>

	* automated/tramp-tests.el (tramp-test07-file-exists-p):
	Fix docstring.  Instrument, in order to hunt failure on hydra.

2013-11-06  Glenn Morris  <rgm@gnu.org>

	* automated/flymake-tests.el (warning-predicate-rx-gcc)
	(warning-predicate-function-gcc, warning-predicate-rx-perl)
	(warning-predicate-function-perl):
	* automated/info-xref.el (info-xref-test-makeinfo):
	* automated/vc-bzr.el (vc-bzr-test-bug9726, vc-bzr-test-bug9781)
	(vc-bzr-test-faulty-bzr-autoloads): Skip rather than expect failure.

2013-11-05  Michael Albinus  <michael.albinus@gmx.de>

	* automated/tramp-tests.el: New file.

2013-11-05  Glenn Morris  <rgm@gnu.org>

	Get rid of --chdir usage.
	* automated/Makefile.in (EMACSOPT): Move -L here.
	(emacs): Set EMACS_TEST_DIRECTORY in the environment.
	(setwins): Don't assume called from srcdir.  Remove legacy stuff.
	(.el.elc): No more need to pass -L here.
	(compile-main): Get rid of sub-shell and cd.
	(compile-clean, check): Get rid of cd.

	Make it possible to run tests with a different working directory.
	* automated/flymake-tests.el (flymake-tests-data-directory): New.
	(flymake-tests--current-face): Use flymake-tests-data-directory.
	(warning-predicate-function-gcc, warning-predicate-rx-perl)
	(warning-predicate-function-perl): Adapt for above change.
	* automated/zlib-tests.el (zlib-tests-data-directory): New.
	(zlib--decompress): Use zlib-tests-data-directory.

	* automated/eieio-tests.el (eieio-test-37-persistent-classes):
	Remove test that makes no sense.

	* automated/files.el (files-test-local-variable-data):
	Fix result typo presumably caused by interference from dir-locals.
	(file-test--do-local-variables-test): Prevent dir-locals interfering.

2013-11-04  Dmitry Gutov  <dgutov@yandex.ru>

	* indent/ruby.rb: Add a statement on the line after heredoc.
	Move a now-successful example.

	* automated/ruby-mode-tests.el: Remove outdated comment.

2013-11-04  Glenn Morris  <rgm@gnu.org>

	* automated/Makefile.in (abs_srcdir): Remove.
	(emacs): Unset EMACSLOADPATH.
	(.el.elc, check): Use -L to append srcdir to load-path.

2013-11-02  Glenn Morris  <rgm@gnu.org>

	* automated/Makefile.in (top_builddir, abs_test, abs_lispsrc, lisp)
	(test, abs_top_srcdir, abs_top_builddir): Remove variables.
	(abs_srcdir): New, set by configure.
	(EMACS): Use a relative file name.
	(emacs): Use abs_srcdir rather than abs_lispsrc, abs_test.
	(lisp-compile): Remove (assume it's up-to-date).
	(compile-main): Do not run lisp-compile.
	(compile-main, compile-clean, compile-always, bootstrap-clean)
	(check): Use srcdir rather than $test.  Check cd return value.
	Use --chdir.
	(doit, compile, compile-always): Remove stuff copied from lisp/.
	(all, check, bootstrap-clean, distclean, maintainer-clean): PHONY.

2013-10-31  Michael Albinus  <michael.albinus@gmx.de>

	* automated/ert-tests.el (ert-test-stats-set-test-and-result):
	Add a skipping test.

2013-10-29  Stefan Monnier  <monnier@iro.umontreal.ca>

	* indent/prolog.prolog: Test alignment of ->; with operator at bol.

	* indent/css-mode.css (.x2): Test alignement inside braces.

2013-10-26  Dmitry Gutov  <dgutov@yandex.ru>

	* indent/ruby.rb: New failing example.

	* automated/ruby-mode-tests.el (ruby-toggle-block-to-brace):
	Fix the test, in respect to adding the space after the curly.

2013-10-24  Michael Albinus  <michael.albinus@gmx.de>

	* automated/ert-tests.el (ert-test-skip-unless): New test case.
	(ert-test-deftest): Adapt test for changed macro expansion.
	(ert-test-run-tests-interactively):
	* automated/ert-x-tests.el (ert-test-run-tests-interactively-2):
	Add a skipping test.

	* automated/file-notify-tests.el (top): Do not require tramp-sh.el.
	(file-notify--test-local-enabled): Make it a function.  Check also
	for `file-remote-p' of `temporary-file-directory'.
	(file-notify--test-remote-enabled-checked): New defvar.
	(file-notify--test-remote-enabled): Rewrite.  Do not use Tramp
	internal functions.  Cache result.
	(file-notify--deftest-remote, file-notify-test00-availability)
	(file-notify-test01-add-watch, file-notify-test02-events)
	(file-notify-test03-autorevert): Add checks with `skip_unless'.
	(file-notify-test-all): Do not check `file-notify--test-local-enabled'.

2013-10-24  Dmitry Gutov  <dgutov@yandex.ru>

	* indent/ruby.rb: Fix syntax error in the latest example.

2013-10-23  Glenn Morris  <rgm@gnu.org>

	* automated/Makefile.in (abs_top_srcdir, top_builddir):
	New, set by configure.
	(top_srcdir): Remove.
	(abs_test, abs_lispsrc): New.
	(lisp): No longer absolute.
	(emacs, lisp-compile, compile, compile-always):
	Quote entities that might contain whitespace.

2013-10-22  Dmitry Gutov  <dgutov@yandex.ru>

	* indent/ruby.rb: Move two examples to "working" section, add one
	more.

2013-10-21  Dmitry Gutov  <dgutov@yandex.ru>

	* indent/ruby.rb: New examples for indentation of blocks.
	Example of hash inside parens that inflooped before the present commit.

2013-10-17  Barry O'Reilly  <gundaetiapo@gmail.com>

	* automated/timer-tests.el: New file.  Tests that (sit-for 0)
	allows another timer to run.

2013-10-14  Dmitry Gutov  <dgutov@yandex.ru>

	* indent/ruby.rb: More examples for bug#15594, both failing and
	now passing.

2013-10-11  Dmitry Gutov  <dgutov@yandex.ru>

	* indent/ruby.rb: Add two more cases.

2013-10-10  Stefan Monnier  <monnier@iro.umontreal.ca>

	* automated/ruby-mode-tests.el (ruby-with-temp-buffer): Move before
	first use.
	(ruby-should-indent): Use indent-according-to-mode.
	(ruby-deftest-move-to-block): Use `declare'.

2013-10-07  Dmitry Gutov  <dgutov@yandex.ru>

	* indent/ruby.rb: Fix a spurious change, add more failing examples.

2013-10-07  Stefan Monnier  <monnier@iro.umontreal.ca>

	* indent/ruby.rb: Add a few more tests; adjust some indentation.

2013-10-06  Dmitry Gutov  <dgutov@yandex.ru>

	* automated/ruby-mode-tests.el: Add tests for `ruby-forward-sexp'
	and `ruby-backward-sexp' that fail when `ruby-use-smie' is t.

	* indent/ruby.rb: Fix a syntax error, add a few failing examples.

2013-10-05  Stefan Monnier  <monnier@iro.umontreal.ca>

	* indent/ruby.rb: Port a few cases from automated/ruby-mode-tests.el.
	Adjust indentation of continued line to the new SMIE behavior.

2013-10-04  Stefan Monnier  <monnier@iro.umontreal.ca>

	* automated/completion-tests.el:
	* indent/css-mode.css: New files.

2013-10-03  Daiki Ueno  <ueno@gnu.org>

	* automated/data/package/signed/archive-contents:
	* automated/data/package/signed/archive-contents.sig:
	* automated/data/package/signed/signed-good-1.0.el:
	* automated/data/package/signed/signed-good-1.0.el.sig:
	* automated/data/package/signed/signed-bad-1.0.el:
	* automated/data/package/signed/signed-bad-1.0.el.sig:
	* automated/data/package/key.pub:
	* automated/data/package/key.sec: New files.

	* automated/package-test.el (package-test-update-listing)
	(package-test-update-archives, package-test-describe-package):
	Adjust to package.el change.
	(package-test-signed): New test.

2013-10-01  Dmitry Gutov  <dgutov@yandex.ru>

	* automated/package-test.el: Update all cases to use :url instead
	of :homepage.

	* automated/package-x-test.el
	(package-x-test--single-archive-entry-1-3): Same.

2013-09-29  Dmitry Gutov  <dgutov@yandex.ru>

	* automated/package-test.el (simple-single-desc-1-4): Remove, it
	was unused.
	(simple-single-desc): Expect :homepage property.
	(multi-file-desc): Same.
	(with-package-test): Do not save previous `default-directory'
	value, let-bind the var instead.
	(package-test-install-single): Expect :homepage property in the
	generated pkg file.
	(package-test-describe-package): Expect Homepage button.
	(package-test-describe-non-installed-package)
	(package-test-describe-non-installed-multi-file-package): Same.
	(package-test-describe-not-installed-package): Remove, it was a
	duplicate.

	* automated/package-x-test.el
	(package-x-test--single-archive-entry-1-3): Expect :homepage
	property.
	(package-x-test--single-archive-entry-1-4): Expect nil extras slot.

	* automated/data/package/simple-single-1.3.el: Add URL header.

	* automated/data/package/archive-contents: Add :homepage
	properties to `simple-single' and `multi-file'.

2013-09-22  Daniel Colascione  <dancol@dancol.org>

	* automated/data-tests.el:
	(bool-vector-count-matches-all-0-nil)
	(bool-vector-count-matches-all-0-t)
	(bool-vector-count-matches-1-il, bool-vector-count-matches-1-t)
	(bool-vector-count-matches-at, bool-vector-intersection-op)
	(bool-vector-union-op, bool-vector-xor-op)
	(bool-vector-set-difference-op)
	(bool-vector-change-detection, bool-vector-not): New tests.
	(mock-bool-vector-count-matches-at)
	(test-bool-vector-bv-from-hex-string)
	(test-bool-vector-to-hex-string)
	(test-bool-vector-count-matches-at-tc)
	(test-bool-vector-apply-mock-op)
	(test-bool-vector-binop): New helper functions.
	(bool-vector-test-vectors): New testcase data.

2013-09-20  Ryan  <rct@thompsonclan.org>  (tiny change)

	* automated/advice-tests.el (advice-test-called-interactively-p-around)
	(advice-test-called-interactively-p-filter-args)
	(advice-test-called-interactively-p-around): New tests.

2013-09-16  Glenn Morris  <rgm@gnu.org>

	* automated/eshell.el (eshell-match-result):
	Return a more informative failure than simply "false".  Update callers.

	* automated/eshell.el (eshell-test/for-name-shadow-loop):
	Test value before and after loop as well as during.

2013-09-15  Glenn Morris  <rgm@gnu.org>

	* automated/eshell.el (eshell-test/for-name-shadow-loop):
	New test.  (Bug#15372)
	(eshell-test/for-loop, eshell-test/for-name-loop): Doc fix.

2013-09-13  Glenn Morris  <rgm@gnu.org>

	* automated/eshell.el (with-temp-eshell):
	Use a temp directory for eshell-directory-name.
	(eshell-test-command-result): New, again using a temp directory.
	Replace eshell-command-result with this throughout.
	(eshell-test/for-loop, eshell-test/for-name-loop):
	Ensure environment variables don't confuse us.

2013-09-12  Glenn Morris  <rgm@gnu.org>

	* automated/eshell.el (with-temp-eshell): Avoid hangs in batch mode
	due to "has a running process; kill it?" prompts.

2013-09-12  Stefan Monnier  <monnier@iro.umontreal.ca>

	* automated/eshell.el: Rename from eshell.el.
	(eshell-test/for-loop, eshell-test/for-name-loop): New tests (bug#15231).

2013-09-01  Glenn Morris  <rgm@gnu.org>

	* automated/Makefile.in (setwins): Avoid leading space in $wins.
	Otherwise the sed command used by eg compile-main ends up
	containing "/*.el".  (Bug#15170)

2013-08-28  Paul Eggert  <eggert@cs.ucla.edu>

	* automated/Makefile.in (SHELL): Now @SHELL@, not /bin/sh,
	for portability to hosts where /bin/sh has problems.

2013-08-21  David Engster  <deng@randomsample.de>

	* automated/eieio-tests.el, automated/eieio-test-persist.el:
	* automated/eieio-test-methodinvoke.el: EIEIO tests from CEDET
	upstream.  Changed to use ERT.

2013-08-14  Daniel Hackney  <dan@haxney.org>

	* automated/package-test.el: Remove tar-package-building functions.
	Tar file used for testing is included in the repository.
	(package-test-install-texinfo, package-test-cleanup-built-files):
	Remove.

2013-08-13  Fabián Ezequiel Gallina  <fgallina@gnu.org>

	* automated/python-tests.el (python-imenu-create-index-4)
	(python-imenu-create-flat-index-2): New tests.

2013-08-05  Glenn Morris  <rgm@gnu.org>

	* automated/mule-util.el: New file, with tests extracted from
	lisp/international/mule-util.el.

2013-08-04  Stefan Monnier  <monnier@iro.umontreal.ca>

	* automated/advice-tests.el (advice-tests-nadvice): Test removal
	before definition.
	(advice-tests-macroaliases): New test.

2013-08-04  Glenn Morris  <rgm@gnu.org>

	* automated/ert-tests.el: Disable failing test that no-one seems
	to know how to fix.  (Bug#13064)

	* automated/icalendar-tests.el (icalendar-tests--test-export)
	(icalendar-tests--test-import): Try more precise TZ specification.
	Remove debug messages.

2013-08-03  Glenn Morris  <rgm@gnu.org>

	* automated/core-elisp-tests.el (core-elisp-tests): Fix defcustom.

	* automated/icalendar-tests.el (icalendar-tests--test-export)
	(icalendar-tests--test-import):
	Use getenv/setenv rather than set-time-zone-rule.  Add debug messages.
	(icalendar-tests--test-import): Reset zone even if error occurred.

2013-08-02  Stefan Monnier  <monnier@iro.umontreal.ca>

	* automated/core-elisp-tests.el: New file.

2013-08-01  Glenn Morris  <rgm@gnu.org>

	* automated/file-notify-tests.el (file-notify--test-remote-enabled):
	Try to check that the remote system has a notification program.

2013-07-31  Glenn Morris  <rgm@gnu.org>

	* automated/undo-tests.el (undo-test2, undo-test5): Be quieter.

2013-07-24  Michael Albinus  <michael.albinus@gmx.de>

	* automated/file-notify-tests.el
	(file-notify--test-local-enabled): New defconst.  Replaces all
	`file-notify-support' occurrences.
	(file-notify--test-remote-enabled): New defun.
	(file-notify--deftest-remote): Use it.
	(file-notify-test00-availability): Rewrite.
	(file-notify-test00-availability-remote): New defun.
	(file-notify-test01-add-watch): Rewrite first erroneous check.

2013-07-23  Glenn Morris  <rgm@gnu.org>

	* automated/inotify-test.el (inotify-file-watch-simple):
	Delete temp-file when done.

	* automated/subword-tests.el: Require subword.

2013-07-22  Stefan Monnier  <monnier@iro.umontreal.ca>

	* automated/subword-tests.el: New file.

2013-07-13  Fabián Ezequiel Gallina  <fgallina@gnu.org>

	* automated/python-tests.el (python-imenu-create-index-2)
	(python-imenu-create-index-3): New tests.

2013-07-11  Glenn Morris  <rgm@gnu.org>

	* automated/ert-tests.el: Require cl-lib at runtime too.
	(ert-test-special-operator-p): Use cl-gensym rather than ert-- version.
	(ert-test-remprop, ert-test-remove-if-not, ert-test-remove*)
	(ert-test-set-functions, ert-test-gensym)
	(ert-test-coerce-to-vector, ert-test-string-position)
	(ert-test-mismatch): Remove tests.
	* automated/cl-lib.el: New, split from ert-tests.el.

	* automated/ruby-mode-tests.el (ruby-deftest-move-to-block):
	Goto point-min.
	(works-on-do, zero-is-noop, ok-with-three, ok-with-minus-two)
	(ruby-move-to-block-skips-percent-literal)
	(ruby-move-to-block-skips-heredoc)
	(ruby-move-to-block-moves-from-else-to-if)
	(ruby-beginning-of-defun-does-not-fold-case)
	(ruby-end-of-defun-skips-to-next-line-after-the-method):
	Replace goto-line with forward-line/goto-char.
	(ruby-move-to-block-does-not-fold-case): Remove unneeded end-of-buffer.

	* automated/package-test.el (makeinfo-buffer): Autoload.
	(compilation-in-progress, tar-parse-info, tar-header-name): Declare.
	(package-test-install-texinfo): Don't require makeinfo.

	* automated/files.el: Stop "local variables" confusion.

	* automated/flymake-tests.el (flymake-tests): Remove unused group.

	* automated/icalendar-tests.el (icalendar-tests--do-test-cycle):
	Use with-current-buffer.

	* automated/undo-tests.el (undo-test-buffer-modified)
	(undo-test-file-modified): New tests.

2013-07-09  Michael Albinus  <michael.albinus@gmx.de>

	* automated/file-notify-tests.el (file-notify-test00-availability):
	Set :expected-result.
	(file-notify-test01-add-watch, file-notify-test01-add-watch-remote)
	(file-notify-test02-events, file-notify-test02-events-remote)
	(file-notify-test03-autorevert, file-notify-test03-autorevert-remote):
	Skip when `file-notify-support' is nil.  (Bug#14823)

2013-07-09  Glenn Morris  <rgm@gnu.org>

	* automated/inotify-test.el (inotify-add-watch, inotify-rm-watch):
	Declare.
	(inotify-file-watch-simple): Silence compiler.

	* automated/python-tests.el (python-indent-block-enders):
	Make it actually test something.

	* automated/package-x-test.el: Require package-test when compiling.

	* automated/add-log-tests.el, automated/advice-tests.el:
	* automated/imenu-test.el, automated/package-x-test.el:
	* automated/python-tests.el, automated/ruby-mode-tests.el:
	* automated/xml-parse-tests.el: Explicitly require ert.

2013-07-08  Kenichi Handa  <handa@gnu.org>

	* automated/decoder-tests.el (decoder-tests-prefer-utf-8-read):
	Use with-ccoding-priority to avoid side-effect (Bug#14781).

2013-07-05  Michael Albinus  <michael.albinus@gmx.de>

	* automated/file-notify-tests.el
	(file-notify-test-remote-temporary-file-directory):
	Use `null-device' on w32.
	(file-notify--test-tmpfile, file-notify--test-tmpfile1)
	(file-notify--test-results, file-notify--test-event)
	(file-notify--deftest-remote, file-notify--event-test)
	(file-notify--test-event-handler)
	(file-notify--test-make-temp-name): Rename, in order to mark them
	internal.
	(tramp-message-show-message, tramp-read-passwd): Tweak them for
	better fitting in noninteractive tests.
	(file-notify-test00-availability): Rename from `file-notify-test0'.
	(file-notify-test01-add-watch): Rename from `file-notify-test1'.
	Use `temporary-file-directory '.
	(file-notify-test01-add-watch-remote): New test.
	(file-notify-test02-events): Rename from `file-notify-test2'.
	(file-notify-test02-events-remote): Rename from `file-notify-test3'.
	(file-notify-test03-autorevert): Rename from
	`file-notify-test4'.  Use timeouts.
	(file-notify-test03-autorevert-remote): Rename from
	`file-notify-test5'.

2013-07-04  Michael Albinus  <michael.albinus@gmx.de>

	* automated/file-notify-tests.el: New package.

2013-06-28  Kenichi Handa  <handa@gnu.org>

	* automated/decoder-tests.el (decoder-tests-gen-file): New arg FILE.
	(decoder-tests-ao-gen-file): Rename from decoder-tests-filename.
	Callers changed.
	(decoder-tests-filename): New function.
	(decoder-tests-prefer-utf-8-read)
	(decoder-tests-prefer-utf-8-write): New function.
	(ert-test-decoder-prefer-utf-8): New test.

2013-06-27  Dmitry Gutov  <dgutov@yandex.ru>

	* automated/package-x-test.el: Change the commentary.
	(package-x-test--single-archive-entry-1-3)
	(package-x-test--single-archive-entry-1-4): Fix the tests, by
	using the appropriate data structure.

2013-06-27  Daniel Hackney  <dan@haxney.org>

	* automated/Makefile.in (setwins): Include the 'data' subdirectory.

	* automated/package-x-test.el: New file.

	* automated/package-test.el: New file.

	* automated/data/package: New directory, with test examples.

2013-06-27  Glenn Morris  <rgm@gnu.org>

	* automated/python-tests.el (python-tests-with-temp-file):
	Clean up after ourself.

	* automated/undo-tests.el (undo-test3): Remove test that seems to
	do nothing that the previous one doesn't, except leave a tempfile.

2013-06-26  Glenn Morris  <rgm@gnu.org>

	* automated/info-xref.el: New file.

2013-06-25  Glenn Morris  <rgm@gnu.org>

	* automated/occur-tests.el (occur-test-create): New function.
	Use it to create separate tests for each element, so we run them
	all rather than stopping at the first error.

2013-06-24  Glenn Morris  <rgm@gnu.org>

	* automated/occur-tests.el (occur-tests):
	Update for 2013-05-29 change to occur header line.

2013-06-21  Eduard Wiebe  <usenet@pusto.de>

	Test suite for flymake.
	* automated/flymake-tests.el:
	* automated/flymake/warnpred/Makefile
	* automated/flymake/warnpred/test.c
	* automated/flymake/warnpred/test.pl: New files.

2013-06-12  Rüdiger Sonderfeld  <ruediger@c-plusplus.de>

	* automated/reftex-tests.el (reftex-parse-from-file-test): Fix test.

2013-06-12  Rüdiger Sonderfeld  <ruediger@c-plusplus.de>

	* automated/reftex-tests.el: New test suite for reftex.

2013-05-31  Dmitry Gutov  <dgutov@yandex.ru>

	* automated/ruby-mode-tests.el: New tests, for percent literals
	and expression expansion.

2013-05-29  Leo Liu  <sdl.web@gmail.com>

	* indent/octave.m: Tweak.

2013-05-26  Aidan Gauland  <aidalgol@amuri.net>

	* eshell.el: Rewrite tests using ERT.

2013-05-25  Leo Liu  <sdl.web@gmail.com>

	* indent/octave.m: Add tests for %!, # and ### comments.

2013-05-23  Kenichi Handa  <handa@gnu.org>

	* automated/decoder-tests.el: New file.

2013-05-19  Dmitry Gutov  <dgutov@yandex.ru>

	* indent/ruby.rb: Add multiline regexp example.

	* automated/ruby-mode-tests.el (ruby-heredoc-highlights-interpolations)
	(ruby-regexp-skips-over-interpolation)
	(ruby-regexp-continues-till-end-when-unclosed)
	(ruby-regexp-can-be-multiline)
	(ruby-interpolation-inside-percent-literal): New tests.

2013-05-08  Stefan Monnier  <monnier@iro.umontreal.ca>

	* indent/ruby.rb: Fix indentation after =; add more cases.

2013-05-05  Stefan Monnier  <monnier@iro.umontreal.ca>

	* indent/pascal.pas: Add test for mis-identified comments.

2013-04-01  Masatake YAMATO  <yamato@redhat.com>

	* automated/imenu-test.el: New file.  (Bug#14112)

2013-04-19  Fabián Ezequiel Gallina  <fgallina@gnu.org>

	* automated/python-tests.el (python-imenu-prev-index-position-1):
	Remove test.
	(python-imenu-create-index-1, python-imenu-create-flat-index-1):
	New tests.

2013-04-17  Fabián Ezequiel Gallina  <fgallina@gnu.org>

	* automated/python-tests.el (python-nav-backward-defun-2)
	(python-nav-backward-defun-3, python-nav-forward-defun-2)
	(python-nav-forward-defun-3): New tests.

2013-04-17  Fabián Ezequiel Gallina  <fgallina@gnu.org>

	* automated/python-tests.el (python-nav-backward-defun-1)
	(python-nav-forward-defun-1): New tests.

2013-04-09  Masatake YAMATO  <yamato@redhat.com>

	* automated/add-log-tests.el: New file.  (Bug#14112)

2013-03-30  Fabián Ezequiel Gallina  <fabian@anue.biz>

	* automated/python-tests.el (python-indent-block-enders): New test.
	(python-info-current-defun-2): Fix test.

2013-03-05  Paul Eggert  <eggert@cs.ucla.edu>

	* indent/octave.m: Fix encoding error in comment.  Add coding tag.

2013-02-28  Fabián Ezequiel Gallina  <fgallina@cuca>

	* automated/python-tests.el (python-tests-with-temp-buffer): Doc fix.
	(python-tests-with-temp-file): New macro.
	(python-tests-shell-interpreter): New var.
	(python-shell-get-process-name-1)
	(python-shell-internal-get-process-name-1)
	(python-shell-parse-command-1)
	(python-shell-calculate-process-environment-1)
	(python-shell-calculate-process-environment-2)
	(python-shell-calculate-process-environment-3)
	(python-shell-calculate-exec-path-1)
	(python-shell-calculate-exec-path-2)
	(python-shell-make-comint-1)
	(python-shell-make-comint-2)
	(python-shell-get-process-1)
	(python-shell-get-or-create-process-1)
	(python-shell-internal-get-or-create-process-1): New tests.

2013-02-21  Fabián Ezequiel Gallina  <fgallina@cuca>

	* automated/python-tests.el: New file.

2013-02-14  Dmitry Gutov  <dgutov@yandex.ru>

	* automated/ruby-mode-tests.el
	(ruby-move-to-block-skips-percent-literal): Add depth-affecting
	bits inside the examples.
	(ruby-move-to-block-skips-heredoc): New test.
	(ruby-add-log-current-method-after-inner-class):
	Lower expectations: move point inside a method, initially.

2013-02-13  Dmitry Gutov  <dgutov@yandex.ru>

	* automated/ruby-mode-tests.el
	(ruby-move-to-block-skips-percent-literal): New test.

2013-02-04  Chong Yidong  <cyd@gnu.org>

	* automated/thingatpt.el: New file.

2013-02-03  Chong Yidong  <cyd@gnu.org>

	* automated/files.el (file-test--do-local-variables-test):
	Avoid compilation warning message.

2013-01-27  Dmitry Gutov  <dgutov@yandex.ru>

	* automated/ruby-mode-tests.el
	(ruby-indent-spread-args-in-parens): New test.
	* automated/ruby-mode-tests.el (ruby-block-test-example):
	Break indentation of the do block opener and add a line inside it.
	* automated/ruby-mode-tests.el (works-on-do, ok-with-three):
	Adjust line numbers.

2013-01-15  Stefan Monnier  <monnier@iro.umontreal.ca>

	* automated/advice-tests.el: Split up.  Add advice-test-preactivate.

2013-01-14  Glenn Morris  <rgm@gnu.org>

	* automated/compile-tests.el (compile-tests--test-regexps-data):
	Fix interpretation of gnu line.col1-col2 format.  (Bug#13335)

2013-01-10  Wolfgang Jenkner  <wjenkner@inode.at>

	* automated/man-tests.el: New file.

2013-01-09  Aaron S. Hawley  <aaron.s.hawley@gmail.com>

	* automated/undo-tests.el (undo-test0): Adjust error to code change.

2013-01-08  Aaron S. Hawley  <aaron.s.hawley@gmail.com>

	* automated/undo-tests.el: New file.

2012-12-27  Dmitry Gutov  <dgutov@yandex.ru>

	* automated/ruby-mode-tests.el
	(ruby-indent-after-block-in-continued-expression): New test.

2012-12-14  Dmitry Gutov  <dgutov@yandex.ru>

	* automated/ruby-mode-tests.el:
	Rename one interpolation test; add three more.
	(ruby-with-temp-buffer): New macro, use it where appropriate.
	(ruby-add-log-current-method-examples): Use "_" for target point.
	Add four new tests for ruby-add-log-current-method.

2012-12-11  Glenn Morris  <rgm@gnu.org>

	* automated/f90.el (f90-test-bug13138): New test.

2012-12-10  Rüdiger Sonderfeld  <ruediger@c-plusplus.de>

	* automated/inotify-test.el: New test.

2012-12-02  Chong Yidong  <cyd@gnu.org>

	* automated/ruby-mode-tests.el
	(ruby-add-log-current-method-examples): Don't use loop macro, to
	allow automated testing to work.

2012-11-20  Stefan Monnier  <monnier@iro.umontreal.ca>

	* automated/advice-tests.el (advice-tests--data): Remove.
	(advice-tests): Move the tests directly here instead.
	Add called-interactively-p tests.

2012-11-19  Stefan Monnier  <monnier@iro.umontreal.ca>

	* automated/ert-x-tests.el: Use cl-lib.
	* automated/ert-tests.el: Use lexical-binding and cl-lib.

2012-11-14  Dmitry Gutov  <dgutov@yandex.ru>

	* automated/ruby-mode-tests.el (ruby-indent-singleton-class): Pass.
	(ruby-indent-inside-heredoc-after-operator)
	(ruby-indent-inside-heredoc-after-space): New tests.
	Change direct font-lock face references to var references.
	(ruby-interpolation-suppresses-syntax-inside): New test.
	(ruby-interpolation-inside-percent-literal-with-paren):
	New failing test.

2012-11-13  Dmitry Gutov  <dgutov@yandex.ru>

	* automated/ruby-mode-tests.el (ruby-heredoc-font-lock)
	(ruby-singleton-class-no-heredoc-font-lock)
	(ruby-add-log-current-method-examples): New tests.
	(ruby-test-string): Extract from ruby-should-indent-buffer.
	(ruby-deftest-move-to-block): New macro.
	Add several move-to-block tests.

2012-11-12  Stefan Monnier  <monnier@iro.umontreal.ca>

	* automated/advice-tests.el: New tests.

2012-10-14  Eli Zaretskii  <eliz@gnu.org>

	* automated/compile-tests.el (compile-tests--test-regexps-data):
	Add new data for msft's new format.

2012-09-08  Dmitry Gutov  <dgutov@yandex.ru>

	* automated/ruby-mode-tests.el:
	(ruby-toggle-block-to-multiline): New test.
	(ruby-should-indent-buffer, ruby-toggle-block-to-do-end)
	(ruby-toggle-block-to-brace): Use buffer-string.

2012-09-07  Dmitry Gutov  <dgutov@yandex.ru>

	* automated/ruby-mode-tests.el: New tests (Bug#11613).

2012-08-28  Chong Yidong  <cyd@gnu.org>

	* automated/files.el: Test every combination of values for
	enable-local-variables and enable-local-eval.

2012-08-19  Chong Yidong  <cyd@gnu.org>

	* redisplay-testsuite.el (test-redisplay): Use switch-to-buffer.

2012-08-18  Chong Yidong  <cyd@gnu.org>

	* redisplay-testsuite.el (test-redisplay-4): New test (Bug#3874).

2012-08-14  Dmitry Gutov  <dgutov@yandex.ru>

	* indent/ruby.rb: Rearrange examples, add new ones.

2012-08-12  Dmitry Gutov  <dgutov@yandex.ru>

	* automated/ruby-mode-tests.el (ruby-move-to-block-stops-at-opening)
	(ruby-toggle-block-to-do-end, ruby-toggle-block-to-brace): New test.

2012-08-11  Glenn Morris  <rgm@gnu.org>

	* automated/files.el: New file.

	* automated/Makefile.in (all): Fix typo.

2012-08-10  Dmitry Gutov  <dgutov@yandex.ru>

	* automated/ruby-mode-tests.el (ruby-should-indent):
	Add docstring, check (current-indentation) instead of (current-column).
	(ruby-should-indent-buffer): New function.
	Add tests for `ruby-deep-indent-paren' behavior.
	Port all tests from test/misc/test_ruby_mode.rb in Ruby repo.

2012-08-10  Nobuyoshi Nakada  <nobu@ruby-lang.org>

	Original tests in test_ruby_mode.rb in upstream (author).

2012-08-09  Dmitry Gutov  <dgutov@yandex.ru>

	* automated/ruby-mode-tests.el (ruby-should-indent)
	(ruby-assert-state): New functions.
	Add new tests.

2012-07-29  David Engster  <deng@randomsample.de>

	* automated/xml-parse-tests.el (xml-parse-tests--qnames):
	New variable to hold test data for name expansion.
	(xml-parse-tests): Test the two different types of name expansion.

2012-07-29  Juri Linkov  <juri@jurta.org>

	* automated/occur-tests.el (occur-test-case): Use predefined
	buffer name " *test-occur*" instead of a random buffer name.

2012-07-20  Dmitry Gutov  <dgutov@yandex.ru>

	* automated/ruby-mode-tests.el: New file with one test.

2012-07-17  Stefan Monnier  <monnier@iro.umontreal.ca>

	* indent/shell.sh: Add test case for ${#VAR}.

	* indent/latex-mode.tex: New file.

2012-07-11  Stefan Monnier  <monnier@iro.umontreal.ca>

	* eshell.el: Use cl-lib.

2012-07-03  Chong Yidong  <cyd@gnu.org>

	* automated/xml-parse-tests.el (xml-parse-tests--bad-data): New.

2012-07-02  Chong Yidong  <cyd@gnu.org>

	* automated/xml-parse-tests.el (xml-parse-tests--data):
	More testcases.

2012-07-01  Chong Yidong  <cyd@gnu.org>

	* automated/xml-parse-tests.el: New file.

2012-06-27  Stefan Monnier  <monnier@iro.umontreal.ca>

	* automated/ert-x-tests.el (ert-test-run-tests-interactively-2):
	Use cl-flet.

2012-06-08  Ulf Jasper  <ulf.jasper@web.de>

	* automated/icalendar-tests.el (icalendar--parse-vtimezone):
	Test escaped commas in TZID (Bug#11473).
	(icalendar-import-with-timezone): New.
	(icalendar-real-world): Add new testcase as given in the bugreport
	of Bug#11473.

2012-05-29  Ulf Jasper  <ulf.jasper@web.de>

	* automated/icalendar-tests.el (icalendar-tests--test-import):
	Include UID in import tests (Bug#11525).
	(icalendar-import-non-recurring, icalendar-import-rrule)
	(icalendar-import-duration, icalendar-import-bug-6766): Adjust to
	UID-import change.
	(icalendar-import-with-uid): New.
	(icalendar-tests--test-cycle, icalendar-tests--do-test-cycle):
	Include UID in cycle tests.
	(icalendar-cycle, icalendar-real-world): UID-import change.

2012-05-21  Glenn Morris  <rgm@gnu.org>

	* automated/Makefile.in (setwins): Scrap superfluous subshell.

2012-05-15  Teodor Zlatanov  <tzz@lifelogs.com>

	* automated/url-util-tests.el: New file to test
	lisp/url/url-util.el.  Only `url-build-query-string' and
	`url-parse-query-string' are tested right now (Bug#8706).

2012-04-28  Stefan Monnier  <monnier@iro.umontreal.ca>

	* indent/shell.sh:
	* indent/shell.rc: Ad some test cases.

2012-04-24  Stefan Monnier  <monnier@iro.umontreal.ca>

	* indent/ruby.rb: New file, to test new syntax-propertize code.

2012-04-11  Glenn Morris  <rgm@gnu.org>

	* automated/vc-bzr.el (vc-bzr-test-faulty-bzr-autoloads): New test.

2012-02-13  Teodor Zlatanov  <tzz@lifelogs.com>

	* automated/url-future-tests.el (url-future-tests): Move from
	lisp/url/url-future.el and rename.

2012-01-29  Ulf Jasper  <ulf.jasper@web.de>

	* automated/icalendar-tests.el (icalendar-import-non-recurring):
	Fix broken test, caused by missing trailing blank.

2011-12-03  Chong Yidong  <cyd@gnu.org>

	* automated/compile-tests.el (compile-tests--test-regexps-data):
	Increase column numbers by one to reflect change in how
	compilation-message is recorded (Bug#10172).

2011-11-22  Glenn Morris  <rgm@gnu.org>

	* rmailmm.el: New file, split from lisp/mail/rmailmm.el.

2011-11-20  Juanma Barranquero  <lekktu@gmail.com>

	* cedet/semantic-utest-c.el (semantic-utest-c-comparisons): Fix typo.

2011-11-16  Juanma Barranquero  <lekktu@gmail.com>

	* automated/icalendar-tests.el (icalendar-tests--get-ical-event)
	(icalendar-tests--test-export, icalendar-tests--do-test-export):
	* cedet/srecode-tests.el (srecode-field-utest-impl): Fix typo.

2011-10-30  Ulf Jasper  <ulf.jasper@web.de>

	* automated/newsticker-tests.el
	(newsticker--group-manage-orphan-feeds): Remove fsetting of
	newsticker--treeview-tree-update.

2011-10-29  Ulf Jasper  <ulf.jasper@web.de>

	* automated/newsticker-tests.el
	(newsticker--group-manage-orphan-feeds): Use fset instead of flet.

	* automated/newsticker-tests.el
	(newsticker--group-manage-orphan-feeds): Prevent updating
	newsticker treeview.  Fixed bug#9763.

2011-10-20  Glenn Morris  <rgm@gnu.org>

	* automated/vc-bzr.el (vc-bzr-test-bug9781): New test.

	* automated/vc-bzr.el: New file.

2011-10-15  Glenn Morris  <rgm@gnu.org>

	* automated/f90.el: New file.

2011-09-27  Ulf Jasper  <ulf.jasper@web.de>

	* automated/newsticker-tests.el: Move newsticker-testsuite.el
	to automated/newsticker-tests.el.  Convert to ERT.

2011-07-26  Ulf Jasper  <ulf.jasper@web.de>

	* automated/icalendar-tests.el (icalendar-tests--compare-strings):
	Remove, simply use string=.
	(icalendar--diarytime-to-isotime)
	(icalendar--datetime-to-diary-date)
	(icalendar--datestring-to-isodate)
	(icalendar--format-ical-event)
	(icalendar--parse-summary-and-rest)
	(icalendar-tests--do-test-import)
	(icalendar-tests--do-test-cycle): Change argument order of
	string= to EXPECTED ACTUAL.
	(icalendar--import-format-sample)
	(icalendar--format-ical-event)
	(icalendar-import-non-recurring)
	(icalendar-import-rrule)
	(icalendar-import-duration)
	(icalendar-import-bug-6766)
	(icalendar-real-world): Adjust to string= instead of
	icalendar-tests--compare-strings.
	(icalendar-import-multiple-vcalendars): New.

2011-05-11  Teodor Zlatanov  <tzz@lifelogs.com>

	* automated/gnus-tests.el: Add wrapper for Gnus tests.
	Require CL.

2011-05-09  Juri Linkov  <juri@jurta.org>

	* automated/occur-tests.el: Move from test/occur-testsuite.el.
	Convert to ERT.

2011-05-09  Chong Yidong  <cyd@stupidchicken.com>

	* automated/compile-tests.el: New file.

2011-05-08  Chong Yidong  <cyd@stupidchicken.com>

	* automated/font-parse-tests.el: Don't byte-compile.

	* automated/comint-testsuite.el: Move from test/.  Convert to ERT.

2011-03-10  Stefan Monnier  <monnier@iro.umontreal.ca>

	* automated/lexbind-tests.el: New file.

2011-03-07  Chong Yidong  <cyd@stupidchicken.com>

	* Version 23.3 released.

2011-03-05  Glenn Morris  <rgm@gnu.org>

	* eshell.el: Move here from lisp/eshell/esh-test.el.

2011-03-03  Christian Ohler  <ohler@gnu.org>

	* automated/ert-tests.el (ert-test-explain-not-equal-keymaps):
	New test.

2011-02-20  Ulf Jasper  <ulf.jasper@web.de>

	* automated/icalendar-tests.el: Move from icalendar-testsuite.el;
	convert to ERT format.

2011-02-14  Chong Yidong  <cyd@stupidchicken.com>

	* automated/bytecomp-tests.el: Move from bytecomp-testsuite.el;
	convert to ERT format.

2011-02-09  Stefan Monnier  <monnier@iro.umontreal.ca>

	* indent/shell.sh:
	* indent/shell.rc: New files.

2011-01-27  Chong Yidong  <cyd@stupidchicken.com>

	* automated/font-parse-tests.el: Move from
	font-parse-testsuite.el.

2011-01-26  Chong Yidong  <cyd@stupidchicken.com>

	* font-parse-testsuite.el (test-font-parse-data): New file.

2011-01-13  Stefan Monnier  <monnier@iro.umontreal.ca>

	* indent/prolog.prolog: Add tokenizing tests.

2011-01-13  Christian Ohler  <ohler@gnu.org>

	* automated: New directory for automated tests.

	* automated/ert-tests.el, automated/ert-x-tests.el: New files.

	* automated/Makefile.in: New file.

2010-11-11  Stefan Monnier  <monnier@iro.umontreal.ca>

	* indent/modula2.mod: New file.

2010-10-27  Stefan Monnier  <monnier@iro.umontreal.ca>

	* indent/octave.m: Add a test to ensure indentation is local.

2010-10-23  Glenn Morris  <rgm@gnu.org>

	* comint-testsuite.el
	(comint-testsuite--test-comint-password-prompt-regexp):
	Add "Please enter the password".  (Bug#7224)

2010-09-20  Stefan Monnier  <monnier@iro.umontreal.ca>

	* indent/prolog.prolog: Use normal spacing around !.

2010-09-18  Stefan Monnier  <monnier@iro.umontreal.ca>

	* indent/octave.m: Remove one more `fixindent'.  Use `end'.

2010-09-10  Stefan Monnier  <monnier@iro.umontreal.ca>

	* indent/octave.m: Remove some `fixindent' not needed any more.

2010-08-30  Stefan Monnier  <monnier@iro.umontreal.ca>

	* indent/octave.m: New file.

2010-08-08  Ulf Jasper  <ulf.jasper@web.de>

	* icalendar-testsuite.el (icalendar-testsuite-run): Add internal tests.
	(icalendar-testsuite--trim, icalendar-testsuite--compare-strings)
	(icalendar-testsuite--run-internal-tests): New.
	(icalendar-testsuite--test-convert-ordinary-to-ical)
	(icalendar-testsuite--test-convert-block-to-ical)
	(icalendar-testsuite--test-convert-anniversary-to-ical)
	(icalendar-testsuite--test-parse-vtimezone)
	(icalendar-testsuite--do-test-export): Code formatting.
	(icalendar-testsuite--test-parse-vtimezone): Doc fix.
	(icalendar-testsuite--do-test-import)
	(icalendar-testsuite--do-test-cycle):
	Use icalendar-testsuite--compare-strings
	(icalendar-testsuite--run-import-tests): Comment added.
	(icalendar-testsuite--run-import-tests)
	(icalendar-testsuite--run-real-world-tests): Fix expected results.

2010-06-25  Chong Yidong  <cyd@stupidchicken.com>

	* redisplay-testsuite.el (test-redisplay-3): New test.

2010-06-11  Chong Yidong  <cyd@stupidchicken.com>

	* comint-testsuite.el: New file.

2010-06-02  Stefan Monnier  <monnier@iro.umontreal.ca>

	* indent: New dir.

2010-05-07  Chong Yidong  <cyd@stupidchicken.com>

	* Version 23.2 released.

2010-03-29  Chong Yidong  <cyd@stupidchicken.com>

	* cedet/semantic-ia-utest.el
	(semantic-symref-test-count-hits-in-tag): Add function, from
	semantic-test.el.

	* cedet/tests/test.cpp:
	* cedet/tests/test.py:
	* cedet/tests/teststruct.cpp:
	* cedet/tests/testtemplates.cpp:
	* cedet/tests/testusing.cpp:
	* cedet/tests/scopetest.cpp:
	* cedet/tests/scopetest.java: Files deleted.

	* cedet/tests/test.make:
	* cedet/tests/test.c:
	* cedet/tests/testjavacomp.java:
	* cedet/tests/testspp.c:
	* cedet/tests/testsppreplace.c:
	* cedet/tests/testsppreplaced.c:
	* cedet/tests/testsubclass.cpp:
	* cedet/tests/testsubclass.hh:
	* cedet/tests/testtypedefs.cpp:
	* cedet/tests/testvarnames.c:
	* cedet/tests/test.el:
	* cedet/tests/testdoublens.cpp:
	* cedet/tests/testdoublens.hpp: Add copyright header.

	* cedet/semantic-tests.el (semanticdb-test-gnu-global):
	Remove reference to deleted files.

2010-03-30  Juri Linkov  <juri@jurta.org>

	* occur-testsuite.el (occur-tests): Add tests for context lines.

2010-03-23  Juri Linkov  <juri@jurta.org>

	* occur-testsuite.el: New file.

2010-03-10  Chong Yidong  <cyd@stupidchicken.com>

	* Branch for 23.2.

2010-02-19  Ulf Jasper  <ulf.jasper@web.de>

	* icalendar-testsuite.el
	(icalendar-testsuite--run-function-tests): Add new tests.
	(icalendar-testsuite--test-diarytime-to-isotime): Add another
	testcase.
	(icalendar-testsuite--test-convert-ordinary-to-ical): New.
	(icalendar-testsuite--test-convert-weekly-to-ical): New.
	(icalendar-testsuite--test-convert-yearly-to-ical): New.
	(icalendar-testsuite--test-convert-block-to-ical): New.
	(icalendar-testsuite--test-convert-cyclic-to-ical): New.
	(icalendar-testsuite--test-convert-anniversary-to-ical): New.

2010-01-18  Juanma Barranquero  <lekktu@gmail.com>

	* cedet/semantic-tests.el (semanticdb-test-gnu-global)
	(semantic-lex-test-full-depth, semantic-symref-test-count-hits-in-tag):
	Fix typos in docstrings and error messages.
	(semanticdb-ebrowse-run-tests): Fix typos in error messages.

2010-01-14  Juanma Barranquero  <lekktu@gmail.com>

	* cedet/cedet-utests.el (cedet-utest-log-shutdown, pulse-test):
	* cedet/semantic-ia-utest.el (semantic-ia-utest-error-log-list)
	(semantic-ia-utest-buffer-refs): Fix typos in docstrings.

2009-12-18  Ulf Jasper  <ulf.jasper@web.de>

	* icalendar-testsuite.el
	(icalendar-testsuite--run-function-tests):
	Add icalendar-testsuite--test-parse-vtimezone.
	(icalendar-testsuite--test-parse-vtimezone): New.
	(icalendar-testsuite--do-test-cycle): Doc changes.
	(icalendar-testsuite--run-real-world-tests): Remove trailing
	whitespace -- see change of icalendar--add-diary-entry in
	icalendar.el.
	(icalendar-testsuite--run-cycle-tests): Re-enable all tests.

2009-09-30  Glenn Morris  <rgm@gnu.org>

	* cedet/semantic-utest-c.el: Relicense under GPLv3+.

2009-06-26  Eric Ludlam  <zappo@gnu.org>

	* cedet/*: New unit tests, from CEDET repository.

2009-06-26  Chong Yidong  <cyd@stupidchicken.com>

	* redisplay-testsuite.el: New file.

2009-06-21  Chong Yidong  <cyd@stupidchicken.com>

	* Branch for 23.1.

2009-01-25  Ulf Jasper  <ulf.jasper@web.de>

	* icalendar-testsuite.el
	(icalendar-testsuite--run-function-tests):
	Add icalendar-testsuite--test-diarytime-to-isotime.
	(icalendar-testsuite--test-parse-summary-and-rest): Adjust to
	recent icalendar fixes.
	(icalendar-testsuite--test-diarytime-to-isotime): New.
	(icalendar-testsuite--test-create-uid): Adjust to recent
	icalendar changes.

2008-11-30  Shigeru Fukaya  <shigeru.fukaya@gmail.com>

	* bytecomp-testsuite.el: New file.

2008-10-31  Ulf Jasper  <ulf.jasper@web.de>

	* icalendar-testsuite.el (icalendar-testsuite--run-function-tests):
	Add `icalendar-testsuite--test-create-uid'.
	(icalendar-testsuite--test-create-uid): New.

2008-06-14  Ulf Jasper  <ulf.jasper@web.de>

	* newsticker-testsuite.el: New file.

2008-05-24  Ulf Jasper  <ulf.jasper@web.de>

	* icalendar-testsuite.el (icalendar-testsuite--run-function-tests):
	Add icalendar-testsuite--test-datestring-to-isodate,
	icalendar-testsuite--test-datetime-to-diary-date, and
	icalendar-testsuite--test-calendar-style.
	(icalendar-testsuite--test-format-ical-event)
	(icalendar-testsuite--test-parse-summary-and-rest):
	Doc fix.  Remove european-calendar-style.
	(icalendar-testsuite--get-ical-event): Doc fix.
	(icalendar-testsuite--test-first-weekday-of-year)
	(icalendar-testsuite--run-cycle-tests): Add doc string.
	(icalendar-testsuite--test-datestring-to-isodate)
	(icalendar-testsuite--test-datetime-to-diary-date)
	(icalendar-testsuite--test-calendar-style): New functions.
	(icalendar-testsuite--test-export): Handle iso date style.
	New arg INPUT-ISO.  Use calendar-date-style.
	(icalendar-testsuite--test-import): Handle iso date style.
	New arg EXPECTED-ISO.  Use calendar-date-style.
	(icalendar-testsuite--test-cycle): Handle iso date style.
	(icalendar-testsuite--run-import-tests)
	(icalendar-testsuite--run-export-tests)
	(icalendar-testsuite--run-real-world-tests): Add iso style tests.

2008-02-29  Glenn Morris  <rgm@gnu.org>

	* README: New file.

2008-02-29  Ulf Jasper  <ulf.jasper@web.de>

	* icalendar-testsuite.el: New file.

;; Local Variables:
;; coding: utf-8
;; End:

  Copyright (C) 2008-2014 Free Software Foundation, Inc.

  This file is part of GNU Emacs.

  GNU Emacs is free software: you can redistribute it and/or modify
  it under the terms of the GNU General Public License as published by
  the Free Software Foundation, either version 3 of the License, or
  (at your option) any later version.

  GNU Emacs is distributed in the hope that it will be useful,
  but WITHOUT ANY WARRANTY; without even the implied warranty of
  MERCHANTABILITY or FITNESS FOR A PARTICULAR PURPOSE.  See the
  GNU General Public License for more details.

  You should have received a copy of the GNU General Public License
  along with GNU Emacs.  If not, see <http://www.gnu.org/licenses/>.<|MERGE_RESOLUTION|>--- conflicted
+++ resolved
@@ -1,17 +1,13 @@
-<<<<<<< HEAD
+2014-09-03  Fabián Ezequiel Gallina  <fgallina@gnu.org>
+
+	* automated/python-tests.el (python-indent-electric-colon-1):
+	New test.  (Bug#18228)
+
 2014-08-29  Dmitry Antipov  <dmantipov@yandex.ru>
 
 	* automated/fns-tests.el (fns-tests-sort): New test.
 
 2014-08-28  Glenn Morris  <rgm@gnu.org>
-=======
-2014-09-01  Fabián Ezequiel Gallina  <fgallina@gnu.org>
-
-	* automated/python-tests.el:
-	(python-indent-electric-colon-1): New test.  (Bug#18228)
-
-2014-08-18  Glenn Morris  <rgm@gnu.org>
->>>>>>> af86b05f
 
 	* automated/python-tests.el (python-shell-calculate-exec-path-2):
 	Update test for today's python.el changes.
