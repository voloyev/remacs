--- conflicted
+++ resolved
@@ -1,17 +1,13 @@
-<<<<<<< HEAD
-2014-06-15  Glenn Morris  <rgm@gnu.org>
-
-	* Makefile.in (bootstrap-clean): New.
-
-2014-06-15  Eli Zaretskii  <eliz@gnu.org>
-=======
 2014-06-21  Eli Zaretskii  <eliz@gnu.org>
 
 	* positions.texi (Screen Lines): Clarify how columns are counted
 	by vertical-motion.
 
-2014-06-14  Eli Zaretskii  <eliz@gnu.org>
->>>>>>> 8047f439
+2014-06-15  Glenn Morris  <rgm@gnu.org>
+
+	* Makefile.in (bootstrap-clean): New.
+
+2014-06-15  Eli Zaretskii  <eliz@gnu.org>
 
 	* commands.texi (Accessing Mouse): Improve the wording of the
 	posn-col-row documentation.  (Bug#17768)
