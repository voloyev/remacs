--- conflicted
+++ resolved
@@ -1207,17 +1207,10 @@
 ways to do it.  The added function is also called an @emph{advice}.
 
 @menu
-<<<<<<< HEAD
-* Core Advising Primitives::    Primitives to Manipulate Advices
-* Advising Named Functions::    Advising Named Functions
-* Advice combinators::          Ways to compose advices
-* Porting old advices::         Adapting code using the old defadvice
-=======
 * Core Advising Primitives::    Primitives to manipulate advice.
 * Advising Named Functions::    Advising named functions.
-* Advice combinators::          Ways to compose advices.
+* Advice combinators::          Ways to compose advice.
 * Porting old advices::         Adapting code using the old defadvice.
->>>>>>> afca0e75
 @end menu
 
 @node Core Advising Primitives
