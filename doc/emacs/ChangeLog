<<<<<<< HEAD
2014-09-29  Eli Zaretskii  <eliz@gnu.org>

	* emacsver.texi (EMACSVER): Bump to 20.0.50.

2014-09-15  Daniel Colascione  <dancol@dancol.org>

	* regs.texi (Text Registers): Update end-user documentation
	to reflect `insert-register' interface change.

2014-08-07  Reuben Thomas  <rrt@sc3d.org>

	* programs.texi (Program Modes): Don't advertise VMS DCL support
	any more.

2014-08-07  Reuben Thomas  <rrt@sc3d.org>

	Refer to MS-DOS using the same name everywhere.

	* Makefile.in (EMACSSOURCES): ``MS-DOG'', ``MSDOG'' and ``msdog''
	become ``MS-DOS''; ``msdog'' in filenames becomes ``msdos''.
	* emacs-xtra.texi: ditto.
	* emacs.texi: ditto.
	* makefile.w32-in: ditto.
	* msdog-xtra.texi: ditto, and rename file.
	* msdog.texi: ditto, and rename file.
=======
2014-10-01  Glenn Morris  <rgm@gnu.org>

	* package.texi (Package Installation): Mention etc/package-keyring.gpg.
>>>>>>> ef9bcf3b

2014-07-21  Glenn Morris  <rgm@gnu.org>

	* emacs.texi (Intro): Workaround makeinfo 4 @acronym bug.  (Bug#18040)

2014-07-09  Juri Linkov  <juri@jurta.org>

	* search.texi (Regexp Search): Update lax space matching that is
	not active in regexp search by default now.  (Bug#17901)

2014-07-03  Glenn Morris  <rgm@gnu.org>

	* help.texi (Misc Help):
	* trouble.texi (Checklist): "Online" help doesn't mean what it
	used to any more.

2014-06-23  Glenn Morris  <rgm@gnu.org>

	* Makefile.in (%.texi): Disable implicit rules.
	(mkinfodir): Remove.
	(.dvi.ps): Replace with pattern rule.
	(${buildinfodir}): New rule.
	($(buildinfodir)/emacs.info): Use order-only prereq for output dir.
	Use $<.
	(emacs.dvi, emacs.pdf, emacs.html, emacs-xtra.dvi, emacs-xtra.pdf):
	Use $<.
	(%.ps): New rule.

2014-06-15  Glenn Morris  <rgm@gnu.org>

	* Makefile.in (bootstrap-clean): New.

2014-06-10  Glenn Morris  <rgm@gnu.org>

	* Makefile.in (INFO_EXT): Remove and replace by ".info" throughout.
	(INFO_OPTS): Set directly rather than with configure.

2014-06-08  Glenn Morris  <rgm@gnu.org>

	* entering.texi (Entering Emacs): Small fix re initial-buffer-choice.
	* misc.texi (emacsclient Options): Copyedit.

	* buffers.texi (Uniquify): Copyedits.
	* files.texi (Visiting): Update for uniquify changes.

	* dired.texi (Marks vs Flags):
	* rmail.texi (Rmail Scrolling): Markup fixes re SPC.

	* help.texi (Help, Misc Help): Copyedits.

	* screen.texi (Menu Bar): Copyedits.
	* msdog.texi (Windows Keyboard): F10 menus are now a general feature.

	* frames.texi (Frame Commands): Copyedits re M-F10, F11.
	* cmdargs.texi (Window Size X): Copyedits.

	* ack.texi (Acknowledgments):
	* emacs.texi (Acknowledgments): Updates.

2014-06-08  Glenn Morris  <rgm@gnu.org>

	* ack.texi (Acknowledgments):
	* emacs.texi (Acknowledgments): Updates.

	* programs.texi (Prettifying Symbols): Remove node.
	(Misc for Programs): Mention more briefly here.
	* emacs.texi (Top): Update menu.

	* package.texi (Package Menu, Package Installation):
	Mention signed packages.
	(Package Installation): Mention package-pinned-packages.

2014-06-02  Glenn Morris  <rgm@gnu.org>

	* ack.texi (Acknowledgments): Remove some obsolete items.
	* misc.texi [iftex]: Update chapter summary.
	(Emulation): Remove section.

	* macos.texi (Mac / GNUstep Customization): Mention ns custom group.
	(Customization options specific to Mac OS / GNUstep): Remove section.

	* abbrevs.texi (Expanding Abbrevs): Update re abbrev-expand-function.

2014-05-26  Eli Zaretskii  <eliz@gnu.org>

	* frames.texi (Fonts): Clarify which frames are affected by
	setting font from the menu and in default-frame-alist.
	(Bug#17532)

2014-05-14  Eli Zaretskii  <eliz@gnu.org>

	* mule.texi (Language Environments): Remove unused @anchor.  (Bug#17479)

2014-05-04  Eli Zaretskii  <eliz@gnu.org>

	* trouble.texi (Lossage, DEL Does Not Delete, Stuck Recursive)
	(Screen Garbled, Text Garbled, After a Crash, Emergency Escape)
	(Bug Criteria, Understanding Bug Reporting, Checklist, Service):
	Improve indexing.

2014-05-04  Leo Liu  <sdl.web@gmail.com>

	* cal-xtra.texi (Non-Gregorian Diary): Document new features for
	Chinese calendar and diary.

2014-04-30  Eli Zaretskii  <eliz@gnu.org>

	* trouble.texi (Quitting, DEL Does Not Delete, Emergency Escape)
	(Bug Criteria): Fix usage of @kbd and @key.  (Bug#17362)

	* text.texi (Words, Pages, Foldout, HTML Mode): Fix usage of @kbd
	and @key.

	* search.texi (Special Isearch, Regexp Search): Fix usage of @kbd
	and @key.

	* screen.texi (Echo Area, Menu Bar): Fix usage of @kbd and @key.

	* rmail.texi (Rmail Scrolling): Fix usage of @kbd and @key.

	* programs.texi (Hungry Delete, Other C Commands): Fix usage of
	@kbd and @key.

	* picture-xtra.texi (Insert in Picture): Fix usage of @kbd and
	@key.

	* mule.texi (Unibyte Mode, Bidirectional Editing): Fix usage of
	@kbd and @key.

	* msdog.texi (Windows Keyboard, Windows Processes): Fix usage of
	@kbd and @key.

	* msdog-xtra.texi (MS-DOS Keyboard, MS-DOS Printing)
	(MS-DOS Processes): Fix usage of @kbd and @key.

	* misc.texi (Shell Ring, Printing Package): Fix usage of @kbd and
	@key.

	* mini.texi (Completion Commands, Minibuffer History): Fix usage
	of @kbd and @key.

	* kmacro.texi (Keyboard Macro Step-Edit): Fix usage of @kbd and
	@key.

	* killing.texi (Deletion, Rectangles, CUA Bindings): Fix usage of
	@kbd and @key.

	* indent.texi (Indentation Commands): Fix usage of @kbd and @key.

	* help.texi (Help Mode, Misc Help): Fix usage of @kbd and @key.

	* glossary.texi (Glossary): Fix usage of @kbd and @key.

	* frames.texi (Speedbar): Fix usage of @kbd and @key.

	* files.texi (Misc File Ops, File Name Cache, File Conveniences)
	(Filesets): Fix usage of @kbd and @key.

	* display.texi (View Mode): Fix usage of @kbd and @key.

	* dired.texi (Image-Dired): Fix usage of @kbd and @key.

	* custom.texi (Modifier Keys, Function Keys, Named ASCII Chars)
	(Init Syntax): Fix usage of @kbd and @key.

	* commands.texi (User Input): Fix usage of @kbd and @key.

	* calendar.texi (Counting Days, General Calendar): Fix usage of
	@kbd and @key.

	* building.texi (Threads Buffer): Fix usage of @kbd and @key.

	* buffers.texi (Select Buffer, Icomplete): Fix usage of @kbd and
	@key.

	* basic.texi (Inserting Text, Erasing, Arguments): Fix usage of
	@kbd and @key.

	* anti.texi (Antinews): Fix usage of @kbd and @key.

	* sending.texi (Mail Signature): Document signature variables used
	by Message mode.  (Bug#17308)

2014-04-22  Eli Zaretskii  <eliz@gnu.org>

	* buffers.texi (Uniquify): Clarify the default uniquification.

	* indent.texi (Tab Stops): Improve wording.

	* cmdargs.texi (General Variables): Improve docs of
	EMACSLOADPATH.  Index all the environment variables.
	(Misc Variables): Index all the environment variables.

2014-04-17  Paul Eggert  <eggert@cs.ucla.edu>

	* Makefile.in (infoclean): Be consistent about reporting failures.
	Do not fail merely because the info directory does not exist,
	but do fail if it exists and can't be cleaned.

2014-04-16  Eli Zaretskii  <eliz@gnu.org>

	* display.texi (Cursor Display): Explain better how to customize
	'blink-cursor-blinks'.

2014-04-07  Glenn Morris  <rgm@gnu.org>

	* trouble.texi (Checklist): Dribble files may contain passwords.

	* files.texi (Backup Names):
	* arevert-xtra.texi (Supporting additional buffers):
	Update for default values of some -function vars no longer being nil.
	(Supporting additional buffers):
	Update for buffer-stale-function also applying to file-buffers.

2014-03-28  Glenn Morris  <rgm@gnu.org>

	* custom.texi (Terminal Init): Mention term-file-aliases.

2014-03-26  Glenn Morris  <rgm@gnu.org>

	* ack.texi (Acknowledgments): Remove reference to obsolete file.

2014-03-22  Glenn Morris  <rgm@gnu.org>

	* help.texi (Help Files): Update C-h g description.

2014-03-16  Dmitry Gutov  <dgutov@yandex.ru>

	* programs.texi (Matching): Update the missed spot.  (Bug#17008)

2014-03-15  Dmitry Gutov  <dgutov@yandex.ru>

	* programs.texi (Matching): Update WRT to the new
	`blink-matching-paren' behavior.

2014-03-13  Paul Eggert  <eggert@cs.ucla.edu>

	* mule.texi (International, Language Environments): Update
	the list of language environments to what Emacs currently
	supports.  Add the full list to the index.  Suggest C-h L for
	details rather than trying to give very brief details here.

2014-03-12  Glenn Morris  <rgm@gnu.org>

	* cmdargs.texi (General Variables): Don't mention INCPATH,
	from the obsolete complete.el.

2014-03-12  Paul Eggert  <eggert@cs.ucla.edu>

	* mule.texi (International Chars): Adjust C-u C-x = description.
	Change it to match Emacs's current behavior.  Also, change the
	example to use ê instead of À, as the isolated grave accent in the
	latter's decomposition listing was confusingly transliterated to
	left single quote in the PDF version of the manual.

2014-03-12  Glenn Morris  <rgm@gnu.org>

	* misc.texi (Saving Emacs Sessions): Be briefer about desktop's
	handling of frames.

	* indent.texi (Indent Convenience): Mention electric-indent-local-mode.

2014-03-02  Xue Fuqiao  <xfq@gnu.org>

	* mark.texi (Mark):
	* killing.texi (Rectangles): Document `rectangle-mark-mode'.

2014-03-01  Glenn Morris  <rgm@gnu.org>

	* search.texi (Query Replace): Mention search-invisible.
	* text.texi (Outline Visibility): Mention search-invisible
	also affects query-replace.

2014-02-28  Xue Fuqiao  <xfq@gnu.org>

	* emacs.texi (Top):
	* programs.texi (Programs, Prettifying Symbols):
	Document `prettify-symbols-mode' and `global-prettify-symbols-mode'.

	* misc.texi (Saving Emacs Sessions):
	Document some new desktop user options.

2014-02-27  Xue Fuqiao  <xfq@gnu.org>

	* programs.texi (Basic Indent, Other C Commands):
	Fix the description of RET and `C-j'.

	* indent.texi (Indentation Commands): Move the description of
	`C-j' from here...
	* basic.texi (Inserting Text): ... to here.

2014-02-25  Glenn Morris  <rgm@gnu.org>

	* custom.texi (Terminal Init):
	Replace term-setup-hook with tty-setup-hook.

2014-02-23  Glenn Morris  <rgm@gnu.org>

	* rmail.texi (Rmail Inbox): Mention rmail-mbox-format.

2014-02-20  Glenn Morris  <rgm@gnu.org>

	* search.texi (Special Isearch): Mention invisible text.
	* text.texi (Outline Visibility): Mention `M-s i' in isearch.

2014-02-18  Glenn Morris  <rgm@gnu.org>

	* trouble.texi (Contributing) [WWW_GNU_ORG]: Link to
	gnu.org version of etc/CONTRIBUTE in html output.

	* misc.texi (Saving Emacs Sessions): Mention desktop-auto-save-timeout.

2014-02-17  Stefan Monnier  <monnier@iro.umontreal.ca>

	* programs.texi (Matching): Fix typo.

	* killing.texi (CUA Bindings): Document the new relationship between
	cua-mode and delete-selection mode.
	(CUA Bindings): Mention that rectangle mode can be used on its own.

2014-02-14  Glenn Morris  <rgm@gnu.org>

	* regs.texi (Configuration Registers): Update C-x r f binding.

2014-02-12  Glenn Morris  <rgm@gnu.org>

	* mini.texi (Completion Options): No longer mention icomplete,
	which has its own section now.
	* modes.texi (Minor Modes): Update Icomplete xref.

	* help.texi (Package Keywords): Mention describe-package buttons.

	* package.texi (Package Menu): Mention package-menu-filter.

2014-02-11  Lars Ingebrigtsen  <larsi@gnus.org>

	* text.texi (Editing Format Info): Use @samp for menus (bug#13736).

2014-02-09  Lars Ingebrigtsen  <larsi@gnus.org>

	* dired.texi (Hiding Subdirectories): Mention the node for
	deleting subdirectories (bug#11743).

2014-02-09  Glenn Morris  <rgm@gnu.org>

	* programs.texi (MixedCase Words): Rename node from "Glasses".
	Move Subword mode here from "Other C Commands" node.
	(Misc for Programs): Mention Superword mode.
	* emacs.texi: Update menu.

2014-02-08  Lars Ingebrigtsen  <larsi@gnus.org>

	* regs.texi (File Registers): Clarify metasyntactical variables
	(bug#13565).

	* search.texi (Search Case): Rearrange text slightly to make it
	obvious that `M-c' also toggles sensitivity if `case-fold-search'
	is nil (bug#14726).

	* frames.texi (Mouse Commands): Clarify `mouse-yank-at-click'
	(bug#16376).

2014-02-07  Glenn Morris  <rgm@gnu.org>

	* display.texi (Highlight Interactively):
	Mention hi-lock-auto-select-face.

	* anti.texi (Antinews): Fix typo.

	* ack.texi (Acknowledgments): No longer mention obsolete files.

2014-02-02  Glenn Morris  <rgm@gnu.org>

	* regs.texi (Registers): Mention previewing.

2014-01-29  Glenn Morris  <rgm@gnu.org>

	* killing.texi (Deletion): Mention cycle-spacing.

2014-01-28  Glenn Morris  <rgm@gnu.org>

	* text.texi (Fill Commands): Mention fill-single-char-nobreak-p.

	* indent.texi (Tab Stops): Updates for new tab-stop behavior.

2014-01-27  Glenn Morris  <rgm@gnu.org>

	* dired.texi (Misc Dired Features): Copyedits for hide-details.

	* buffers.texi (List Buffers): Tiny edit.

	* calendar.texi (Time Intervals): Update for files in ~/.emacs.d/.

2014-01-26  Glenn Morris  <rgm@gnu.org>

	* ack.texi (Acknowledgments):
	* programs.texi (Program Modes):
	Update for delphi.el -> opascal.el renaming.

	* misc.texi (Sorting): Add findex for reverse-region.

	* killing.texi (Deletion): Mention delete-duplicate-lines.

2014-01-24  Glenn Morris  <rgm@gnu.org>

	* ack.texi (Acknowledgments): No longer mention obsolete xesam.el,
	terminal.el.

	* files.texi (Interlocking): Copyedit.

2014-01-23  Glenn Morris  <rgm@gnu.org>

	* building.texi (Lisp Eval): Update prefix argument behavior
	of eval-expression, eval-last-sexp.

2014-01-17  Bastien Guerry  <bzg@gnu.org>

	* building.texi (Commands of GUD): Fix keybinding for `gud-break'.

2014-01-15  Glenn Morris  <rgm@gnu.org>

	* files.texi (File Conveniences):
	* misc.texi (EWW): Copyedits.

2014-01-10  Glenn Morris  <rgm@gnu.org>

	* emacs.texi (Distrib): Add donate URL.  Add anchor.

2014-01-10  Rüdiger Sonderfeld  <ruediger@c-plusplus.de>

	* dired.texi (Misc Dired Features): Document `dired-hide-details-mode',
	`dired-hide-details-hide-symlink-targets', and
	`dired-hide-details-hide-information-lines'.

2014-01-09  Rüdiger Sonderfeld  <ruediger@c-plusplus.de>

	* emacs.texi: Add EWW.
	* misc.texi (EWW): Document EWW.

2014-01-09  Glenn Morris  <rgm@gnu.org>

	* trouble.texi (Service): Refer to online service directory
	rather than etc/SERVICE.

2014-01-09  Rüdiger Sonderfeld  <ruediger@c-plusplus.de>

	* building.texi (Lisp Libraries): Document `load-prefer-newer'.

	* files.texi (File Conveniences): Document `image-next-frame',
	`image-previous-frame', `image-goto-frame',
	`image-increase-speed', `image-decrease-speed',
	`image-reverse-speed', and `image-reset-speed'.

2014-01-07  Bastien Guerry  <bzg@gnu.org>

	* buffers.texi (Buffers): Fix display of @math content by using
	nested braces.  (Bug#16389)

2014-01-07  Chong Yidong  <cyd@gnu.org>

	* search.texi (Special Isearch): Document C-x 8 RET in isearch.
	(Word Search): Document incremental word search changes.
	(Isearch Yank): Document M-s C-e with a prefix argument.

2014-01-07  Glenn Morris  <rgm@gnu.org>

	* cal-xtra.texi (Calendar Customizing):
	Mention calendar-day-header-array.

2013-12-28  Glenn Morris  <rgm@gnu.org>

	* trouble.texi (Understanding Bug Reporting): Brevity.

2013-12-27  Jarek Czekalski  <jarekczek@poczta.onet.pl>

	* mini.texi (Completion Options): Add a link to Shell Options.
	* misc.texi (Shell Mode): Move documentation of
	shell-completion-fignore from Shell Mode to Shell Options.

2013-12-26  João Távora  <joaotavora@gmail.com>

	* emacs.texi (Matching): Describe new features of Electric Pair mode.

2013-12-25  Chong Yidong  <cyd@gnu.org>

	* glossary.texi (Glossary): Define MULE in modern terms.

2013-12-25  Xue Fuqiao  <xfq.free@gmail.com>

	* files.texi (Diff Mode): Add an index.

2013-12-24  Xue Fuqiao  <xfq.free@gmail.com>

	* trouble.texi (Understanding Bug Reporting): Minor update.
	(Checklist): Fix a cross-reference.

2013-12-23  Xue Fuqiao  <xfq.free@gmail.com>

	* regs.texi (Bookmarks): Document `bookmark-default-file'.

	* misc.texi (Shell Mode): Add a cross-reference.

	* building.texi (Lisp Eval): Add an index.

2013-12-22  Glenn Morris  <rgm@gnu.org>

	* entering.texi (Entering Emacs): Typo fix.

	* calendar.texi (General Calendar):
	* rmail.texi (Rmail Scrolling): Use itemx where appropriate.

2013-12-22  Eli Zaretskii  <eliz@gnu.org>

	* regs.texi (Keyboard Macro Registers): Fix last change.

2013-12-22  Xue Fuqiao  <xfq.free@gmail.com>

	* search.texi (Special Isearch, Query Replace): Document negative
	argument of replacement commands.
	(Symbol Search): Document `isearch-forward-symbol-at-point'.

	* files.texi (File Conveniences): Document `image-next-file' and
	`image-previous-file'.

	* display.texi (Optional Mode Line): Fix an index.

	* regs.texi (File Registers): Document `kmacro-to-register'.

	* indent.texi (Tab Stops): Mention recent changes about `tab-stop-list'.

	* frames.texi (Scroll Bars): Document
	`scroll-bar-adjust-thumb-portion'.

2013-12-21  Chong Yidong  <cyd@gnu.org>

	* indent.texi (Indentation Commands): Document C-x TAB changes.

2013-12-20  Tassilo Horn  <tsdh@gnu.org>

	* calendar.texi, display.texi, help.texi, rmail.texi:
	Document `S-SPC' as alternative to scrolling down with `DEL'.

	* frames.texi: Document `toggle-frame-maximized' and
	`toggle-frame-fullscreen' with their respective keys.

	* buffers.texi: Document buffer name uniquification changes.

	* indent.texi: Document that `electric-indent-mode' is enabled by
	default.

	* display.texi (Cursor Display): Document `blink-cursor-blinks'.

	* buffers.texi: Update list-buffers "screenshot" to show Messages
	as major-mode.

	* entering.texi: Document `initial-buffer-choice' changes.

	* misc.texi (emacsclient Options): Document
	`initial-buffer-choice' changes.

	* help.texi: Document that `?' now also shows subcommands of
	prefix keys.

2013-12-17  Chong Yidong  <cyd@gnu.org>

	* killing.texi (Appending Kills): Note that append-next-kill can
	prepend the kill.

2013-12-12  Eli Zaretskii  <eliz@gnu.org>

	* mule.texi (File Name Coding): Document file-name encoding
	peculiarities on MS-Windows.

2013-12-12  Glenn Morris  <rgm@gnu.org>

	* emacs.texi: Sync direntry with info/dir version.

2013-12-08  Juanma Barranquero  <lekktu@gmail.com>

	* msdog.texi (Windows Keyboard): Fix typo.

2013-11-30  Glenn Morris  <rgm@gnu.org>

	* Makefile.in (distclean): Remove Makefile.

2013-11-29  Stefan Monnier  <monnier@iro.umontreal.ca>

	* buffers.texi (Icomplete): Rename from Iswitchb and
	rewrite accordingly.

2013-11-23  Glenn Morris  <rgm@gnu.org>

	* cmdargs.texi (General Variables):
	Empty elements in EMACSLOADPATH now mean the default load-path.

2013-11-21  Glenn Morris  <rgm@gnu.org>

	* cmdargs.texi (Action Arguments): Use path-separator with -L.

2013-11-04  Glenn Morris  <rgm@gnu.org>

	* cmdargs.texi (Action Arguments): Mention that `-L :...' appends.

2013-11-02  Glenn Morris  <rgm@gnu.org>

	* cmdargs.texi (Action Arguments): Clarify `-L' a bit.

2013-10-23  Glenn Morris  <rgm@gnu.org>

	* files.texi, glossary.texi, killing.texi, search.texi, sending.texi:
	Nuke @refill.

	* Makefile.in (install-dvi, install-html, install-pdf)
	(install-ps, uninstall-dvi, uninstall-html, uninstall-ps)
	(uninstall-pdf): Quote entities that might contain whitespace.

2013-10-20  Xue Fuqiao  <xfq.free@gmail.com>

	* custom.texi (Init Syntax, Terminal Init, Terminal Init):
	Remove @refill.

2013-10-13  Glenn Morris  <rgm@gnu.org>

	* ack.texi (Acknowledgments): Comment out old alpha stuff.

2013-10-13  Xue Fuqiao  <xfq.free@gmail.com>

	* calendar.texi (Special Diary Entries): Remove @refill.

2013-10-13  Glenn Morris  <rgm@gnu.org>

	* display.texi (Text Scale): Update text-scale-adjust details.

	* ack.texi (Acknowledgments):
	* emacs.texi (Acknowledgments): Use accented form of some names.

2013-10-08  Eli Zaretskii  <eliz@gnu.org>

	* ack.texi (Acknowledgments): Fix spelling of Hrvoje Nikšić's
	name.  (Bug#15557)

	Support menus on text-mode terminals.
	* screen.texi (Menu Bar): Adapt to TTY menus.

	* frames.texi (Frames): Mention menu support on text terminals.

	* files.texi (Visiting): Mention the "File" menu-bar menu.

	* display.texi (Standard Faces): Mention TTY faces for menus.

2013-10-06  Xue Fuqiao  <xfq.free@gmail.com>

	* cal-xtra.texi (Calendar Customizing, Diary Display): Remove @refill.

2013-09-29  Xue Fuqiao  <xfq.free@gmail.com>

	* fortran-xtra.texi (Fortran Abbrev): Remove @refill.

2013-09-26  Xue Fuqiao  <xfq.free@gmail.com>

	* dired.texi (Flagging Many Files): Use @emph instead of @strong.

	* emacs.texi (Intro): Minor cleanup.

2013-09-22  Xue Fuqiao  <xfq.free@gmail.com>

	* fixit.texi (Transpose, Fixing Case): Remove @refill.

2013-09-21  Xue Fuqiao  <xfq.free@gmail.com>

	* maintaining.texi (VC Directory Commands): Add keybinding for
	vc-log-incoming in vc-dir.
	(Log Buffer): Use @emph instead of @strong.

2013-09-12  Xue Fuqiao  <xfq.free@gmail.com>

	* text.texi (Enriched Justification): Explain values of default-justification.

2013-09-04  Xue Fuqiao  <xfq.free@gmail.com>

	* maintaining.texi (VC Ignore): Mention `vc-ignore' with prefix argument.

2013-08-31  Ulrich Müller  <ulm@gentoo.org>

	* xresources.texi (Motif Resources):
	Rename from LessTif Resources.  Update xrefs.  (Bug#15145)
	* emacs.texi: Update menu.

2013-08-28  Paul Eggert  <eggert@cs.ucla.edu>

	* Makefile.in (SHELL): Now @SHELL@, not /bin/sh,
	for portability to hosts where /bin/sh has problems.

2013-08-17  Xue Fuqiao  <xfq.free@gmail.com>

	* text.texi (Enriched Justification): Minor fixes.

2013-08-14  Xue Fuqiao  <xfq.free@gmail.com>

	* files.texi (Filesets): Add an index.

2013-08-12  Glenn Morris  <rgm@gnu.org>

	* macos.texi (GNUstep Support):
	* trouble.texi (Checklist, Contributing, Service):
	Avoid mailto: in html output.

	* Makefile.in (prefix, datarootdir, datadir, PACKAGE_TARNAME)
	(docdir, dvidir, htmldir, pdfdir, psdir, GZIP_PROG, INSTALL)
	(INSTALL_DATA): New, set by configure.
	(HTML_OPTS, DVI_TARGETS, HTML_TARGETS, PDF_TARGETS, PS_TARGETS):
	New variables.
	(.SUFFIXES): Add .ps and .dvi.
	(.dvi.ps): New suffix rule.
	(dvi, html, pdf, ps): Use *_TARGETS variables.
	(emacs.ps, emacs-xtra.ps): Remove explicit rules.
	(emacs.html): Use HTML_OPTS.
	(clean): Use DVI_TARGETS, HTML_TARGETS, PDF_TARGETS, PS_TARGETS.
	(.PHONY): install-dvi, install-html, install-pdf, install-ps,
	install-doc, uninstall-dvi, uninstall-html, uninstall-pdf,
	uninstall-ps, and uninstall-doc.
	(install-dvi, install-html, install-pdf, install-ps, install-doc)
	(uninstall-dvi, uninstall-html, uninstall-ps, uninstall-pdf)
	(uninstall-doc): New rules.

2013-07-31  Eli Zaretskii  <eliz@gnu.org>

	* emacs.texi (Top): Remove menu item for the removed "Disabling
	Multibyte" node.

2013-07-31  Xue Fuqiao  <xfq.free@gmail.com>

	* rmail.texi (Rmail Coding): Move here from mule.texi.

	* custom.texi (Specifying File Variables): Fix cross-references.

	* mule.texi (Unibyte Mode): Fix cross-references.
	(Disabling Multibyte): Remove.

	* macos.texi (Mac / GNUstep Basics): Mention `ns-alternate-modifier'.

	* cal-xtra.texi (Advanced Calendar/Diary Usage): Update menu.
	(Mayan Calendar): Move here from calendar.texi.
	* emacs.texi (Top): Update menu.

2013-07-30  Xue Fuqiao  <xfq.free@gmail.com>

	* emacs.texi (Top): Add menu entry.

	* maintaining.texi (VC Ignore): New node.  Document vc-ignore.
	(VC Directory Commands): Add vc-dir-ignore.

2013-07-28  Xue Fuqiao  <xfq.free@gmail.com>

	* glossary.texi (Glossary): Add some entries.

2013-07-27  Xue Fuqiao  <xfq.free@gmail.com>

	* maintaining.texi (VC Directory Commands): Mention `D' and `L' in
	vc-dir.  (Bug#14948)

2013-07-26  Eli Zaretskii  <eliz@gnu.org>

	* display.texi (Fringes): Document the variable fringe-mode.
	(Bug#14946)

2013-07-03  Glenn Morris  <rgm@gnu.org>

	* maintaining.texi (EDE): Fix cross-reference.

	* programs.texi (Program Modes): Fix emacs-xtra reference.

	* help.texi (Misc Help): Index describe-syntax.

2013-06-29  Eli Zaretskii  <eliz@gnu.org>

	* basic.texi (Moving Point): Document visual-order-cursor-movement
	and its effect on right-char and left-char.

2013-06-28  Glenn Morris  <rgm@gnu.org>

	* ack.texi (Acknowledgments): Small update.

2013-06-19  Glenn Morris  <rgm@gnu.org>

	* Makefile.in (dist): Edit more configure variables.
	Try to check that we do not miss any in future.

2013-06-12  Xue Fuqiao  <xfq.free@gmail.com>

	* vc1-xtra.texi (Revision Tags): Add a cross reference.
	(CVS Options): Fix the default value of `vc-cvs-stay-local'.

2013-06-11  Glenn Morris  <rgm@gnu.org>

	* maintaining.texi (VC Directory Commands): Copyedit.
	(Branches): Put back milder version of pre 2013-06-07 text.

2013-06-07  Xue Fuqiao  <xfq.free@gmail.com>

	* maintaining.texi (Branches): Remove text copied from other sources.

2013-06-05  Alan Mackenzie  <acm@muc.de>

	* search.texi (Isearch Scroll): Rename to "Not Exiting Isearch".
	(Not Exiting Isearch): Document new user option
	`isearch-allow-prefix'.  (Bug#9706)

2013-06-03  Juri Linkov  <juri@jurta.org>

	* display.texi (Highlight Interactively): Add global keybindings
	with the key prefix `M-s h'.  Document old command `highlight-phrase'.
	Document new command `highlight-symbol-at-point'.

2013-06-02  Xue Fuqiao  <xfq.free@gmail.com>

	* maintaining.texi (Branches): Add motivations for branching.
	(VC Mode Line): Fix typo.
	(VC Directory Commands): Mention `vc-dir-hide-up-to-date' with
	prefix argument.

2013-06-02  Michael Albinus  <michael.albinus@gmx.de>

	* cmdargs.texi (General Variables): Use "unix:path=/dev/null" as
	dummy value for $DBUS_SESSION_BUS_ADDRESS.  It also suppresses
	autolaunching of the D-Bus session bus.

2013-06-01  Glenn Morris  <rgm@gnu.org>

	* programs.texi (Semantic): Fix typo.

2013-05-30  Xue Fuqiao  <xfq.free@gmail.com>

	* maintaining.texi (Types of Log File): Supplement some
	information of change log files.

2013-05-15  Juri Linkov  <juri@jurta.org>

	* search.texi (Repeat Isearch): Mention key `RET' to finish
	editing the string.  (Bug#13348)

2013-05-14  Glenn Morris  <rgm@gnu.org>

	* ack.texi (Acknowledgments): Don't mention obsolete sup-mouse.el.

2013-05-09  Glenn Morris  <rgm@gnu.org>

	* sending.texi (Mail Sending): Fix typo.

	* windows.texi (Change Window): Fix typo.

	* custom.texi (Changing a Variable): Fix typo.

	* trouble.texi (Contributing): Remove obsolete info re pretesters.

2013-05-05  Paul Eggert  <eggert@cs.ucla.edu>

	`write-region-inhibit-fsync' defaults to noninteractive (Bug#14273).
	* cmdargs.texi (Initial Options):
	* files.texi (Customize Save): Document this.

2013-05-04  Glenn Morris  <rgm@gnu.org>

	* calendar.texi (Importing Diary): Mention diary-from-outlook-function.

2013-03-17  Paul Eggert  <eggert@cs.ucla.edu>

	doc: convert some TeX accents to UTF-8
	* ack.texi (Acknowledgments):
	* emacs.texi (Acknowledgments):
	Convert some TeX accents (e.g., '@l{}') to UTF-8 (e.g., 'ł').
	Apparently the TeX accents cause problems when generating gnu.org
	web pages, e.g., @l{} is rendered as '/l' on
	<http://www.gnu.org/software/emacs/manual/html_node/
	emacs/Acknowledgments.html>.

2013-03-16  Glenn Morris  <rgm@gnu.org>

	* emacs.texi (Top): Add some stuff specific to www.gnu.org.

2013-03-04  Paul Eggert  <eggert@cs.ucla.edu>

	Prefer UTF-8 for documentation.
	With GNU Texinfo 5.0, this generates nicer-looking info files,
	since they can use curly quotes.  With older Texinfo it doesn't matter.
	* ack.texi, cal-xtra.texi, calendar.texi, emacs-xtra.texi, emacs.texi:
	Switch from Latin-1 to UTF-8.

2013-02-28  Bastien Guerry  <bzg@gnu.org>

	* xresources.texi (GTK resources): Fix broken link.

2013-02-25  Eli Zaretskii  <eliz@gnu.org>

	* files.texi (Interlocking): Don't refer to symlinks as the
	exclusive means of locking files.

2013-02-22  Glenn Morris  <rgm@gnu.org>

	* ack.texi (Acknowledgments):
	* emacs.texi (Acknowledgments): Small updates.

2013-02-21  Glenn Morris  <rgm@gnu.org>

	* files.texi (File Conveniences): Not just GIFs can be animated.

2013-02-13  Glenn Morris  <rgm@gnu.org>

	* ack.texi (Acknowledgments): Don't mention yow any more.

2013-02-13  Paul Eggert  <eggert@cs.ucla.edu>

	* cmdargs.texi (General Variables):
	Fix TMPDIR documentation to match the code's behavior.

2013-02-10  Glenn Morris  <rgm@gnu.org>

	* trouble.texi (Checklist): Update bug keybinding.

2013-02-09  Eli Zaretskii  <eliz@gnu.org>

	* msdog.texi (Text and Binary): Delete the description of
	file-name-buffer-file-type-alist.

2013-01-19  Paul Eggert  <eggert@cs.ucla.edu>

	* trouble.texi (Crashing): Suggest -p for newer addr2line.  (Bug#13445)
	Without it, I don't see function names.  Older addr2line
	implementations will die out sooner or later, so tailor the
	first suggestion to recent addr2line, with a followup about
	older ones.

2013-01-19  Glenn Morris  <rgm@gnu.org>

	* custom.texi (Directory Variables): Fix paren typo.

	* trouble.texi (Crashing): Not all addr2line have -p.  (Bug#13445)

	* custom.texi (Custom Themes): Fix typo.

2013-01-07  Bastien Guerry  <bzg@gnu.org>

	* help.texi (Apropos): Document `apropos-user-option' and update
	the doc for `apropos-variable'.

2013-01-05  Glenn Morris  <rgm@gnu.org>

	* text.texi (HTML Mode): Remove deleted nxml C-RET binding.

2012-12-21  Glenn Morris  <rgm@gnu.org>

	* emacs-xtra.texi (copying): The FSF does not sell copies of this.
	Simply include doclicense.

2012-12-21  Chong Yidong  <cyd@gnu.org>

	* frames.texi (Mouse Commands): Fix description of the effect of
	mouse dragging (Bug#13049).

2012-12-15  Juri Linkov  <juri@jurta.org>

	* misc.texi (Recursive Edit): Add a link to "Query Replace".
	(Bug#13181)

2012-12-10  Dani Moncayo  <dmoncayo@gmail.com>

	* killing.texi (Deletion): Doc fix (Bug#12748).

2012-12-06  Paul Eggert  <eggert@cs.ucla.edu>

	* doclicense.texi, gpl.texi: Update to latest version from FSF.
	These are just minor editorial changes.

2012-12-06  Juanma Barranquero  <lekktu@gmail.com>

	* vc1-xtra.texi (General VC Options): Remove obsolete reference
	to `vc-path'.

2012-12-03  Chong Yidong  <cyd@gnu.org>

	* custom.texi (Init Rebinding): kbd is now a function (Bug#13052).

2012-12-02  Kevin Ryde  <user42@zip.com.au>

	* maintaining.texi (Tag Syntax): Mention (defvar foo) handling.

2012-12-01  Kevin Ryde  <user42@zip.com.au>

	* maintaining.texi (Tag Syntax): Mention Perl's "use constant".

2012-11-24  Paul Eggert  <eggert@cs.ucla.edu>

	* doclicense.texi, gpl.texi: Update to latest version from FSF.
	These are just minor editorial changes.

2012-11-21  Dani Moncayo  <dmoncayo@gmail.com>

	* display.texi (Auto Scrolling): Fix some inaccuracies, plus
	clarifications (Bug#12865).
	(Horizontal Scrolling): Clarifications.

2012-11-18  Dani Moncayo  <dmoncayo@gmail.com>

	* mark.texi (Disabled Transient Mark): Doc fixes (Bug#12746).

2012-11-16  Eli Zaretskii  <eliz@gnu.org>

	* trouble.texi (Crashing): Add information about MS-Windows and
	the emacs_backtrace.txt file.  (Bug#12908)

2012-11-13  Chong Yidong  <cyd@gnu.org>

	* building.texi (Multithreaded Debugging): gdb-stopped-hooks is
	actually named gdb-stopped-functions.

2012-11-13  Glenn Morris  <rgm@gnu.org>

	* misc.texi (Single Shell): Mention async-shell-command-buffer.

2012-11-10  Glenn Morris  <rgm@gnu.org>

	* misc.texi (Terminal emulator): Rename `term-face' to `term'.

	* emacs.texi (Acknowledgments): Add profiler author.
	* ack.texi (Acknowledgments): Add some recent contributions.

2012-11-10  Chong Yidong  <cyd@gnu.org>

	* files.texi (Diff Mode): Doc fixes for
	diff-delete-trailing-whitespace (Bug#12831).

	* trouble.texi (Crashing): Copyedits.

2012-11-10  Glenn Morris  <rgm@gnu.org>

	* files.texi (Diff Mode): Trailing whitespace updates.

2012-11-10  Chong Yidong  <cyd@gnu.org>

	* misc.texi (Terminal emulator): Document Term mode faces.

	* mini.texi (Basic Minibuffer): New node.  Document
	minibuffer-electric-default-mode.

	* display.texi (Visual Line Mode): Fix index entry.

	* buffers.texi (Several Buffers): List Buffer Menu command anmes,
	and index the keybindings.  Document tabulated-list-sort.
	(Kill Buffer): Capitalize Buffer Menu.

	* trouble.texi (Memory Full): Capitalize Buffer Menu.

2012-11-10  Eli Zaretskii  <eliz@gnu.org>

	* display.texi (Auto Scrolling): Clarify that scroll-step is
	ignored when scroll-conservatively is set to a non-zero value.
	(Bug#12801)

2012-11-10  Chong Yidong  <cyd@gnu.org>

	* dired.texi (Dired Updating): Doc fix (Bug#11744).

2012-10-30  Michael Albinus  <michael.albinus@gmx.de>

	* trouble.texi (Known Problems): Mention command `debbugs-gnu-usertags'.

2012-10-29  Chong Yidong  <cyd@gnu.org>

	* dired.texi (Shell Commands in Dired): Document changes to the
	dired-do-async-shell-command.

2012-10-28  Glenn Morris  <rgm@gnu.org>

	* ack.texi (Acknowledgments): Mention gv.el.

2012-10-27  Bastien Guerry  <bzg@gnu.org>

	* screen.texi (Menu Bar): Fix typo.

2012-10-27  Chong Yidong  <cyd@gnu.org>

	* frames.texi (Mouse Avoidance): Mention new variable
	mouse-avoidance-banish-position.

	* programs.texi (Which Function): Which Function mode now works in
	all major modes by default.

	* mule.texi (Recognize Coding): Remove an unreferenced vindex.

	* files.texi (Misc File Ops): Symbolic links on Windows only work
	on Vista and later.

	* building.texi (Compilation): Document compilation-always-kill.

	* search.texi (Symbol Search): New node.

	* package.texi (Package Menu): Document the "new" status.

	* windows.texi (Window Choice): Don't refer to the obsolete
	special-display feature.

2012-10-24  Chong Yidong  <cyd@gnu.org>

	* mule.texi (Text Coding): set-buffer-file-coding-system can now
	be invoked from the mode line.

	* dired.texi (Dired Deletion, Marks vs Flags): Document Emacs 24.3
	changes to the mark and unmark commands.
	(Comparison in Dired): Document chages to dired-diff.  Remove M-=,
	which is no longer bound to dired-backup-diff.

2012-10-23  Bastien Guerry  <bzg@gnu.org>

	* text.texi (Org Authoring): Use a comma after @ref to avoid the
	insertion of a period in the Info output.

2012-10-23  Stefan Monnier  <monnier@iro.umontreal.ca>

	* custom.texi (Hooks): Clarify that -hooks is deprecated.

2012-10-23  Chong Yidong  <cyd@gnu.org>

	* kmacro.texi (Edit Keyboard Macro): Fix typo.

2012-10-18  Dani Moncayo  <dmoncayo@gmail.com>

	* mini.texi (Completion Options): Fix off-by-one error.  (Bug#12644)

2012-10-17  Glenn Morris  <rgm@gnu.org>

	* mini.texi (Repetition): Further copyedit.

2012-10-17  Dani Moncayo  <dmoncayo@gmail.com>

	* mini.texi (Repetition): Copyedit.

2012-10-16  Juri Linkov  <juri@jurta.org>

	* search.texi (Query Replace): Document multi-buffer replacement
	keys.  (Bug#12655)

	* maintaining.texi (Tags Search): Change link "Replace" to
	"Query Replace".

2012-10-13  Chong Yidong  <cyd@gnu.org>

	* files.texi (File Conveniences): ImageMagick enabled by default.

2012-10-10  Dani Moncayo  <dmoncayo@gmail.com>

	* basic.texi (Arguments): Fix typos.

2012-10-08  Glenn Morris  <rgm@gnu.org>

	* cal-xtra.texi (Calendar Customizing): Mention calendar-month-header.

	* calendar.texi (Writing Calendar Files): Mention cal-html-holidays.

2012-10-06  Glenn Morris  <rgm@gnu.org>

	* calendar.texi (Writing Calendar Files): Tweak week descriptions.
	Mention cal-tex-cursor-week2-summary.

2012-10-06  Chong Yidong  <cyd@gnu.org>

	* mini.texi (Passwords): Fix typo.

2012-10-02  Glenn Morris  <rgm@gnu.org>

	* maintaining.texi (VC Directory Commands):
	Remove duplicate `q' entry.  (Bug#12553)

2012-09-30  Chong Yidong  <cyd@gnu.org>

	* killing.texi (Rectangles): Document copy-rectangle-as-kill.

	* search.texi (Special Isearch): Document the lax space search
	feature and M-s SPC.
	(Regexp Search): Move main search-whitespace-regexp description to
	Special Isearch.
	(Replace): Document replace-lax-whitespace.

	* basic.texi (Position Info): Document C-u M-=.
	(Moving Point): Document move-to-column.

	* display.texi (Useless Whitespace): Add delete-trailing-lines.

	* misc.texi (emacsclient Options): Document the effect of
	initial-buffer-choice on client frames.  Document server-auth-dir.
	Do not document server-host, which is bad security practice.

	* building.texi (Lisp Libraries): Docstring lookups can trigger
	autoloading.  Document help-enable-auto-load.

	* mini.texi (Yes or No Prompts): New node.

	* ack.texi (Acknowledgments): Remove obsolete packages.

2012-09-27  Glenn Morris  <rgm@gnu.org>

	* cal-xtra.texi (Advanced Calendar/Diary Usage):
	Rename the section to be more general.
	* emacs.texi: Update menu.

2012-09-23  Chong Yidong  <cyd@gnu.org>

	* buffers.texi (Misc Buffer): Replace toggle-read-only with
	read-only-mode.

	* files.texi (Visiting): Likewise.

2012-09-22  Paul Eggert  <eggert@cs.ucla.edu>

	* trouble.texi (Crashing): Document ulimit -c.

2012-09-21  Paul Eggert  <eggert@cs.ucla.edu>

	* trouble.texi (Crashing): Document addr2line.

2012-09-19  Tassilo Horn  <tsdh@gnu.org>

	* misc.texi (DocView Slicing): Document new slice from
	BoundingBox feature.

2012-09-19  Chong Yidong  <cyd@gnu.org>

	* killing.texi (Yanking): Minor clarification (Bug#12469).

2012-09-17  Chong Yidong  <cyd@gnu.org>

	* building.texi (GDB User Interface Layout): Remove reference to
	removed variable gdb-use-separate-io-buffer (Bug#12454).

2012-09-08  Jambunathan K  <kjambunathan@gmail.com>

	* regs.texi (Text Registers): `C-x r +' can now be used instead of
	M-x append-to-register.  New option `register-separator'.
	(Number Registers): Mention that `C-x r +' is polymorphic.

2012-09-07  Chong Yidong  <cyd@gnu.org>

	* windows.texi (Window Choice): Don't mention obsolete
	display-buffer-reuse-frames.

2012-09-04  Paul Eggert  <eggert@cs.ucla.edu>

	Give more-useful info on a fatal error (Bug#12328).
	* trouble.texi (Crashing): New section, documenting this.

2012-08-24  Michael Albinus  <michael.albinus@gmx.de>

	* cmdargs.texi (General Variables):
	Setting $DBUS_SESSION_BUS_ADDRESS to a dummy value suppresses
	connections to the D-Bus session bus.  (Bug#12112)

2012-08-14  Eli Zaretskii  <eliz@gnu.org>

	* building.texi (Debugger Operation): Correct and improve
	documentation of the GUD Tooltip mode.

2012-07-31  Chong Yidong  <cyd@gnu.org>

	* emacs.texi: Fix ISBN (Bug#12080).

2012-08-05  Chong Yidong  <cyd@gnu.org>

	* display.texi (Faces): Document frame-background-mode (Bug#7774).

	* custom.texi (Face Customization): Move discussion of face
	inheritance here, from Faces section.

2012-07-28  Eli Zaretskii  <eliz@gnu.org>

	* frames.texi (Mouse Commands): Fix the description of mouse-2.
	(Bug#11958)

2012-07-19  Chong Yidong  <cyd@gnu.org>

	* emacs.texi: Update ISBN.

2012-07-17  Chong Yidong  <cyd@gnu.org>

	* basic.texi (Inserting Text): Replace ucs-insert with
	insert-char.  Provide more details of input.

	* mule.texi (International Chars, Input Methods): Likewise.

2012-07-13  Chong Yidong  <cyd@gnu.org>

	* custom.texi (Examining): Update C-h v message.

	* buffers.texi (Misc Buffer): Document view-read-only.

2012-07-07  Chong Yidong  <cyd@gnu.org>

	* custom.texi (Init File): Index site-lisp (Bug#11435).

2012-07-06  Chong Yidong  <cyd@gnu.org>

	* emacs.texi: Re-order top-level menu to correspond to logical
	order, to avoid makeinfo warnings.

	* ack.texi (Acknowledgments): Note new python.el.

2012-06-29  Chong Yidong  <cyd@gnu.org>

	* maintaining.texi (Basic VC Editing, VC Pull, Merging):
	* basic.texi (Erasing, Basic Undo): Fix markup.

2012-06-29  Glenn Morris  <rgm@gnu.org>

	* fixit.texi (Undo): Grammar fixes.  (Bug#11779)

2012-06-29  Michael Witten  <mfwitten@gmail.com>  (tiny change)

	* fixit.texi (Undo): Fix typo.  (Bug#11775)

2012-06-27  Glenn Morris  <rgm@gnu.org>

	* ack.texi (Acknowledgments): Tiny update.

2012-06-21  Glenn Morris  <rgm@gnu.org>

	* Makefile.in: Rename infodir to buildinfodir throughout.  (Bug#11737)

2012-06-17  Chong Yidong  <cyd@gnu.org>

	* emacs.texi: Remove urlcolor setting.  Update ISBN and edition number.

	* anti.texi:
	* building.texi:
	* cmdargs.texi:
	* custom.texi:
	* display.texi:
	* files.texi:
	* frames.texi:
	* glossary.texi:
	* misc.texi:
	* mule.texi:
	* programs.texi:
	* sending.texi:
	* text.texi: Copyedits to avoid underfull/overfull in 7x9 manual.

2012-06-06  Michael Albinus  <michael.albinus@gmx.de>

	* custom.texi (Directory Variables): Mention enable-remote-dir-locals.

2012-05-28  Glenn Morris  <rgm@gnu.org>

	* ack.texi, building.texi, calendar.texi, custom.texi:
	* maintaining.texi, text.texi: Use @LaTeX rather than La@TeX.

2012-05-27  Glenn Morris  <rgm@gnu.org>

	* emacs.texi: Simplify following removal of node pointers.

	* ack.texi, anti.texi, basic.texi, buffers.texi, building.texi:
	* cmdargs.texi, commands.texi, display.texi, emacs.texi:
	* entering.texi, files.texi, fixit.texi, frames.texi, glossary.texi:
	* gnu.texi, help.texi, indent.texi, killing.texi, kmacro.texi:
	* m-x.texi, macos.texi, maintaining.texi, mark.texi, mini.texi:
	* misc.texi, modes.texi, msdog.texi, mule.texi, programs.texi:
	* regs.texi, screen.texi, search.texi, text.texi, trouble.texi:
	* windows.texi, xresources.texi: Nuke hand-written node pointers.

2012-05-22  Glenn Morris  <rgm@gnu.org>

	* emacs.texi (Acknowledgments): Add another contributor.

2012-05-12  Glenn Morris  <rgm@gnu.org>

	* Makefile.in (MKDIR_P): New, set by configure.
	(mkinfodir): Use $MKDIR_P.

2012-05-10  Glenn Morris  <rgm@gnu.org>

	* mule.texi (Disabling Multibyte): Replace the obsolete "unibyte: t"
	with "coding: raw-text".

	* files.texi (Interlocking): Mention create-lockfiles option.

2012-05-09  Chong Yidong  <cyd@gnu.org>

	* frames.texi (Mouse References, Mouse Commands): Fix index
	entries (Bug#11362).

2012-05-05  Glenn Morris  <rgm@gnu.org>

	* custom.texi (Customization Groups, Custom Themes, Examining):
	Improve page breaks.

	* rmail.texi (Rmail Display): Use example rather than smallexample.

	* calendar.texi: Convert inforefs to refs.

	* dired.texi (Dired Enter): Improve page break.

	* abbrevs.texi (Abbrev Concepts): Copyedits.

	* maintaining.texi (Registering, Tag Syntax):
	Tweak line and page breaks.

	* programs.texi (Programs, Electric C): Copyedits.
	(Program Modes): Add xref to Fortran.
	(Left Margin Paren): Remove what was (oddly enough) the only use
	of defvar in the entire Emacs manual.
	(Hungry Delete): Remove footnote about ancient Emacs version.
	(Other C Commands): Use example rather than smallexample.

	* text.texi (Pages, Filling, Foldout, Org Mode, HTML Mode)
	(Nroff Mode, Enriched Indentation, Table Rows and Columns):
	Tweak line and page breaks.

	* modes.texi (Major Modes, Minor Modes): Reword to improve page-breaks.
	(Major Modes): Use example rather than smallexample.

	* mule.texi (Output Coding): Reword to improve page-breaks.

	* frames.texi (Fonts): Tweak line and page breaks.
	Use example rather than smallexample.  Change cross-reference.
	(Text-Only Mouse): Fix xref.

	* buffers.texi (Buffers, Kill Buffer, Several Buffers)
	(Indirect Buffers): Tweak line- and page-breaks.

	* fixit.texi (Fixit, Undo): Reword to improve page-breaks.

2012-05-04  Glenn Morris  <rgm@gnu.org>

	* Makefile.in (INFO_EXT, INFO_OPTS): New, set by configure.
	(info, infoclean): Use $INFO_EXT.
	($(infodir)/emacs$(INFO_EXT)): Use $INFO_EXT and $INFO_OPT.
	* makefile.w32-in (INFO_EXT, INFO_OPTS): New.
	(INFO_TARGETS): Use $INFO_EXT.
	($(infodir)/emacs$(INFO_EXT)): Use $INFO_EXT and $INFO_OPT, and -o.

2012-05-02  Glenn Morris  <rgm@gnu.org>

	* emacs.texi (@copying): Only print EDITION in the TeX version.

	* search.texi (Regexp Search): Just say "Emacs".

	* display.texi (Auto Scrolling):
	Reword to avoid repetition and improve page break.

	* xresources.texi (Resources):
	* mule.texi (Language Environments):
	* misc.texi (Amusements):
	* maintaining.texi (VC Change Log):
	* frames.texi (Fonts):
	* custom.texi (Specifying File Variables, Minibuffer Maps):
	* cmdargs.texi (Initial Options):
	* building.texi (Flymake):
	Reword to remove/reduce some overly long/short lines.

2012-04-27  Glenn Morris  <rgm@gnu.org>

	* emacs.texi: Some fixes for detailed menu.

	* emacs.texi: Add "et al." to authors.

	* ack.texi, basic.texi, buffers.texi, building.texi:
	* calendar.texi, cmdargs.texi, commands.texi, custom.texi:
	* dired.texi, display.texi, emerge-xtra.texi, files.texi:
	* fortran-xtra.texi, help.texi, kmacro.texi, mini.texi, misc.texi:
	* msdog-xtra.texi, picture-xtra.texi, programs.texi, rmail.texi:
	* search.texi, trouble.texi, windows.texi:
	Use Texinfo recommended convention for quotes+punctuation.

2012-04-27  Eli Zaretskii  <eliz@gnu.org>

	* mule.texi (Bidirectional Editing): Improve indexing.
	Minor wording tweaks.

2012-04-15  Chong Yidong  <cyd@gnu.org>

	* misc.texi (emacsclient Options): More clarifications.

2012-04-15  Glenn Morris  <rgm@gnu.org>

	* msdog.texi (Windows Printing): It doesn't set printer-name.

	* mule.texi (Language Environments): Move font info to "Fontsets".
	(Fontsets): Move intlfonts etc here from "Language Environments".
	Copyedits.
	(Defining Fontsets, Modifying Fontsets, Undisplayable Characters)
	(Unibyte Mode, Charsets, Bidirectional Editing): Copyedits.

2012-04-15  Chong Yidong  <cyd@gnu.org>

	* glossary.texi (Glossary): Standardize on "text terminal"
	terminology.  All callers changed.

	* misc.texi (emacsclient Options): Document "client frame" concept
	and its effect on C-x C-c more carefully.

2012-04-15  Glenn Morris  <rgm@gnu.org>

	* frames.texi (Scroll Bars):
	* glossary.texi (Glossary): Use consistent case for "X Window System".

	* mule.texi (Select Input Method, Coding Systems):
	State command names in kbd tables.
	(Recognize Coding): Add cross-ref.
	(Output Coding): Don't mention message mode in particular.
	(Text Coding, Communication Coding, File Name Coding, Terminal Coding):
	Copyedits.

2012-04-14  Glenn Morris  <rgm@gnu.org>

	* mule.texi (Select Input Method, Coding Systems, Recognize Coding):
	Copyedits.
	(Coding Systems): Mac OS X apparently uses newlines for EOL.
	(Recognize Coding): Remove old auto-coding-regexp-alist example.
	auto-coding-functions does not override coding: tags.
	Remove rmail-decode-mime-charset; it no longer has any effect.

2012-04-14  Chong Yidong  <cyd@gnu.org>

	* custom.texi (Creating Custom Themes): Add reference to Custom
	Themes node in Lisp manual.

2012-04-14  Glenn Morris  <rgm@gnu.org>

	* mule.texi (International): Copyedits.
	(International Chars): Update C-x = example output.
	(Disabling Multibyte): Rename from "Enabling Multibyte".
	Clarify what "unibyte: t" does, and mode-line description.
	(Unibyte Mode): Update for "Disabling Multibyte" node name change.
	Use Texinfo recommended convention for quotes+punctuation.
	(Language Environments): Copyedits.
	(Input Methods): Copyedits.  Use "^" for the postfix example,
	because it is less confusing inside Info's `quotes'.

	* custom.texi (Specifying File Variables): Fix "unibyte" description.
	Update for "Disabling Multibyte" node name change.
	* emacs.texi: Update for "Disabling Multibyte" node name change.

	* abbrevs.texi, arevert-xtra.texi, buffers.texi, building.texi:
	* cmdargs.texi, custom.texi, entering.texi, files.texi, frames.texi:
	* glossary.texi, help.texi, macos.texi, maintaining.texi, mini.texi:
	* misc.texi, package.texi, programs.texi, screen.texi, search.texi:
	* sending.texi, text.texi, trouble.texi:
	Use @file for buffers, per the Texinfo manual.

	* entering.texi (Entering Emacs):
	Do not mention initial-buffer-choice = t.

	* misc.texi (Gnus Startup): Use @env for environment variables.

	* Makefile.in: Replace non-portable use of $< in ordinary rules.

2012-04-12  Glenn Morris  <rgm@gnu.org>

	* ack.texi (Acknowledgments): Don't mention obsolete mailpost.el.

2012-04-07  Glenn Morris  <rgm@gnu.org>

	* emacsver.texi (EMACSVER): Bump version to 24.1.50.

2012-04-05  Glenn Morris  <rgm@gnu.org>

	* glossary.texi (Glossary): Use anchors for internal cross-references.

2012-04-04  Glenn Morris  <rgm@gnu.org>

	* glossary.texi (Glossary): Copyedits.
	Use Texinfo-recommended convention for quotes and punctuation.
	Comment out a few specialized (Rmail) items.
	New items: Bidirectional Text, Client, Directory Local Variable,
	File Local Variable, Package, Server, Theme, Trash Can.

2012-04-03  Chong Yidong  <cyd@gnu.org>

	* sending.texi (Mail Misc): Fix an index entry.

2012-04-02  Eli Zaretskii  <eliz@gnu.org>

	* msdog.texi (Windows Startup): Add description of emacsclient
	operation under -c and -t on MS-Windows.

	* misc.texi (emacsclient Options): Add cross-reference to "Windows
	Startup".  (Bug#11091)

2012-04-02  Dani Moncayo  <dmoncayo@gmail.com>

	* custom.texi (Changing a Variable): Fix example.

2012-04-01  Eli Zaretskii  <eliz@gnu.org>

	* misc.texi (emacsclient Options): More clarifications about -t
	and -c on MS-Windows.  (Bug#11091)

2012-03-31  Eli Zaretskii  <eliz@gnu.org>

	* misc.texi (emacsclient Options): Document peculiarities of new
	frame creation on MS-Windows under -c or -t options.  (Bug#11091)

2012-03-30  Chong Yidong  <cyd@gnu.org>

	* files.texi (File Conveniences): Clarify Imagemagick discussion.

2012-03-22  Glenn Morris  <rgm@gnu.org>

	* dired.texi (Operating on Files): Fix dired-recursive-copies default.

2012-03-17  Chong Yidong  <cyd@gnu.org>

	* package.texi (Package Installation): Document use of
	package-initialize in init file.

2012-03-16  Glenn Morris  <rgm@gnu.org>

	* help.texi (Language Help):
	* mule.texi (International Chars):
	etc/HELLO is for character demonstration.

2012-03-15  Dani Moncayo  <dmoncayo@gmail.com>

	* dired.texi (Shell Commands in Dired): Fix typo.

2012-03-04  Chong Yidong  <cyd@gnu.org>

	* killing.texi (Clipboard): Document clipboard manager.

2012-02-29  Glenn Morris  <rgm@gnu.org>

	* ack.texi (Acknowledgments): Use @Tex{} in more places.

	* emacs.texi, help.texi, text.texi: Use "" quotes in menus.

	* dired.texi, emacs.texi: Use @code{} in menus when appropriate.

2012-02-28  Glenn Morris  <rgm@gnu.org>

	* custom.texi, display.texi, emacs.texi, files.texi:
	* msdog-xtra.texi, msdog.texi, vc-xtra.texi:
	Standardize possessive apostrophe usage.

2012-02-25  Jan Djärv  <jan.h.d@swipnet.se>

	* macos.texi (Mac / GNUstep Customization): Remove text about
	ns-find-file and ns-drag-file (Bug#5855, Bug#10050).

2012-02-25  Dani Moncayo  <dmoncayo@gmail.com>

	* buffers.texi (Select Buffer): Mention that saving in a new file
	name can switch to a different major mode.

2012-02-23  Glenn Morris  <rgm@gnu.org>

	* mini.texi (Minibuffer File, Completion Options, Repetition):
	Copyedits.
	(Completion Example): Other M-x au* commands may be defined.
	(Completion Styles): Mention emacs21 and completion-category-overrides.

	* msdog.texi (Text and Binary, ls in Lisp, Windows HOME)
	(Windows Keyboard, Windows Mouse, Windows Processes)
	(Windows Printing, Windows Misc): Copyedits.
	(ls in Lisp): Update switches list.

	* msdog-xtra.texi (MS-DOS Display): Update list-colors-display xref.
	Update dos-mode* function names.
	(MS-DOS Printing, MS-DOS and MULE): Copyedits.
	(MS-DOS Processes): Add xref to main ls-lisp section.

	* ack.texi (Acknowledgments): Mention smie.

2012-02-22  Glenn Morris  <rgm@gnu.org>

	* macos.texi: Copyedits.  Fix @key/@kbd usage.
	(Mac / GNUstep Basics): Don't mention the panels, since the next
	section covers them.
	(Mac / GNUstep Customization): Merge some panel info from previous.

2012-02-21  Glenn Morris  <rgm@gnu.org>

	* emerge-xtra.texi (Emerge, Submodes of Emerge, Combining in Emerge):
	Small fixes.

	* emacs-xtra.texi: Picture mode is no longer a chapter.

	* picture-xtra.texi (Basic Picture): C-a does get remapped.

	* ack.texi (Acknowledgments): Small changes, including resorting,
	and removal of things no longer distributed.

2012-02-20  Glenn Morris  <rgm@gnu.org>

	* emacs.texi (Top, Preface): Small rephrasings.
	(menu, detailmenu): Update entries, and reformat some descriptions.
	* building.texi, display.texi, emacs-xtra.texi, files.texi:
	* frames.texi, kmacro.texi, msdog.texi, programs.texi, text.texi:
	Reformat some menu descriptions.

	* ack.texi (Acknowledgments): More updates.

	* emacs.texi (Acknowledgments): Add several names from ack.texi,
	and from Author: headers.
	(Distrib): Small updates.

2012-02-18  Glenn Morris  <rgm@gnu.org>

	* ack.texi (Acknowledgments): Add xref to Org manual.

	* rmail.texi: Copyedits.  Use 'mail composition buffer' in place
	of '*mail*', since Message does not call it that.
	(Rmail Reply): Rename rmail-dont-reply-to-names.
	\\`info- no longer handled specially.
	Update for rmail-enable-mime-composing.
	Don't mention 'm' for replies.
	Don't mention rmail-mail-new-frame and canceling, since it does
	not work for Message at the moment.

	* cal-xtra.texi: Copyedits.

	* emacs-xtra.texi: Set encoding to ISO-8859-1.

2012-02-17  Glenn Morris  <rgm@gnu.org>

	* maintaining.texi (Old Revisions): Fix cross-refs to Ediff manual.

	* ack.texi (Acknowledgments): Mention Gnulib.

	* ack.texi, calendar.texi, cal-xtra.texi: Use "Bahá'í".

	* calendar.texi: Misc small changes, including updating the dates
	of examples.

2012-02-16  Glenn Morris  <rgm@gnu.org>

	* calendar.texi: Misc small changes.

	* vc1-xtra.texi (VC Delete/Rename, CVS Options):
	* cal-xtra.texi (Diary Display): Fix TeX cross-refs to other manuals.

	* dired-xtra.texi (Subdir Switches): Small fixes.

	* fortran-xtra.texi: Tiny changes and some adjustments to line breaks.

2012-02-15  Glenn Morris  <rgm@gnu.org>

	* sending.texi (Mail Sending): smtpmail-auth-credentials was removed.

2012-02-12  Glenn Morris  <rgm@gnu.org>

	* ack.texi (Acknowledgments):
	* emacs.texi (Acknowledgments): Updates for new files in 24.1.

2012-02-10  Glenn Morris  <rgm@gnu.org>

	* mini.texi (Minibuffer Edit): Mention minibuffer-inactive-mode.

	* programs.texi (Misc for Programs): Mention electric-layout-mode.

2012-02-09  Glenn Morris  <rgm@gnu.org>

	* buffers.texi (Misc Buffer): M-x info does not seem to require a
	buffer switch after M-x rename-uniquely.

	* trouble.texi (Checklist): Mention C-c m in report-emacs-bug.

2012-02-09  Jay Belanger  <jay.p.belanger@gmail.com>

	* text.texi (Org Mode): Fix typo.

2012-02-08  Glenn Morris  <rgm@gnu.org>

	* ack.texi (Acknowledgments): Update emacs-lock info.

	* rmail.texi (Rmail Display): Mention rmail-epa-decrypt.

	* text.texi (LaTeX Editing): Mention latex-electric-env-pair-mode.

2012-02-07  Glenn Morris  <rgm@gnu.org>

	* files.texi (File Conveniences): Mention ImageMagick images.

2012-02-05  Glenn Morris  <rgm@gnu.org>

	* trouble.texi (Checklist): Mention debug-on-event.

	* maintaining.texi (Maintaining): Add cross-ref to ERT.

2012-02-04  Glenn Morris  <rgm@gnu.org>

	* macos.texi (Customization options specific to Mac OS / GNUstep):
	New subsection.

	* display.texi (Colors): Mention list-colors-sort.

	* files.texi (File Conveniences): Mention image animation.

2012-01-31  Chong Yidong  <cyd@gnu.org>

	* windows.texi (Split Window): C-mouse-2 doesn't work on GTK+
	scroll bars (Bug#10666).

2012-01-28  Chong Yidong  <cyd@gnu.org>

	* files.texi (Filesets): Fix typos.

	* display.texi (Faces): Add xref to Colors node.

2012-01-27  Dani Moncayo  <dmoncayo@gmail.com>

	* buffers.texi (Select Buffer): Clarify explanation of switching
	to new buffers.  Fix description of next-buffer and
	previous-buffer (Bug#10334).
	(Misc Buffer): Add xref to View Mode.

	* text.texi (Fill Commands): Fix description of
	sentence-end-double-space.

2012-01-23  Chong Yidong  <cyd@gnu.org>

	* anti.texi (Antinews): Add Emacs 23 antinews.

2012-01-16  Volker Sobek  <reklov@live.com>  (tiny change)

	* programs.texi (Comment Commands): Typo (bug#10514).

2012-01-15  Chong Yidong  <cyd@gnu.org>

	* xresources.texi (X Resources): Describe GTK+ case first.
	(Resources): Don't use borderWidth as an example, since it doesn't
	work with GTK+.
	(Table of Resources): Clarify role of several resources, including
	the Emacs 24 behavior of cursorBlink etc.
	(Face Resources): Node deleted.  Recommend using Customize
	instead.  Add paragraph to `Table of Resources' node summarizing
	how to use X resources for changing faces.
	(Lucid Resources): Rewrite, omitting description of font names,
	referring to the Fonts node instead.
	(LessTif Resources): Copyedits.
	(GTK resources): Rewrite, describing the difference between gtk2
	and gtk3.
	(GTK Resource Basics): New node.
	(GTK Widget Names, GTK Names in Emacs): Rewrite.
	(GTK styles): Just refer to Fonts node for GTK font format.

	* display.texi (Faces): Document the cursor face.

2012-01-14  Chong Yidong  <cyd@gnu.org>

	* cmdargs.texi (Action Arguments): No need to mention EMACSLOADPATH.
	(General Variables): Add xref to Lisp Libraries.
	(Initial Options): Copyedits.
	(Resume Arguments): Node deleted; emacs.bash/csh are obsolete.
	(Environment): Clarify what getenv does.
	(General Variables): Clarify EMACSPATH etc.  Emacs does not assume
	light backgrounds on xterms.
	(Misc Variables): TEMP and TMP are not Windows-specific.
	(Display X): Copyedits.
	(Colors X): -bd does nothing for GTK.
	(Icons X): Gnome 3 doesn't use taskbars.

	* misc.texi (Shell): Document exec-path here.

	* rmail.texi (Movemail): Add xref for exec-path.

2012-01-13  Glenn Morris  <rgm@gnu.org>

	* dired.texi (Dired and Find): Clarify find-ls-options.

2012-01-09  Chong Yidong  <cyd@gnu.org>

	* custom.texi (Custom Themes): Switch custom-safe-themes to use
	SHA-256.

2012-01-07  Chong Yidong  <cyd@gnu.org>

	* display.texi (Useless Whitespace): Add Whitespace mode.

	* custom.texi (Hooks): Discuss how to disable minor modes.

	* files.texi (Diff Mode): Discuss diff-auto-refine-mode
	(Bug#10309).  Discuss use of Whitespace mode (Bug#10300).

	* trouble.texi (Lossage): Refer to Bugs node for problems.
	(DEL Does Not Delete): Don't use "usual erasure key" teminology.
	(Screen Garbled): Don't refer to terminal "manufacturers".
	(Total Frustration): Node deleted.  Eliza is documented in
	Amusements now.
	(Known Problems): More info about using the bug tracker.
	Mention debbugs package.
	(Bug Criteria): Copyedits.
	(Understanding Bug Reporting): Mention emacs -Q.

2012-01-06  Chong Yidong  <cyd@gnu.org>

	* custom.texi (Specifying File Variables): The mode: keyword
	doesn't have to be first anymore.  Add example of specifying minor
	modes.
	(Directory Variables): Simplify example.  Mention application to
	non-file buffers.
	(Disabling): Use "initialization file" terminology.
	(Init Examples): Fix hook example.

2012-01-06  Eli Zaretskii  <eliz@gnu.org>

	* cmdargs.texi (MS-Windows Registry): Shorten the index entry.
	(Bug#10422)
	Move the stuff about resources to xresources.texi.

	* xresources.texi (Resources): Move information about setting X
	resources in the Registry from cmdargs.texi.  Make the index entry
	be similar to the one in cmdargs.texi.

2012-01-05  Chong Yidong  <cyd@gnu.org>

	* custom.texi (Customization Groups): Update example.
	(Browsing Custom): Document the new search field.
	(Changing a Variable): Update example for Emacs 24 changes.
	Document Custom-set and Custom-save commands.
	(Face Customization): Document Emacs 24 changes.  De-document
	modify-face.
	(Specific Customization): Mention customize-variable.
	(Custom Themes): Add customize-themes, custom-theme-load-path,
	custom-theme-directory, and describe-theme.
	(Creating Custom Themes): New node.
	(Examining): Mention M-:.

	* package.texi (Packages): Fix typo.

2012-01-03  Chong Yidong  <cyd@gnu.org>

	* misc.texi (Single Shell): Don't document Lisp usage of
	shell-command.  Tidy up discussion of synchronicity.  Add index
	entries for async-shell-command.
	(Interactive Shell): Note that M-x shell uses shell-file-name.
	Note change in behavior in Emacs 24.
	(Shell Mode): Shell mode now uses completion-at-point.
	(Shell Prompts): Emphasize that comint-use-prompt-regexp isn't the
	default method for recognizing prompts nowadays.
	(Shell Ring): Add xref to Minibuffer History.
	(Directory Tracking): Explain Dirtrack mode in more detail.
	(Term Mode): Fix index entries.
	(Paging in Term): Merge into Term Mode.
	(Serial Terminal, Emacs Server, emacsclient Options): Copyedits.
	(Printing): Fix xref.  State default of lpr-switches.
	(PostScript): Remove obsolete sentence.  Omit description of
	non-interactive behaviors.
	(Hyperlinking): Improve description.
	(Browse-URL): Using compose-mail for mailto URLs is the default.
	Document browse-url-mailto-function.
	(Goto Address mode): Add index entries.  Add xref to Browse-URL.
	(FFAP): FFAP is not a minor mode.
	(Amusements): M-x lm was renamed to M-x landmark.
	Document nato-region.

2012-01-01  Chong Yidong  <cyd@gnu.org>

	* misc.texi (Gnus, Buffers of Gnus): Copyedits.
	(Gnus Startup): Note that the system might not be set up for news.
	Describe group levels more clearly.
	(Gnus Group Buffer, Gnus Summary Buffer): New nodes, split from
	Summary of Gnus.
	(Document View): Copyedits.  Move zoom commads to DocView
	Navigation node.
	(DocView Navigation, DocView Searching, DocView Slicing)
	(DocView Conversion): Nodes renamed from Navigation, etc.

	* sending.texi (Mail Sending): Add message-kill-buffer-on-exit.

2011-12-31  Eli Zaretskii  <eliz@gnu.org>

	* basic.texi (Moving Point): Fix the description of C-n and C-p.
	(Bug#10380)

2011-12-30  Chong Yidong  <cyd@gnu.org>

	* sending.texi (Sending Mail): Document initial mail buffer name,
	and changed multiple mail buffer behavior.
	(Mail Format): Put the example at the top of the section.
	(Mail Headers): Move discussion of "From" to the top.
	(Mail Sending): Document sendmail-query-once.
	(Citing Mail): Make it less Rmail-specific.

2011-12-29  Chong Yidong  <cyd@gnu.org>

	* text.texi (Org Mode): Copyedits.  Refer to Outline Format for
	example.  Add index entries.
	(Org Organizer, Org Authoring): Nodes renamed.  Copyedits.

2011-12-26  Chong Yidong  <cyd@gnu.org>

	* dired.texi (Dired Enter, Misc Dired Features):
	Document dired-use-ls-dired changes.  Mention quit-window.
	(Dired Navigation): Add index entries.
	(Dired Visiting): Fix View Mode xref.
	(Marks vs Flags): Prefer C-/ binding for undo.
	(Subdirectories in Dired): Add xrefs.
	(Misc Dired Features): Document some Emacs 24 changes.  Add index
	entries.

	* abbrevs.texi (Abbrev Concepts): No need to mention abbrev-mode
	variable, since it is explained in Minor Modes node.
	(Defining Abbrevs): Copyedits.
	(Expanding Abbrevs): State default of abbrev-all-caps.  Prefer the
	C-/ binding for undo.
	(Dabbrev Customization): Add xrefs for case-fold-search and
	case-replace.

	* dired-xtra.texi (Subdir Switches): Add xref.

	* maintaining.texi (VC Directory Commands): Mention quit-window.

2011-12-25  Chong Yidong  <cyd@gnu.org>

	* maintaining.texi (Tags): Mention Semantic.
	(Create Tags Table, Etags Regexps): Copyedits.
	(Find Tag): Mention minibuffer completion.
	(List Tags): Mention completion-at-point.  Completion is actually
	available in M-x list-tags.

	* vc1-xtra.texi (VC Delete/Rename): Rename from Renaming and VC.
	Document vc-delete-file.

	* files.texi (Misc File Ops): Mention vc-delete-file.

	* programs.texi (Symbol Completion): Mention completion-at-point
	explicitly.

2011-12-22  Chong Yidong  <cyd@gnu.org>

	* maintaining.texi (Change Log Commands): Don't specially mention
	vc-update-change-log which is CVS-only.

	* vc1-xtra.texi (Version Headers): Note that these are for
	Subversion, CVS, etc. only.
	(General VC Options): De-document vc-keep-workfiles.
	Fix RCS-isms.

2011-12-22  Eli Zaretskii  <eliz@gnu.org>

	* building.texi (Debugger Operation): Fix a typo: "@end iftext"
	should be @end iftex".

2011-12-21  Chong Yidong  <cyd@gnu.org>

	* maintaining.texi (Advanced C-x v v): Use fileset terminology.
	(VC With A Merging VCS, VC Change Log): Add xref to VC Pull node.
	(VC Pull): Mention vc-log-incoming.
	(Log Buffer): Add CVS/RCS only disclaimer.

	* vc1-xtra.texi (Remote Repositories): Update introduction.
	(Local Version Control): Node deleted (obsolete with DVCSes).
	(Remote Repositories, Version Backups): Node deleted.
	Move documentation of vc-cvs-stay-local to CVS Options.
	(CVS Options): Reduce verbosity of description of obscure CVS
	locking feature.
	(Making Revision Tags, Revision Tag Caveats): Merge into Revision
	Tags node.
	(Revision Tags): Move under Miscellaneous VC subsection.
	(Change Logs and VC): Note that this is wrong for DVCSs.
	De-document log entry manipulating features.
	(Renaming and VC): Describe how it works on modern VCSes.

	* files.texi (Misc File Ops): Mention vc-rename-file.

	* programs.texi (Custom C Indent): Add index entries.

2011-12-20  Alan Mackenzie  <acm@muc.de>

	* programs.texi (Motion in C): Update the description of C-M-a and
	C-M-e, they now DTRT in enclosing scopes.
	(Custom C Indent): Add @dfn{guessing} of the indentation style.

2011-12-20  Chong Yidong  <cyd@gnu.org>

	* maintaining.texi (VCS Concepts): Add "working tree" terminology.
	(Old Revisions): Use it.
	(VCS Repositories): Add "distributed" terminology.
	(Log Buffer): Remove duplicate description
	about changesets.  Fix "current VC fileset" ambiguity.
	(Multi-User Branching): Node deleted.
	(Branches, Switching Branches): Discuss decentralized version
	control systems.
	(VC Pull): New node.
	(Merging): Document merging on decentralized systems.
	(Creating Branches): Note that this is specific to CVS and related
	systems.

2011-12-19  Chong Yidong  <cyd@gnu.org>

	* maintaining.texi (VCS Merging, VCS Changesets): Index entries.
	(VC Mode Line): Add index entry for "version control status".
	(VC Undo): Use vc-revert instead of its vc-revert-buffer alias.
	Document vc-revert-show-diff.  De-document vc-rollback.
	(VC Directory Mode): Rewrite introduction.  Move prefix arg
	documentation here from VC Directory Buffer node.
	(VC Directory Buffer): Use a decentralized VCS example.
	(VC Directory Commands): Use a table.  Remove material duplicated
	in previous nodes on multi-file VC filsets.

2011-12-17  Chong Yidong  <cyd@gnu.org>

	* maintaining.texi (VCS Concepts): Make "revision" terminology
	less CVS-specific.
	(VC With A Merging VCS, VC With A Locking VCS): Add xref to
	Registering node.
	(Secondary VC Commands): Delete.  Promote subnodes.
	(Log Buffer): Add command name for C-c C-c.  Fix the name of the
	log buffer.  Add index entries.
	(VCS Changesets, Types of Log File, VC With A Merging VCS):
	Use "commit" terminology.
	(Old Revisions): Move it to just before VC Change Log.  "Tag" here
	doesn't refer to tags tables.  Note other possible forms of the
	revision ID.  C-x v = does not save.
	(Registering): Note similarity to C-x v v action.  Fix description
	of how backends are chosen.  De-document vc-default-init-revision.
	(VC Change Log): Document C-x v l in VC-Dir buffer.  Document RET
	in root log buffers.

2011-12-16  Chong Yidong  <cyd@gnu.org>

	* maintaining.texi (Version Control Systems): Drop Meta-CVS.
	(Basic VC Editing): Remove redundant descriptions.
	(VC With A Merging VCS): Make description more general instead of
	CVS-specific.
	(VC With A Locking VCS): Use VC fileset terminology.

2011-12-12  Chong Yidong  <cyd@gnu.org>

	* building.texi (Executing Lisp): Fix xref for C-M-x.
	(Lisp Libraries): Add xref to node explaining `load' in Lisp
	manual.  Note that load-path is not customizable.
	(Lisp Eval): Note that listed commands are available globally.
	Explain the meaning of "defun" in the C-M-x context.
	(Lisp Interaction): Copyedits.
	(External Lisp): Fix name of inferior Lisp buffer.
	Mention Scheme.
	(Compilation): Define "inferior process".

2011-12-10  Eli Zaretskii  <eliz@gnu.org>

	* msdog.texi (Windows Fonts): Document how to force GDI font
	backend on MS-Windows.

2011-12-10  Chong Yidong  <cyd@gnu.org>

	* building.texi (Compilation): Say what the -k flag to make does.
	Move subprocess discussion to Compilation Shell.
	(Compilation Mode): Add xref for grep, occur, and mouse
	references.  Define "locus".
	(Grep Searching): Use @command.
	(Debuggers, Commands of GUD, GDB Graphical Interface):
	Clarify intro.
	(Starting GUD): Clarify how arguments are specified.
	(Debugger Operation): Index entry for "GUD interaction buffer",
	and move basic description here from Commands of GUD node.
	(GDB User Interface Layout): Copyedits.
	(Source Buffers): Remove gdb-find-source-frame, which is not in
	gdb-mi.el.
	(Other GDB Buffers): Remove gdb-use-separate-io-buffer and
	toggle-gdb-all-registers, which are not in gdb-mi.el.
	Don't re-document GUD interaction buffers.

	* programs.texi (Symbol Completion): M-TAB can now use Semantic.
	(Semantic): Add cindex entries for Semantic.

2011-12-06  Chong Yidong  <cyd@gnu.org>

	* programs.texi (Man Page): Clarify how to use Man-switches.
	Don't bother documenting Man-fontify-manpage-flag.
	(Lisp Doc): Add xref to Name Help node.
	(Hideshow): Add cindex.  Mention role of ellipses, and default
	value of hs-isearch-open.  Don't bother documenting
	hs-special-modes-alist.
	(Symbol Completion): Add kindex for C-M-i.  Don't recommend
	changing the window manager binding of M-TAB.

2011-12-05  Chong Yidong  <cyd@gnu.org>

	* programs.texi (Comment Commands): Fix description of for M-; on
	blank lines.  Move documentation of comment-region here.
	(Multi-Line Comments): Clarify the role of comment-multi-line.
	Refer to Comment Commands for comment-region doc.
	(Options for Comments): Refer to Multi-Line Comments for
	comment-multi-line doc, instead of duplicating it.  Fix default
	values of comment-padding and comment-start-skip.

2011-12-04  Chong Yidong  <cyd@gnu.org>

	* programs.texi (Program Modes): Mention modes that are not
	included with Emacs.  Fix references to other manuals for tex.
	Add index entry for backward-delete-char-untabify.
	Mention prog-mode-hook.
	(Which Function): Use "global minor mode" terminology.
	(Basic Indent, Multi-line Indent): Refer to previous descriptions
	in Indentation chapter to avoid duplication.
	(Expressions): Copyedit.
	(Matching): Document Electric Pair mode.

	* ack.texi (Acknowledgments):
	* rmail.texi (Movemail, Other Mailbox Formats):
	* frames.texi (Frames): Don't capitalize "Unix".

2011-12-04  Chong Yidong  <cyd@gnu.org>

	* text.texi (Nroff Mode): Mention what nroff is.
	(Text Based Tables, Table Recognition): Don't say "Table mode"
	since it's not a major or minor mode.
	(Text Based Tables): Reduce the size of the example.
	(Table Definition): Clarify definitions.
	(Table Creation): Add key table.
	(Cell Commands): Use kbd for commands.
	(Table Rows and Columns): Combine nodes Row Commands and Column
	Commands.
	(Fixed Width Mode): Node deleted; contents moved to parent.
	(Table Conversion): Shorten example.
	(Measuring Tables): Merge into Table Misc.

2011-12-03  Chong Yidong  <cyd@gnu.org>

	* text.texi (TeX Mode): Mention AUCTeX package.
	(TeX Editing): Add xref to documentation for Occur.
	(LaTeX Editing): Add xref to Completion node.
	(TeX Print): Fix description of tex-directory.
	(Enriched Text): Rename from Formatted Text.  Make this node and
	its subnodes less verbose, since text/enriched files are
	practically unused.
	(Enriched Mode): Rename from Requesting Formatted Text.
	(Format Colors): Node deleted.
	(Enriched Faces): Rename from Format Faces.  Describe commands
	for applying colors too.
	(Forcing Enriched Mode): Node deleted; merged into Enriched Mode.

	* frames.texi (Menu Mouse Clicks): Tweak description of C-Mouse-2.

	* display.texi (Colors): New node.

	* cmdargs.texi (Colors X):
	* xresources.texi (GTK styles):
	* custom.texi (Face Customization): Reference it.

	* glossary.texi (Glossary): Remove "formatted text" and "WYSIWYG".
	Link to Fill Commands for Justification entry.

2011-12-03  Eli Zaretskii  <eliz@gnu.org>

	* display.texi (Auto Scrolling): More accurate description of what
	scroll-*-aggressively does, including the effect of non-zero
	margin.  Fix "i.e." markup.

2011-12-02  Chong Yidong  <cyd@gnu.org>

	* text.texi (Pages): Mention how formfeed chars are displayed.
	(Auto Fill): Note convention for calling auto-fill-mode from Lisp.
	Describe adaptive filling more precisely.
	(Fill Commands): Note that filling removes excess whitespace.
	(Text Mode): Note auto-mode-alist entries for Text mode.  TAB is
	now bound to indent-for-tab-command in Text mode.
	(Outline Mode): Copyedits.
	(Outline Visibility): Note that Reveal mode is a buffer-local
	minor mode.

	* modes.texi (Major Modes): Move note about checking major-mode in
	a hook function here, from Text mode.

2011-11-28  Chong Yidong  <cyd@gnu.org>

	* text.texi (Words): Add xref to Position Info.
	(Paragraphs): Add xref to Regexps.

	* indent.texi (Indentation): Rewrite introduction.  Move table to
	Indentation Commands node.
	(Indentation Commands): Add index entries to table.  Copyedits.
	(Tab Stops, Just Spaces): Copyedits.
	(Indent Convenience): New node.  Document electric-indent-mode.

	* programs.texi (Basic Indent):
	* windows.texi (Pop Up Window): Fix kindex entry.

2011-11-28  Chong Yidong  <cyd@gnu.org>

	* modes.texi (Major Modes): Move major-mode variable doc here from
	Choosing Modes.  Document describe-mode.  Document prog-mode-hook
	and text-mode-hook.  Add example of using hooks.
	(Minor Modes): Document behavior of mode command calls from Lisp.
	Note that setting the mode variable using Customize will DTRT.
	(Choosing Modes): Add example of setting a minor mode using a
	local variable.

2011-11-27  Chong Yidong  <cyd@gnu.org>

	* frames.texi (Creating Frames): Move frame parameter example to
	Frame Parameters node.
	(Frame Commands): C-x 5 o does not warp the mouse by default.
	(Fonts): Add more GTK-style properties; also, they should be
	capitalized.
	(Special Buffer Frames): Node deleted; special-display is on the
	way out.
	(Frame Parameters): Example moved here from Creating Frames.
	Clarify that default-frame-alist affects the initial frame too.
	Delete auto-raise-mode and auto-lower-mode.
	(Wheeled Mice): Node deleted.  Content moved to Mouse Commands.
	(Dialog Boxes): Delete x-gtk-use-old-file-dialog.

	* windows.texi (Window Choice): Add xref to Lisp manual for
	special-display-*.

2011-11-26  Eli Zaretskii  <eliz@gnu.org>

	* display.texi (Text Display): Update the description,
	cross-references, and indexing related to display of control
	characters and raw bytes.

2011-11-25  Chong Yidong  <cyd@gnu.org>

	* frames.texi (Frames): Rewrite introduction.
	(Mouse Commands): Default for mouse-drag-copy-region is now t.
	Mouse-3 does not copy to kill ring by default.  DEL does not
	behave specially for mouse commands any more.
	(Mouse References): Document mouse-1-click-follows-link more
	thoroughly.
	(Menu Mouse Clicks): Move footnote to the main text and add xref
	to Init Rebinding node.
	(Mode Line Mouse): Mouse-3 on the mode-line does not bury buffer.

	* files.texi (Visiting): `C-x 5 f' works on ttys too.

2011-11-24  Juanma Barranquero  <lekktu@gmail.com>

	* display.texi (Font Lock): Fix typo.

2011-11-24  Glenn Morris  <rgm@gnu.org>

	* rmail.texi (Rmail Output):
	Mention rmail-automatic-folder-directives.  (Bug#9657)

2011-11-21  Chong Yidong  <cyd@gnu.org>

	* mark.texi (Global Mark Ring): Fix description of global mark
	ring (Bug#10032).

2011-11-20  Juanma Barranquero  <lekktu@gmail.com>

	* msdog.texi (Windows Fonts): Fix typo.

2011-11-17  Glenn Morris  <rgm@gnu.org>

	* regs.texi (Bookmarks): Small fixes related to saving.  (Bug#10058)

2011-11-16  Juanma Barranquero  <lekktu@gmail.com>

	* killing.texi (Rectangles):
	* misc.texi (Document View):
	* modes.texi (Choosing Modes):
	* msdog.texi (Windows Fonts):
	* regs.texi (Rectangle Registers):
	* search.texi (Isearch Yank): Fix typos.

2011-11-06  Chong Yidong  <cyd@gnu.org>

	* windows.texi (Basic Window): Add xref to Cursor Display.
	(Split Window): Document negative arg for splitting commands.
	(Other Window): Document mouse-1 in text area of window.
	(Change Window): Don't mention window attributes, since they
	aren't defined.  C-x 1 can't be used with minibuffer windows.
	Windows are no longer auto-deleted.
	(Window Choice): Add xref to Choosing Window in Lisp manual.
	(Window Convenience): Note that windmove disables shift-selection.
	Move M-x compare-windows here from Other Window node.

	* custom.texi (Mouse Buttons):
	* search.texi (Isearch Scroll):
	* windows.texi (Split Window): Use new names split-window-below
	and split-window-right.

2011-10-26  Juanma Barranquero  <lekktu@gmail.com>

	* emacs.texi (Top): Fix typo.

2011-10-25  Glenn Morris  <rgm@gnu.org>

	* abbrevs.texi (Saving Abbrevs):
	quietly-read-abbrev-file is not a command.  (Bug#9866)

2011-10-24  Chong Yidong  <cyd@gnu.org>

	* display.texi (Scrolling): Document scroll-up-line and
	scroll-down-line.  Document scroll-command property.
	(Recentering): New node, split off from Scrolling.

2011-10-23  Chong Yidong  <cyd@gnu.org>

	* frames.texi (Scroll Bars): GTK uses right scroll bars now.
	(Tool Bars): Copyedits.

	* buffers.texi (Misc Buffer): Don't mention vc-toggle-read-only.

2011-10-22  Chong Yidong  <cyd@gnu.org>

	* windows.texi (Displaying Buffers): Fix broken lispref link.

2011-10-22  Chong Yidong  <cyd@gnu.org>

	* mini.texi (Minibuffer Exit): Rename from Strict Completion.
	Move confirm-nonexistent-file-or-buffer discussion here.

	* files.texi (File Names, Visiting): Move detailed discussion of
	minibuffer confirmation to Minibuffer Exit.

	* buffers.texi (Buffers): Tweak mention of mail buffer name.
	(Select Buffer): Move confirmation discussion to Minibuffer Exit.

2011-10-21  Chong Yidong  <cyd@gnu.org>

	* files.texi (File Names, Visiting, Interlocking): Copyedits.
	(Backup Copying): backup-by-copying-when-mismatch is now t.
	(Customize Save): Fix description of require-final-newline.
	(Reverting): Note that revert-buffer can't be undone.  Mention VC.
	(Auto Save Control): Clarify.
	(File Archives): Add 7z.
	(Remote Files): ange-ftp-make-backup-files defaults to nil.

	* arevert-xtra.texi (Autorevert): Copyedits.

2011-10-20  Chong Yidong  <cyd@gnu.org>

	* custom.texi (Hooks, Init Examples):
	* display.texi (Font Lock):
	* fixit.texi (Spelling):
	* rmail.texi (Rmail Display): Minor mode function with no arg now
	enables it.

	* fixit.texi (Spelling): Fix description of inline completion.

2011-10-19  Chong Yidong  <cyd@gnu.org>

	* search.texi (Repeat Isearch, Error in Isearch): Add kindex
	entries.
	(Isearch Yank): Document isearch-yank-pop.
	(Isearch Scroll): Refer to C-l instead of unbound `recenter'.
	(Other Repeating Search): Document Occur Edit mode.

2011-10-18  Chong Yidong  <cyd@gnu.org>

	* display.texi (Fringes): Move overflow-newline-into-fringe here,
	from Line Truncation node.
	(Standard Faces): Note that only the background of the cursor face
	has an effect.
	(Cursor Display): Fix descriptions of cursor face
	and bar cursor blinking.
	(Text Display): Document nobreak-char-display more clearly.
	(Line Truncation): Add xref to Split Window node.
	(Display Custom): Don't bother documenting baud-rate or
	no-redraw-on-reenter.

	* search.texi (Slow Isearch): Node removed.

2011-10-18  Glenn Morris  <rgm@gnu.org>

	* maintaining.texi (Registering): Remove vc-initial-comment.  (Bug#9745)

2011-10-18  Chong Yidong  <cyd@gnu.org>

	* display.texi (Faces): Simplify discussion.  Move documentation
	of list-faces-display here, from Standard Faces node.
	Note special role of `default' background.
	(Standard Faces): Note special role of `default' background.
	Note that region face may be taken fom GTK.  Add xref to Text Display.
	(Text Scale): Rename from "Temporary Face Changes".
	Callers changed.  Don't bother documenting variable-pitch-mode.
	(Font Lock): Copyedits.  Remove font-lock-maximum-size.
	(Useless Whitespace): Simplify description of
	delete-trailing-whitespace.  Note active region case.
	(Text Display): Fix description of escape-glyph face assignment.
	Remove unibye mode discussion.  Update some parts for Unicode.
	Move glyphless chars documentation to Lisp manual.

	* frames.texi (Tooltips): Document x-gtk-use-system-tooltips.

2011-10-15  Chong Yidong  <cyd@stupidchicken.com>

	* display.texi (Scrolling): Tweak explanation of scroll direction.
	(View Mode): Add index entries.

	* killing.texi (Deletion): Document negative prefix arg to M-SPC.

	* regs.texi (Text Registers): C-x r i does not activate the mark.
	(Bookmarks): Document new default bookmark location.

2011-10-13  Chong Yidong  <cyd@stupidchicken.com>

	* killing.texi (Deletion): Add xref to Using Region.
	Document delete-forward-char.
	(Yanking): Move yank-excluded-properties to Lisp manual.  Move C-y
	description here.  Recommend C-u C-SPC for jumping to mark.
	(Kill Ring): Move kill ring variable documentation here.
	(Primary Selection): Copyedits.
	(Rectangles): Document new command rectangle-number-lines.
	(CUA Bindings): Note that this disables the mark-even-if-inactive
	behavior for C-x and C-c.

	* mark.texi (Mark): Mention "active region" terminology.
	(Using Region): Document delete-active-region.

2011-10-12  Chong Yidong  <cyd@stupidchicken.com>

	* mark.texi (Mark): Clarify description of disabled Transient Mark
	mode (Bug#9689).
	(Setting Mark): Document prefix arg for C-x C-x.  Document primary
	selection changes.  Mention that commands like C-y set the mark.
	(Marking Objects): Add xref to Words node.  Note that mark-word
	and mark-sexp also have the "extend region" behavior.
	(Using Region): Mention M-$ in the table.
	Document mark-even-if-inactive here instead of in Mark Ring.
	(Mark Ring): Move mark-even-if-inactive to Using Region.
	Take note of the "Mark Set" behavior.
	(Disabled Transient Mark): Rename from "Persistent Mark"
	(Bug#9688).  Callers changed.

	* programs.texi (Expressions):
	* text.texi (Words): Defer to Marking Objects for mark-word doc.

2011-10-09  Chong Yidong  <cyd@stupidchicken.com>

	* help.texi (Help, Help Summary): Eliminate the unnecessary "help
	option" terminology.
	(Key Help): Add command names.  Define "documentation string".
	(Name Help): Remove an over-long joke.
	(Apropos): Document prefix args.  Remove duplicated descriptions.
	(Help Mode): Add C-c C-b to table.  Update TAB binding.
	(Package Keywords): Rename from "Library by Keyword".
	Describe new package menu interface.
	(Help Files, Help Echo): Tweak description.

	* mini.texi (Completion Options): Add completion-cycle-threshold.
	(Minibuffer History): Document numeric args to history commands.

2011-10-08  Eli Zaretskii  <eliz@gnu.org>

	* mule.texi (Bidirectional Editing): Correct some inaccuracies.

2011-10-08  Chong Yidong  <cyd@stupidchicken.com>

	* basic.texi (Position Info): Omit page commands.
	Document count-words-region and count-words.

	* text.texi (Pages): Move what-page documentation here.

2011-10-08  Chong Yidong  <cyd@stupidchicken.com>

	* mini.texi (Minibuffer File): Minor copyedits.  Use xref to
	Remote Files node instead of linking directly to the Tramp manual.
	(Minibuffer Edit): Add xref to Blank Lines.
	(Completion): Add xref to Symbol Completion.  Remove redundant
	example, which is repeated in the next node.
	(Completion Commands): Minor clarifications.
	(Completion Styles): New node, split from Completion Commands.
	Document substring and initials styles.
	(Strict Completion): Remove information duplicated in other nodes.
	(Completion Options): Consolidate case difference discussion here.

	* help.texi (Help Mode): Fix kindex entries.

	* files.texi (File Names): Add index entries.

2011-10-07  Chong Yidong  <cyd@stupidchicken.com>

	* basic.texi (Inserting Text): Add xref to Completion.
	Add ucs-insert example, and document prefix argument.
	(Moving Point): Fix introduction; C-f/C-b are no longer equivalent
	to left/right.  Tweak left-char and right-char descriptions.
	M-left and M-right are now bound to left-word/right-word.
	(Erasing): Document delete-forward-char.

	* screen.texi (Screen, Menu Bar): Copyedits.
	(Point): Remove duplicate paragraph on cursors, also in Screen.
	(Mode Line): Trailing dashes no longer shown on X displays.

	* frames.texi (Non-Window Terminals): Index just "text-only
	terminal", which is used throughout the manual now.

	* entering.texi (Entering Emacs): Define "startup screen".
	Document window-splitting behavior with command-line inputs.
	(Exiting): Remove obsolete paragraph about shells without suspend
	functionality.

	* commands.texi (User Input): Define "input event" more clearly.
	(Keys): Add xref to Echo Area.
	(Commands): Clarify relation between commands and functions.

2011-10-06  Chong Yidong  <cyd@stupidchicken.com>

	* misc.texi (emacsclient Options): Document how emacsclient runs
	the Emacs daemon (Bug#9674).

2011-10-01  Chong Yidong  <cyd@stupidchicken.com>

	* basic.texi (Moving Point):
	* custom.texi (Mouse Buttons):
	* rmail.texi (Rmail Scrolling):
	* search.texi (Isearch Scroll):
	* display.texi (Scrolling): Replace scroll-up/down with
	scroll-up/down-command.  Fix scroll-preserve-screen-position
	description.  Document scroll-error-top-bottom.

2011-09-30  Glenn Morris  <rgm@gnu.org>

	* commands.texi (Keys): Whitespace fix.  (Bug#9635)

2011-09-24  Chong Yidong  <cyd@stupidchicken.com>

	* windows.texi (Pop Up Window): Defer discussion of window
	splitting to the Window Choice node.  Add index entries.
	(Force Same Window): Node deleted.
	(Displaying Buffers, Window Choice): New nodes.

	* buffers.texi (Select Buffer): Clarify description of
	buffer-switching commands.  Add xref to Window Display node.
	Don't repeat confirm-nonexistent-file-or-buffer description from
	Visiting node.  Remove even-window-heights.

	* frames.texi (Special Buffer Frames): Add xref to Window Choice.

2011-09-18  Chong Yidong  <cyd@stupidchicken.com>

	* cmdargs.texi (Icons X): Fix description of Emacs icon.

	* xresources.texi (Table of Resources): Fix documentation of
	bitmapIcon.

2011-09-15  Chong Yidong  <cyd@stupidchicken.com>

	* package.texi (Package Menu): Add package-menu-mark-upgrades.

2011-09-12  Eric Hanchrow  <eric.hanchrow@gmail.com>

	* frames.texi (Frame Commands): Note that delete-other-frames only
	deletes frames on current terminal.

2011-09-10  Eli Zaretskii  <eliz@gnu.org>

	* sending.texi (Mail Misc): Document mail-add-attachment.

2011-09-04  Eli Zaretskii  <eliz@gnu.org>

	* basic.texi (Inserting Text): Add index entries.  (Bug#9433)

2011-08-29  Chong Yidong  <cyd@stupidchicken.com>

	* modes.texi (Choosing Modes): auto-mode-case-fold is now t.

2011-08-28  Chong Yidong  <cyd@stupidchicken.com>

	* files.texi (File Archives):
	* cal-xtra.texi (Diary Display):
	* help.texi (Help Mode): Add xref to View Mode.

2011-08-28  Chong Yidong  <cyd@stupidchicken.com>

	* display.texi (View Mode): New node.  Move view-file here from
	Misc File Ops.  Move view-buffer here from Misc Buffer.

	* buffers.texi (Misc Buffer): Move view-buffer to View Mode.

	* files.texi (Misc File Ops): Document new
	delete-by-moving-to-trash behavior.  Remove view-file.

	* dired.texi (Dired Deletion): Shorten description of Trash.

	* misc.texi (emacsclient Options): Document server-port.

2011-08-27  Eli Zaretskii  <eliz@gnu.org>

	* frames.texi (Frame Commands): Advise setting focus-follows-mouse
	even on MS-Windows.  Fix a typo.

2011-08-26  Chong Yidong  <cyd@stupidchicken.com>

	* package.texi: New file, documenting the package manager.

	* emacs.texi: Include it.

	* help.texi (Help Summary): Add describe-package.

2011-08-25  Chong Yidong  <cyd@stupidchicken.com>

	* misc.texi (Printing): Convert subnodes into subsections.

	* text.texi (Two-Column): Move into Text chapter.

	* picture-xtra.texi (Picture Mode): Group with Editing Binary
	Files section.  Convert from chapter into section.

	* display.texi (Narrowing): Move into display chapter.

	* sending.texi (Sending Mail):
	* rmail.texi (Rmail):
	* misc.texi (Gnus, Document View):
	* dired.texi (Dired):
	* emacs.texi: Group the mail, rmail, and gnus chapters together.

2011-08-07  Juri Linkov  <juri@jurta.org>

	* dired.texi (Operating on Files): Rewrite according to the fact
	that `dired-do-chmod' doesn't use the `chmod' program anymore.

2011-07-30  Michael Albinus  <michael.albinus@gmx.de>

	* mini.texi (Minibuffer File): Insert a reference to Tramp for
	remote file name completion.  (Bug#9197)

2011-07-28  Eli Zaretskii  <eliz@gnu.org>

	* mule.texi (Bidirectional Editing): Document the fact that
	bidi-display-reordering is t by default.

2011-07-15  Lars Magne Ingebrigtsen  <larsi@gnus.org>

	* help.texi (Misc Help): Mention `describe-prefix-bindings'
	explicitly (bug#8904).

2011-07-14  Lars Magne Ingebrigtsen  <larsi@gnus.org>

	* trouble.texi (Checklist): Use an `M-x' example instead of an
	Emacs Lisp form to switch on the dribble file (bug#8056).

2011-07-13  Lars Magne Ingebrigtsen  <larsi@gnus.org>

	* custom.texi (Hooks): Mention buffer-local hooks (bug#6218).

2011-07-13  Glenn Morris  <rgm@gnu.org>

	* dired.texi (Dired Enter): Mention --dired.  (Bug#9039)

2011-07-13  Lars Magne Ingebrigtsen  <larsi@gnus.org>

	* mark.texi (Mark Ring): Clarify how many locations are saved
	(bug#5770).
	(Global Mark Ring): Ditto.

2011-07-12  Lars Magne Ingebrigtsen  <larsi@gnus.org>

	* text.texi (Table Recognition): Use "at point" instead of "under
	point" (bug#4345).

	* display.texi (Cursor Display): Mention `cursor-type'.

	* screen.texi (Point): Clarify that it's only if you use a block
	cursor that it appears to be on a character (bug#4345).

2011-07-12  Chong Yidong  <cyd@stupidchicken.com>

	* misc.texi (Amusements): Move dissociated press here, from its
	own section.

	* emacs.texi (Top): Update node listing.

2011-07-12  Lars Magne Ingebrigtsen  <larsi@gnus.org>

	* emacs.texi (Top): Change "inferiors" to "subnodes" for greater
	clarity (bug#3523).

2011-07-12  Chong Yidong  <cyd@stupidchicken.com>

	* cmdargs.texi (Initial Options): Document --no-site-lisp.
	(Misc X): Document --parent-id.

	* frames.texi (Frame Commands): Note that focus-follows-mouse now
	defaults to nil.

	* misc.texi (emacsclient Options): Document --parent-id.

	* msdog.texi (Windows HOME): Document _emacs as obsolete.

2011-07-11  Lars Magne Ingebrigtsen  <larsi@gnus.org>

	* emacs.texi: Use "..." instead of ``...'' in the menus
	(bug#3503).

2011-07-11  Chong Yidong  <cyd@stupidchicken.com>

	* killing.texi (Primary Selection): Document `only' setting for
	select-active-regions.

	* mark.texi (Setting Mark): Reference Shift Selection node.

	* frames.texi (Mouse Commands): Document mouse-yank-primary.

2011-07-11  Lars Magne Ingebrigtsen  <larsi@gnus.org>

	* mark.texi (Setting Mark): Clarify what's meant by "Shifted
	motion keys" (bug#3503).

	* emacs.texi: Change all the register node names from "RegPos"
	(etc.) to "Positional Registers" (etc.) (bug#3314).

2011-07-11  Chong Yidong  <cyd@stupidchicken.com>

	* killing.texi (Killing, Deletion and Killing, Killing by Lines)
	(Other Kill Commands, Kill Options): Copyedits.
	(Deletion and Killing, Kill Ring): Kill/yank now use clipboard.
	(Yanking): Move yank-excluded properties discussion here.
	(Cut and Paste): Move from frames.texi.  Update subnodes to
	describe x-select-enable-clipboard case.

	* frames.texi: Move Cut and Paste node and subnodes into
	killing.texi, except Mouse Commands and Word and Line Mouse.

2011-07-10  Andy Moreton  <andrewjmoreton@gmail.com>  (tiny change)

	* makefile.w32-in (EMACSSOURCES): Replace major.texi with modes.texi.

2011-07-10  Lars Magne Ingebrigtsen  <larsi@gnus.org>

	* screen.texi (Mode Line): Clarify that coding systems are
	characters, not letters (bug#1749).

	* cmdargs.texi (Environment): Mention removing variables
	(bug#1615).  Text suggested by Kevin Rodgers.

2011-07-10  Chong Yidong  <cyd@stupidchicken.com>

	* misc.texi (Amusements): Don't mention Yow; it's crippled.

	* modes.texi: Rename from major.texi.
	(Modes): New node.  Make Major Modes and Minor Modes subsections
	of this.  All callers changed.

	* custom.texi (Minor Modes): Move to modes.texi.

2011-07-10  Chong Yidong  <cyd@stupidchicken.com>

	* custom.texi (Syntax): Node deleted.

	* help.texi (Help Summary):
	* major.texi (Major Modes):
	* programs.texi (Parentheses):
	* search.texi (Regexp Backslash, Regexp Backslash)
	(Regexp Backslash):
	* text.texi (Words): Callers changed.

	* text.texi (Refill, Longlines): Delete nodes.

	* ack.texi (Acknowledgments): Longlines removed from manual.

	* emacs.texi (Top): Update node listing.

2011-07-09  Glenn Morris  <rgm@gnu.org>

	* fortran-xtra.texi (Fortran): Update handled extensions.

2011-07-03  Lars Magne Ingebrigtsen  <larsi@gnus.org>

	* display.texi (Scrolling): `C-v' (etc) are now bound to
	`scroll-*-command' (bug#8349).

2011-07-02  Lars Magne Ingebrigtsen  <larsi@gnus.org>

	* dired.texi (Subdirectories in Dired): Clarify that `C-u k'
	doesn't actually delete any files (bug#7125).

	* picture-xtra.texi (Rectangles in Picture): Clarify the prefix
	argument for `C-c C-k' (bug#7391).

	* frames.texi (Fonts): Mention "C-u C-x =" to find out what font
	you're currently using (bug#8489).

2011-07-01  Eli Zaretskii  <eliz@gnu.org>

	* mule.texi (Coding Systems): Move index entries from the previous
	change into their proper places.

2011-07-01  Lars Magne Ingebrigtsen  <larsi@gnus.org>

	* help.texi (Help Files): Document view-external-packages (bug#8902).

	* mule.texi (Coding Systems): Put a few more of the coding systems
	into the index (bug#8900).

2011-06-26  Glenn Morris  <rgm@gnu.org>

	* fortran-xtra.texi (Fortran): F90 mode is also for F2008.

2011-06-25  Andreas Rottmann  <a.rottmann@gmx.at>

	* misc.texi (emacsclient Options): Mention --frame-parameters.

2011-06-09  Glenn Morris  <rgm@gnu.org>

	* custom.texi (Specifying File Variables):
	Recommend explicit arguments for minor modes.

2011-06-02  Paul Eggert  <eggert@cs.ucla.edu>

	Document wide integers better.
	* buffers.texi (Buffers):
	* files.texi (Visiting): Document maxima for 64-bit machines,
	and mention virtual memory limits.

2011-05-28  Chong Yidong  <cyd@stupidchicken.com>

	* custom.texi (Hooks): Reorganize.  Mention Prog mode.

	* fixit.texi (Spelling): Mention using prog-mode-hook for flypsell
	prog mode (Bug#8240).

2011-05-27  Glenn Morris  <rgm@gnu.org>

	* custom.texi (Specifying File Variables):
	Major modes no longer need come first.

2011-05-22  Chong Yidong  <cyd@stupidchicken.com>

	* mule.texi (Specify Coding, Text Coding, Communication Coding)
	(File Name Coding, Terminal Coding): Add command names (Bug#8312).

2011-05-18  Glenn Morris  <rgm@gnu.org>

	* ack.texi (Acknowledgments): Remove fakemail.c.

2011-05-17  Chong Yidong  <cyd@stupidchicken.com>

	Fixes for fitting text into 7x9 printed manual.
	* building.texi (Flymake, Breakpoints Buffer):
	* calendar.texi (Appointments):
	* cmdargs.texi (General Variables, Display X):
	* custom.texi (Saving Customizations, Face Customization)
	(Directory Variables, Minibuffer Maps, Init Rebinding):
	* display.texi (Font Lock, Font Lock, Useless Whitespace):
	* fixit.texi (Spelling):
	* frames.texi (Creating Frames, Fonts):
	* help.texi (Help Files):
	* mini.texi (Minibuffer File):
	* misc.texi (emacsclient Options, Emulation):
	* msdog.texi (Windows Startup, Windows HOME, Windows Fonts):
	* mule.texi (International Chars, Language Environments)
	(Select Input Method, Modifying Fontsets, Charsets):
	* programs.texi (Custom C Indent):
	* rmail.texi (Rmail Labels):
	* text.texi (Table Conversion):
	* trouble.texi (Known Problems, Known Problems):
	* windows.texi (Change Window):
	* xresources.texi (GTK resources): Reflow text and re-indent code
	examples to avoid TeX overflows and underflows on 7x9 paper.

	* emacs.texi: Fix the (commented out) smallbook command.

	* macos.texi (Mac / GNUstep Events):
	* xresources.texi (Lucid Resources): Remove extraneous examples.

2011-05-10  Glenn Morris  <rgm@gnu.org>

	* custom.texi (Specifying File Variables):
	Deprecate using mode: for minor modes.

2011-05-07  Glenn Morris  <rgm@gnu.org>

	* cal-xtra.texi (Sexp Diary Entries): Mention diary-hebrew-birthday.

2011-05-06  Glenn Morris  <rgm@gnu.org>

	* calendar.texi (Appointments): Mention appt-warning-time-regexp.

	* cal-xtra.texi (Fancy Diary Display): Mention diary comments.

2011-05-02  Lars Magne Ingebrigtsen  <larsi@gnus.org>

	* misc.texi (Emacs Server): Document `server-eval-at'.

2011-04-24  Chong Yidong  <cyd@stupidchicken.com>

	* maintaining.texi (List Tags): Document next-file.
	Suggested by Uday S Reddy.

2011-04-23  Juanma Barranquero  <lekktu@gmail.com>

	* mini.texi (Minibuffer Edit):
	* screen.texi (Mode Line): Fix typo.

2011-04-20  Christoph Scholtes  <cschol2112@googlemail.com>

	* maintaining.texi (Old Revisions): Mention new function vc-ediff.

2011-03-26  Chong Yidong  <cyd@stupidchicken.com>

	* display.texi (Auto Scrolling): Fix scroll-up/scroll-down confusion.

2011-03-30  Eli Zaretskii  <eliz@gnu.org>

	* display.texi (Auto Scrolling): Document the limit of 100 lines
	for never-recentering scrolling with `scroll-conservatively'.
	(Bug#6671)

2011-03-12  Eli Zaretskii  <eliz@gnu.org>

	* msdog.texi (Windows HOME): Fix the wording to clarify how Emacs sets
	HOME on Windows and where it looks for init files.  (Bug#8221)

2011-03-10  Eli Zaretskii  <eliz@gnu.org>

	* search.texi (Regexp Example):
	* mule.texi (International Chars):
	* building.texi (External Lisp): Don't use characters outside
	ISO-8859-1.

2011-03-09  Eli Zaretskii  <eliz@gnu.org>

	* ack.texi (Acknowledgments): Convert to ISO-8859-1 encoding.
	Use Texinfo @-commands for non Latin-1 characters.

	* makefile.w32-in (MAKEINFO_OPTS): Add --enable-encoding.

	* custom.texi (Init File): Add index entries for ".emacs".
	(Bug#8210)

2011-03-08  Jan Djärv  <jan.h.d@swipnet.se>

	* xresources.texi (GTK resources): ~/.emacs.d/gtkrc does not work
	for Gtk+ 3.

2011-03-08  Glenn Morris  <rgm@gnu.org>

	* Makefile.in (MAKEINFO_OPTS): Add --enable-encoding.
	* emacs.texi (Acknowledgments):
	* ack.texi (Acknowledgments): Names to UTF-8.
	* emacs.texi: Set documentencoding.

	* display.texi (Optional Mode Line): Don't mention exactly where
	display-time appears.  (Bug#8193)

2011-03-07  Chong Yidong  <cyd@stupidchicken.com>

	* Version 23.3 released.

2011-03-06  Chong Yidong  <cyd@stupidchicken.com>

	* search.texi (Isearch Yank): C-y now bound to isearch-yank-kill.

2011-03-03  Drake Wilson  <drake@begriffli.ch>  (tiny change)

	* misc.texi (emacsclient Options): Add q/quiet.

2011-03-02  Glenn Morris  <rgm@gnu.org>

	* mule.texi (Communication Coding) <x-select-request-type>:
	Remove duplicate (essentially) paragraph.  (Bug#8148)

2011-03-01  Christoph Scholtes  <cschol2112@googlemail.com>

	* maintaining.texi (Format of ChangeLog): Add reference to
	add-log-full-name.
	(Change Log Commands): Add documentation for combining multiple
	symbols in one change.

2011-03-01  Glenn Morris  <rgm@gnu.org>

	* custom.texi (Directory Variables):
	Give an example of excluding subdirectories.

2011-02-28  Eli Zaretskii  <eliz@gnu.org>

	* search.texi (Regexp Search): Move index entries about regexps to the
	"Regexps" node.  Add index entries for regexp search.  (Bug#8096)

2011-02-19  Glenn Morris  <rgm@gnu.org>

	* dired.texi (Dired): Dired-X version number was dropped.

2011-02-14  Jan Djärv  <jan.h.d@swipnet.se>

	* xresources.texi (X Resources): Remove *faceName and replace it with
	*font for Lucid.

2011-02-05  Chong Yidong  <cyd@stupidchicken.com>

	* rmail.texi (Rmail Display): Document Rmail MIME support more
	accurately.

	* maintaining.texi (VC Change Log): Document vc-log-incoming and
	vc-log-outgoing.
	(Merging): Document vc-find-conflicted-file.

2011-02-05  Glenn Morris  <rgm@gnu.org>

	* custom.texi (Variables): Fix typo.

2011-01-31  Chong Yidong  <cyd@stupidchicken.com>

	* search.texi (Regexps): Copyedits.  Mention character classes
	(Bug#7809).

	* files.texi (File Aliases): Restore explanatory text from Eli
	Zaretskii, accidentally removed in 2011-01-08 commit.

2011-01-29  Eli Zaretskii  <eliz@gnu.org>

	* makefile.w32-in (MAKEINFO): Remove options, leave only program name.
	(MAKEINFO_OPTS): New variable.
	(ENVADD, $(infodir)/emacs): Use $(MAKEINFO_OPTS).
	(emacs.html): New target.
	(clean): Remove emacs.html.

2011-01-23  Werner Lemberg  <wl@gnu.org>

	* Makefile.in (MAKEINFO): Now controlled by `configure'.
	(MAKEINFO_OPTS): New variable.  Use it where appropriate.
	(ENVADD): Updated.

2011-01-18  Glenn Morris  <rgm@gnu.org>

	* ack.texi, emacs.texi (Acknowledgments): Update for ERT addition.

	* ack.texi (Acknowledgments): Remove mention of replaced prolog.el.

2011-01-15  Chong Yidong  <cyd@stupidchicken.com>

	* building.texi (Compilation): Improve instructions for running two
	compilations (Bug#7573).

	* files.texi (Backup Names): Document the new location of the
	last-resort backup file.

	* files.texi (File Aliases): Move directory-abbrev-alist doc from Lisp
	manual.  Explain why directory-abbrev-alist elements should be anchored
	(Bug#7777).

2011-01-15  Eli Zaretskii  <eliz@gnu.org>

	* msdog.texi (Windows Startup): Correct inaccurate description of
	differences between emacsclient.exe and emacsclientw.exe.

2011-01-02  Chong Yidong  <cyd@stupidchicken.com>

	* rmail.texi (Rmail Display): Edit for grammar and conciseness.

2011-01-02  Kenichi Handa  <handa@m17n.org>

	* rmail.texi (Rmail Display): Describe new features of Rmail in Info.

2011-01-02  Eli Zaretskii  <eliz@gnu.org>

	* frames.texi (Cut and Paste): Modify the section's name and text:
	don't mix "cut/paste" with "kill/yank".
	(Cut/Paste Other App): Describe the per-session emulation of PRIMARY.
	(Bug#7702)

	* trouble.texi (Checklist): Mention debug-on-quit.  (Bug#7667)

2011-01-02  Glenn Morris  <rgm@gnu.org>

	* maintaining.texi: Move inclusion of emerge after EDE, so that it
	matches its position in the menu.  (Bug#7674)

2011-01-02  Glenn Morris  <rgm@gnu.org>

	* trouble.texi (Checklist): Mention not replying via news either.

2010-12-30  Tassilo Horn  <tassilo@member.fsf.org>

	* misc.texi (Document View): Update DocView section with newly
	supported document formats.

2010-12-21  Chong Yidong  <cyd@stupidchicken.com>

	* killing.texi: Resection the Info version to conform to the
	printed manual, to avoid making sections on Accumulating Text, CUA
	and Rectangles into full chapters.

2010-12-13  Eli Zaretskii  <eliz@gnu.org>

	* custom.texi (Init Syntax): Add index entries for "character syntax".
	(Bug#7576)

2010-12-13  Karel Klíč  <kklic@redhat.com>

	* text.texi (HTML Mode): Small fixes.  (Bug#7607)

2010-12-13  Glenn Morris  <rgm@gnu.org>

	* trouble.texi (Checklist): Fix typo in newsgroup name.

2010-12-13  Chong Yidong  <cyd@stupidchicken.com>

	* search.texi (Word Search): Note that the lazy highlight always
	matches to whole words (Bug#7470).

2010-12-13  Eli Zaretskii  <eliz@gnu.org>

	* display.texi (Optional Mode Line): Make the description of
	load-average more accurate.

	* msdog.texi (Windows HOME): Mention that HOME can also be set in the
	registry, with a cross-reference.
	(Windows Startup): New node.  Move the stuff about the current
	directory from "Windows HOME".

2010-11-27  Bob Rogers  <rogers-emacs@rgrjr.dyndns.org>

	* maintaining.texi (VC With A Locking VCS, VC Directory Commands):
	* vc1-xtra.texi (Customizing VC, General VC Options): Small fixes.

2010-11-27  Chong Yidong  <cyd@stupidchicken.com>

	* maintaining.texi (Version Control Systems): Fix repeated sentence.
	Suggested by Štěpán Němec.

2010-11-27  Chong Yidong  <cyd@stupidchicken.com>

	* maintaining.texi (Version Control): Say "commit", not "check in".
	(Version Control Systems): Simplify descriptions.
	(VCS Merging, VCS Changesets, VCS Repositories): New nodes, split from
	VCS Concepts.
	(VC Mode Line): Update example.
	(Old Revisions): Document revert-buffer for vc-diff.
	(Log Buffer): Promote to a subsection.  Document header lines.

	* macos.texi (Mac / GNUstep Basics):
	Document ns-right-alternate-modifier.

	* emacs.texi (Top): Update node listing.

2010-11-13  Eli Zaretskii  <eliz@gnu.org>

	* rmail.texi (Rmail Coding): Characters with no fonts are not
	necessarily displayed as empty boxes.

	* mule.texi (Language Environments, Fontsets): Characters with no
	fonts are not necessarily displayed as empty boxes.

	* display.texi (Text Display): Document display of glyphless
	characters.

2010-11-13  Glenn Morris  <rgm@gnu.org>

	* basic.texi (Position Info): Add M-x count-words-region.

2010-11-11  Glenn Morris  <rgm@gnu.org>

	* msdog.texi (ls in Lisp): Update for ls-lisp changes.

2010-11-09  Eli Zaretskii  <eliz@gnu.org>

	* msdog.texi (Windows HOME): Add information regarding startup
	directory when invoking Emacs from a desktop shortcut.  (bug#7300)

2010-10-11  Glenn Morris  <rgm@gnu.org>

	* Makefile.in (MAKEINFO): Add explicit -I$srcdir.

	* Makefile.in (.texi.dvi): Remove unnecessary suffix rule.
	(DVIPS): New variable.
	(.PHONY): Add html, ps.
	(html, emacs.html, ps, emacs.ps, emacs-xtra.ps): New targets.
	(clean): Delete html, ps files.

2010-10-09  Eli Zaretskii  <eliz@gnu.org>

	* makefile.w32-in (EMACSSOURCES): Add emacsver.texi.

2010-10-09  Glenn Morris  <rgm@gnu.org>

	* Makefile.in (VPATH): Remove.
	(infodir): Make it absolute.
	(mkinfodir, $(infodir)/emacs, infoclean): No need to cd $srcdir.

	* Makefile.in (dist): Anchor regexps.

	* Makefile.in (EMACSSOURCES): Put emacs.texi first.
	($(infodir)/emacs, emacs.dvi, emacs.pdf, emacs-xtra.dvi)
	(emacs-xtra.pdf): Use $<.

	* Makefile.in (infoclean): Remove harmless, long-standing error.

	* Makefile.in ($(infodir)): Delete rule.
	(mkinfodir): New.
	($(infodir)/emacs): Use $mkinfodir instead of infodir.

	* Makefile.in (distclean): Do not delete emacsver.texi.
	(dist): Remove reference to emacsver.texi.in.
	* emacsver.texi: New file, replacing emacsver.texi.in.

2010-10-09  Glenn Morris  <rgm@gnu.org>

	* emacsver.texi.in: New file.
	* emacs.texi: Set EMACSVER by including emacsver.texi.
	* Makefile.in (distclean): Delete emacsver.texi.
	(dist): Copy emacsver.texi.
	(EMACSSOURCES): Add emacsver.texi.

	* ack.texi (Acknowledgments): No more b2m.c.

	* Makefile.in (.PHONY): Declare info, dvi, pdf, dist.
	(emacs): Remove rule.
	(dist): No need to deal with the emacs rule any more.

2010-10-07  Glenn Morris  <rgm@gnu.org>

	* Makefile.in (version): New, set by configure.
	(clean): Delete dist tar file.
	(dist): Use version in tar name.

2010-10-06  Glenn Morris  <rgm@gnu.org>

	* Makefile.in (EMACS_XTRA): Add the main source file.
	(emacs-xtra.dvi, emacs-xtra.pdf): Remove explicit emacs-xtra.texi.
	(mostlyclean): No core files, reorder other files.
	(clean): Delete specific dvi and pdf files.
	(infoclean, dist): New rules.
	(maintainer-clean): Use infoclean.
	($(infodir)): Add parallel build workaround.

2010-10-04  Glenn Morris  <rgm@gnu.org>

	* Makefile.in (SHELL): Set it.
	(INFO_TARGETS, DVI_TARGETS): Remove variables.
	(info, dvi): Replace above variables with their expansions.
	(info): Move mkdir from here...
	($(infodir)/emacs): ... to here (for parallel builds).
	(pdf): New target.
	($(infodir)/emacs): Pass -o option to makeinfo.
	(.PHONY): Declare clean rules.
	(maintainer-clean): Delete dvi and pdf files.
	Guard against cd failures.  Use a more restrictive delete.

2010-10-02  Glenn Morris  <rgm@gnu.org>

	* misc.texi (Shell Mode): Remove reference to old function name.

2010-09-30  Eli Zaretskii  <eliz@gnu.org>

	* maintaining.texi (VC Mode Line): Mention all the possible VC status
	indicator characters.

2010-09-29  Glenn Morris  <rgm@gnu.org>

	* Makefile.in (top_srcdir): Remove unused variable.

2010-09-14  Glenn Morris  <rgm@gnu.org>

	* cal-xtra.texi (Fancy Diary Display): Emphasize that sort should be
	the last hook item.

	* calendar.texi (Appointments): Also updated when a diary include file
	is saved.

2010-09-14  Glenn Morris  <rgm@gnu.org>

	* trouble.texi (Bugs): Update the section intro.
	(Known Problems): New section.
	(Checklist): Misc updates.  Prefer M-x report-emacs-bug.
	(Sending Patches): Bug fixes are best as responses to existing bugs.
	* emacs.texi (Known Problems): Add menu entry for new section.

2010-09-09  Glenn Morris  <rgm@gnu.org>

	* xresources.texi: Untabify.

2010-09-06  Chong Yidong  <cyd@stupidchicken.com>

	* dired.texi (Dired Enter): Minor doc fix (Bug#6982).

2010-09-06  Glenn Morris  <rgm@gnu.org>

	* misc.texi (Saving Emacs Sessions): Mention desktop-path.  (Bug#6948)

2010-09-02  Jan Djärv  <jan.h.d@swipnet.se>

	* frames.texi (Cut/Paste Other App): Remove vut-buffer text.

2010-08-21  Glenn Morris  <rgm@gnu.org>

	* misc.texi (Amusements): Mention bubbles and animate.

2010-07-31  Eli Zaretskii  <eliz@gnu.org>

	* files.texi (Visiting): Add more index entries for
	large-file-warning-threshold.

2010-07-29  Jan Djärv  <jan.h.d@swipnet.se>

	* frames.texi (Tool Bars): Add doc for tool-bar-position.

2010-06-23  Glenn Morris  <rgm@gnu.org>

	* abbrevs.texi, basic.texi, buffers.texi, building.texi, calendar.texi:
	* custom.texi, dired.texi, display.texi, emacs.texi, emerge-xtra.texi:
	* files.texi, fortran-xtra.texi, frames.texi, help.texi, killing.texi:
	* maintaining.texi, mark.texi, mini.texi, misc.texi, msdog.texi:
	* mule.texi, programs.texi, rmail.texi, screen.texi, search.texi:
	* sending.texi, text.texi, trouble.texi, vc1-xtra.texi, xresources.texi:
	Untabify Texinfo files.

2010-06-10  Glenn Morris  <rgm@gnu.org>

	* basic.texi (Inserting Text): Minor clarification.  (Bug#6374)

	* basic.texi (Inserting Text): Fix typo.

2010-06-10  Glenn Morris  <rgm@gnu.org>

	* ack.texi (Acknowledgments):
	* emacs.texi (Acknowledgments): Update for notifications.el.

2010-05-31  Daiki Ueno  <ueno@unixuser.org>

	* dired.texi (Operating on Files): Mention encryption commands
	(Bug#6315).

2010-05-29  Eli Zaretskii  <eliz@gnu.org>

	* basic.texi (Moving Point): Update due to renaming of commands bound
	to arrows.  Document bidi-aware behavior of C-<right> and C-<left>.

2010-05-18  Eli Zaretskii  <eliz@gnu.org>

	* display.texi (Fringes): Document reversal of fringe arrows for R2L
	paragraphs.
	(Line Truncation): Fix wording for bidi display.

	* basic.texi (Moving Point): Document bidi-aware behavior of the arrow
	keys.

2010-05-08  Chong Yidong  <cyd@stupidchicken.com>

	* building.texi (GDB Graphical Interface): Remove misleading comparison
	to an IDE (Bug#6128).

2010-05-08  Štěpán Němec  <stepnem@gmail.com>  (tiny change)

	* programs.texi (Man Page):
	* misc.texi (Invoking emacsclient):
	* mini.texi (Repetition):
	* mark.texi (Setting Mark): Fix typos.

2010-05-08  Chong Yidong  <cyd@stupidchicken.com>

	* misc.texi (Printing): Document htmlfontify-buffer.

2010-05-08  Glenn Morris  <rgm@gnu.org>

	* calendar.texi (Displaying the Diary, Format of Diary File):
	Fix external cross-references for TeX format output.

2010-05-07  Chong Yidong  <cyd@stupidchicken.com>

	* Version 23.2 released.

2010-05-02  Jan Djärv  <jan.h.d@swipnet.se>

	* cmdargs.texi (Initial Options): Mention --chdir.

2010-04-21  Jan Djärv  <jan.h.d@swipnet.se>

	* frames.texi (Tool Bars): Add tool-bar-style.

2010-04-21  Glenn Morris  <rgm@gnu.org>

	* ack.texi, emacs.texi (Acknowledgments): Add SELinux support.

2010-04-18  Chong Yidong  <cyd@stupidchicken.com>

	* programs.texi (Semantic): New node.

	* maintaining.texi (EDE): New node.

	* emacs.texi: Update node listing.

	* misc.texi (Gnus): Use the `C-h i' keybinding for info.

2010-04-18  Glenn Morris  <rgm@gnu.org>

	* emacs.texi (Acknowledgments): Remove duplicate.

	* maintaining.texi (VC Directory Commands): Mention stashes and shelves.

2010-04-18  Glenn Morris  <rgm@gnu.org>

	* dired.texi (Misc Dired Features): Mention VC diff and log.
	* maintaining.texi (Old Revisions, VC Change Log):
	Mention that diff and log work in Dired buffers.

	* help.texi (Help Summary): Mention M-x info-finder.

	* ack.texi (Acknowledgments): Add mpc.el.

	* custom.texi (Specifying File Variables, Directory Variables):
	Document new commands for manipulating local variable lists.

2010-04-18  Glenn Morris  <rgm@gnu.org>

	* trouble.texi (Contributing): Add cindex entry.
	Mention etc/CONTRIBUTE.

2010-04-18  Chong Yidong  <cyd@stupidchicken.com>

	* mark.texi (Persistent Mark): Copyedits.  Replace undo example with
	query-replace (Bug#5774).

2010-04-16  Glenn Morris  <rgm@gnu.org>

	* ack.texi, emacs.texi (Acknowledgments): Update for Org changes.

2010-04-11  Jan Djärv  <jan.h.d@swipnet.se>

	* xresources.texi (Lucid Resources): Mention faceName for dialogs.

2010-04-08  Jan Djärv  <jan.h.d@swipnet.se>

	* xresources.texi (Lucid Resources): Mention faceName to set Xft fonts.

2010-03-30  Eli Zaretskii  <eliz@gnu.org>

	* mule.texi (Input Methods): Mention "C-x 8 RET" and add a
	cross-reference to "Inserting Text".

	* basic.texi (Inserting Text): Add an index entry for "C-x 8 RET".
	Mention completion provided by `ucs-insert'.

2010-03-30  Chong Yidong  <cyd@stupidchicken.com>

	* sending.texi (Sending Mail): Note variables that may need
	customizing.
	(Mail Sending): Expand discussion of send-mail-function.

2010-03-30  Chong Yidong  <cyd@stupidchicken.com>

	Document Message mode as the default mail mode.

	* sending.texi (Sending Mail): Copyedits.
	(Mail Format, Mail Headers): Document mail-from-style changes.
	(Mail Commands): Rename from Mail mode.  Document Message mode.
	(Mail Misc): Rename from Mail mode Misc.
	(Mail Sending, Header Editing, Mail Misc): Switch to Message mode
	command names and update keybindings.
	(Header Editing): Document message-tab.  De-document
	mail-self-blind, mail-default-reply-to, and mail-archive-file-name in
	favor of mail-default-headers.  Ad index entries for user-full-name and
	user-mail-address.
	(Citing Mail): Update changes in Message mode behavior.
	Document mail-yank-prefix.
	(Mail Signature): New node, moved from Mail Misc.
	(Mail Aliases): Mail abbrevs are the default with Message mode.
	(Mail Methods): Note that Message mode is now the default.

	* rmail.texi (Rmail Reply):
	* text.texi (Text Mode):
	* major.texi (Major Modes):
	* mule.texi (Output Coding): Refer to Message mode.

	* custom.texi (Init Examples): Add xref to Mail Header.

	* emacs.texi (Top): Fix xrefs.

2010-03-30  Chong Yidong  <cyd@stupidchicken.com>

	* maintaining.texi (VC With A Merging VCS): C-x v v now creates a
	repository if there is none.
	(VC Change Log): Rename from VC Status.  Document vc-log-show-limit and
	vc-print-root-log.
	(Old Revisions): Copyedits.  Document vc-root-diff.

	* programs.texi (Program Modes): Mention Javascript mode.

	* text.texi (HTML Mode): Note that nXML is now the default XML mode.
	* emacs.texi: Update node description.

	* misc.texi (Navigation): Document doc-view-continuous.
	(Shell Ring): Document new M-r binding.  M-s is no longer bound.

2010-03-30  Juri Linkov  <juri@jurta.org>

	* search.texi (Other Repeating Search): Remove line that `occur'
	can not handle multiline matches.

2010-03-30  Eli Zaretskii  <eliz@gnu.org>

	* mule.texi (International): Mention support of bidirectional editing.
	(Bidirectional Editing): New section.

2010-03-28  Nick Roberts  <nickrob@snap.net.nz>

	* emacs.texi (Top): Update node names to those in building.texi.

2010-03-27  Nick Roberts  <nickrob@snap.net.nz>

	* building.texi: Describe restored GDB/MI functionality
	removed by 2009-12-29T07:15:34Z!nickrob@snap.net.nz.
	* emacs.texi: Update node names for building.texi.

2010-03-24  Glenn Morris  <rgm@gnu.org>

	* ack.texi (Acknowledgments):
	* emacs.texi (Acknowledgments): Fix ispell attribution.  (Bug#5759)

2010-03-20  Jan Djärv  <jan.h.d@swipnet.se>

	* xresources.texi (Table of Resources): Clarify toolBar number
	for Gtk+.

	* frames.texi (Menu Bars): menuBarLines => menuBar (bug#5736).

2010-03-21  Chong Yidong  <cyd@stupidchicken.com>

	* dired.texi (Dired Updating): Document dired-auto-revert-buffer.

	* search.texi (Other Repeating Search): Document multi-isearch-buffers
	and multi-isearch-buffers-regexp.

	* indent.texi (Indentation): Clarify description of
	indent-for-tab-command.  Document tab-always-indent.

2010-03-20  Chong Yidong  <cyd@stupidchicken.com>

	* cmdargs.texi (Font X): Move most content to Fonts.

	* frames.texi (Fonts): New node.  Document font-use-system-font.

	* emacs.texi (Top):
	* xresources.texi (Table of Resources):
	* mule.texi (Defining Fontsets, Charsets): Update xrefs.

2010-03-10  Chong Yidong  <cyd@stupidchicken.com>

	* Branch for 23.2.

2010-03-06  Chong Yidong  <cyd@stupidchicken.com>

	* custom.texi (Init Examples): Add xref to Locals.

	* major.texi (Choosing Modes): Mention usage of setq-default for
	setting the default value of major-mode (Bug#5688).

2010-03-02  Chong Yidong  <cyd@stupidchicken.com>

	* frames.texi (Mouse Avoidance): Mention make-pointer-invisible.

	* display.texi (Display Custom): Document make-pointer-invisible and
	underline-minimum-offset.  Remove inverse-video.

2010-02-21  Chong Yidong  <cyd@stupidchicken.com>

	* frames.texi (Frame Commands): Note that the last ordinary frame can
	be deleted in daemon mode (Bug#5616).

2010-02-18  Glenn Morris  <rgm@gnu.org>

	* trouble.texi (Contributing): Repository is no longer CVS.

2010-02-08  Glenn Morris  <rgm@gnu.org>

	* buffers.texi (Uniquify): Must explicitly load library.  (Bug#5529)

2010-02-01  Stefan Monnier  <monnier@iro.umontreal.ca>

	* display.texi (Useless Whitespace, Text Display):
	* custom.texi (Init Examples): Avoid obsolete special default variables
	like default-major-mode.

2010-01-24  Mark A. Hershberger  <mah@everybody.org>

	* programs.texi (Other C Commands): Replace reference to obsolete
	c-subword-mode.

2010-01-21  Glenn Morris  <rgm@gnu.org>

	* trouble.texi (Bugs): Fix PROBLEMS keybinding.

2010-01-12  Glenn Morris  <rgm@gnu.org>

	* trouble.texi (Checklist): Use bug-gnu-emacs rather than
	emacs-pretest-bug for bug reports for development versions.

2010-01-11  Glenn Morris  <rgm@gnu.org>

	* display.texi (Highlight Interactively): `t' does not mean highlight
	all patterns.  (Bug#5335)

2009-12-29  Chong Yidong  <cyd@stupidchicken.com>

	* misc.texi (Shell): Document async-shell-command.

	* building.texi (Grep Searching): Document zrgrep.

	* mini.texi (Completion Options): Mention `initials' completion style.

2009-12-29  Nick Roberts  <nickrob@snap.net.nz>

	* building.texi: Import GDB Graphical Interface description from
	EMACS_23_1_RC.

2009-12-24  Chong Yidong  <cyd@stupidchicken.com>

	* emacs.texi (Top): Update node listing.

	* abbrevs.texi (Saving Abbrevs): Abbrev file should be in .emacs.d.

	* basic.texi (Moving Point): M-r is now move-to-window-line-top-bottom.

	* cmdargs.texi (Initial Options):
	* xresources.texi (Resources): Document inhibit-x-resources.

	* custom.texi (Specifying File Variables): Note that minor modes are
	enabled unconditionally.

	* display.texi (Scrolling): Briefly document the old recenter command,
	and document recenter-positions.

	* files.texi (Visiting):
	* buffers.texi (Buffers): Max buffer size is now 512 MB.

	* frames.texi (Cut/Paste Other App):
	Document save-interprogram-paste-before-kill.

	* killing.texi (Kill Options): New node.

2009-12-05  Chong Yidong  <cyd@stupidchicken.com>

	* misc.texi (Shell Options): ansi-color is now default.

2009-12-05  Glenn Morris  <rgm@gnu.org>

	* emacs.texi (Top): Update menu for cal-xtra node changes.
	* calendar.texi (Displaying the Diary): Holidays may be in the buffer
	or mode line.  Don't mention invisible text or the details of
	diary-print-entries here, only in cal-xtra.
	(Format of Diary File): Mention that the "date on first line" format
	only really affects the simple display.
	* cal-xtra.texi (Advanced Calendar/Diary Usage): Update menu.
	(Diary Customizing): Holidays may be in the buffer or mode line.
	Move diary-print-entries to the "Diary Display" section.
	(Diary Display): New section, split out from "Fancy Diary Display".
	Explain the limitations of simple display, and how to print it.

	* calendar.texi (Displaying the Diary): Mention keys apply to calendar.

	* cal-xtra.texi (Diary Display): Mention View mode.

2009-11-29  Juri Linkov  <juri@jurta.org>

	* display.texi (Highlight Interactively): Actually a list of
	default faces is pre-loaded into a list of default values
	instead of the history.

2009-11-20  Glenn Morris  <rgm@gnu.org>

	* ack.texi (Acknowledgments):
	* emacs.texi (Acknowledgments): Add htmlfontify.

2009-11-14  Glenn Morris  <rgm@gnu.org>

	* cal-xtra.texi (Holiday Customizing): Replace obsolete alias.

	* ack.texi (Acknowledgments):
	* emacs.texi (Acknowledgments): Update for recent Org changes.

2009-10-31  Chong Yidong  <cyd@stupidchicken.com>

	* mule.texi (Charsets): Numerous copyedits.  Don't discuss the
	`charset' property, which is irrelevant to the user manual (Bug#3526).

2009-10-14  Juanma Barranquero  <lekktu@gmail.com>

	* trouble.texi (DEL Does Not Delete): Fix typo.

2009-10-05  Michael Albinus  <michael.albinus@gmx.de>

	* files.texi (Misc File Ops): Mention copy-directory.

2009-10-04  Eli Zaretskii  <eliz@gnu.org>

	* mule.texi (Unibyte Mode): Emphasize that
	unibyte-display-via-language-environment affects only the display.

	* display.texi (Horizontal Scrolling): Document cursor behavior under
	horizontal scrolling when point moves off the screen (Bug#4564).
	Improve wording.

2009-10-01  Michael Albinus  <michael.albinus@gmx.de>

	* files.texi (Directories): delete-directory prompts for recursive
	deletion.

2009-09-30  Glenn Morris  <rgm@gnu.org>

	* ack.texi (Acknowledgments):
	* emacs.texi (Acknowledgments): CEDET updates.  Fix Hungarian accent.

2009-09-25  Tassilo Horn  <tassilo@member.fsf.org>

	* dired.texi (Dired Navigation): Use @code instead of @var for
	dired-isearch-filenames, so that it's not capitalized.

2009-09-19  Chong Yidong  <cyd@stupidchicken.com>

	* frames.texi (Frame Commands): C-z is now bound to suspend-frame.

	* entering.texi (Exiting): C-z is now bound to suspend-frame.

	* custom.texi (Init Examples): Replace Rumseld with Cheny (Bug#3519).
	(Key Bindings): Reference Init Rebinding in introductory text.
	Shift some of the introduction to Keymaps node.
	(Keymaps): Simplify.
	(Local Keymaps): Simplify.  Move binding example to Init Rebinding.
	(Minibuffer Maps): Remove mention of Mocklisp.
	(Init Rebinding): Move mode-local rebinding example here from Local
	Keymaps.
	(Modifier Keys): Clarify.
	(Rebinding): Add cindex for "binding keys".

2009-09-13  Chong Yidong  <cyd@stupidchicken.com>

	* misc.texi (Invoking emacsclient): Minor clarifications (Bug#4419).

2009-08-31  Nick Roberts  <nickrob@snap.net.nz>

	* building.texi (Threads Buffer, Multithreaded Debugging):
	Reorganize these two sections.

2009-08-29  Eli Zaretskii  <eliz@gnu.org>

	* cmdargs.texi (Initial Options): Fix last change.

2009-08-29  Stefan Monnier  <monnier@iro.umontreal.ca>

	* mule.texi (Enabling Multibyte):
	* cmdargs.texi (General Variables): Remove EMACS_UNIBYTE.
	(Initial Options): Remove --(no-)multibyte, --(no-)unibyte.

2009-08-20  Glenn Morris  <rgm@gnu.org>

	* cal-xtra.texi (Non-Gregorian Diary): Mention ``Adar I'' special case.

2009-08-19  Glenn Morris  <rgm@gnu.org>

	* ack.texi (Acknowledgments): Remove cvtmail.  Mention info-finder.

2009-08-18  Glenn Morris  <rgm@gnu.org>

	* ack.texi (Acknowledgments):
	* emacs.texi (Acknowledgments): Update for js.el replacing js2-mode.el.

	* ack.texi (Acknowledgments): Add ucs-normalize.el and files-x.el.

2009-08-09  Glenn Morris  <rgm@gnu.org>

	* ack.texi (Acknowledgments):
	* emacs.texi (Acknowledgments): Add gdb-mi entry.

2009-08-08  Dmitry Dzhus  <dima@sphinx.net.ru>

	* emacs.texi (Top): Add new menu items for GDB-UI.

	* building.texi (GDB Graphical Interface): Add Multithreaded debugging
	section.  Threads buffer is in separate section now.

2009-08-08  Glenn Morris  <rgm@gnu.org>

	* ack.texi (Acknowledgments):
	* emacs.texi (Acknowledgments):
	Update for js2-mode and org changes.

2009-08-02  Michael Albinus  <michael.albinus@gmx.de>

	* files.texi (Reverting): Auto-Revert Tail mode works also for remote
	files.

2009-07-28  Chong Yidong  <cyd@stupidchicken.com>

	* building.texi (Lisp Libraries): Clarify meaning of autoloading.

2009-07-23  Glenn Morris  <rgm@gnu.org>

	* programs.texi (Matching): Update blink-matching-paren-distance.

2009-07-21  Chong Yidong  <cyd@stupidchicken.com>

	* frames.texi (Cut/Paste Other App): For select-active-regions,
	selection is now updated on moving point.

2009-07-21  Richard Stallman  <rms@gnu.org>

	* glossary.texi (GNU, Daemon): Update information.

2009-07-19  Juri Linkov  <juri@jurta.org>

	* custom.texi (Specifying File Variables, Safe File Variables):
	"variables/value pairs" -> "variable/value pairs".

2009-07-15  Glenn Morris  <rgm@gnu.org>

	* misc.texi (Gnus): Remove widow.

2009-07-11  Glenn Morris  <rgm@gnu.org>

	* Makefile.in (TEXI2PDF): New.
	(emacs.pdf, emacs-xtra.pdf): New targets.

	* arevert-xtra.texi (Autorevert): Add menu descriptions.

	* display.texi (Horizontal Scrolling): Re-word to remove widow.

	* emacs.texi (Top): Info can be read from other places than Emacs.
	Don't print the copying notice twice in the printed version.
	Update the menu and detailmenu.
	(Preface): The meaning of "on-line" has changed.
	Correct name for "Common Problems" chapter.
	(Distrib): Update FSF shop URL.
	(Intro): Showing two files at once is not so exciting.

	* macos.texi (Mac OS / GNUstep): Fix spelling and cross-reference.
	(Mac / GNUstep Basics): Minor grammar changes.
	(Mac / GNUstep Events): Fix typo.
	(GNUstep Support): CANNOT_DUMP no longer applies.

	* misc.texi (Document View): Fix typos.

	* dired.texi (Dired):
	* help.texi (Help):
	* macos.texi (Mac OS / GNUstep):
	* maintaining.texi (Version Control, Introduction to VC):
	End menu descriptions with a period.

2009-07-09  Eli Zaretskii  <eliz@gnu.org>

	* msdog.texi (Windows Files) <w32-get-true-file-attributes>: Don't be
	so categorical in saying that the option is only useful on NTFS.

2009-07-09  Glenn Morris  <rgm@gnu.org>

	* Makefile.in (texinfodir): New variable, with location of texinfo.tex.
	(ENVADD): Add texinfodir to TEXINPUTS.

	* emacs.texi (Top): Fix cross-reference.

	* maintaining.texi (VC Directory Buffer): Fix cross-reference.

	* vc1-xtra.texi (Revision Tags): Fix typo.

2009-07-03  Glenn Morris  <rgm@gnu.org>

	* emerge-xtra.texi (Emerge): Tweak Misc menu description.
	(Submodes of Emerge): Skip Prefers is only relevant with an ancestor.
	(Merge Commands): `.' does not seem to work in A or B buffer.
	`l' can recreate the 3-window display.

	* glossary.texi (Glossary): Minor phrasing changes throughout.
	Add more internal cross-references.
	<Autoloading>: You can't really autoload a variable.
	<C-M->: Move details here from `M-C-' item.
	<Continuation Line>: Refer to `Truncation.'
	<Daemon, Free Software, Free Software Foundation, FSF, GNU>:
	<Home Directory, Unix>: New entries.
	<Deletion of Files>: Mention recycle bins.
	<Directory>: Mention ``folders.''
	<Error>: Don't mention ``type-ahead.''
	<Fringe>: Refer to the manual node.
	<Minor Mode>: Can be global or local.
	<Spell Checking>: There are other checkers besides Ispell.

2009-07-02  Glenn Morris  <rgm@gnu.org>

	* anti.texi (Antinews): Minor changes in phrasing.

	* cal-xtra.texi, fortran-xtra.texi: Re-order a few things to reduce
	some underfull lines in dvi output.

	* emacs-xtra.texi (Introduction): Mention included in info Emacs manual.

	* sending.texi (Mail Sending): Add a tiny bit on mailclient.

	* vc-xtra.texi (Advanced VC Usage): End all menu items with a period.

2009-07-01  Jan Djärv  <jan.h.d@swipnet.se>

	* xresources.texi (Table of Resources): Mention maximized for
	fullscreen.

	* cmdargs.texi (Window Size X): -mm/--maximized is new.

2009-07-01  Chong Yidong  <cyd@stupidchicken.com>

	* anti.texi (Antinews): Correct the list of removed platforms.

2009-06-28  Glenn Morris  <rgm@gnu.org>

	* arevert-xtra.texi: Minor language tweaks.

	* dired-xtra.texi: Minor revisions.

2009-06-23  Miles Bader  <miles@gnu.org>

	* display.texi (Scrolling): Document `recenter-redisplay'.
	(Temporary Face Changes): Document `text-scale-set'.

2009-06-21  Chong Yidong  <cyd@stupidchicken.com>

	* Branch for 23.1.

2009-06-17  Kenichi Handa  <handa@m17n.org>

	* mule.texi (Charsets): Update the description for the new charset.
	(list-character-sets): New findex.
	(Language Environments): Add @anchor{Describe Language Environment}.

2009-06-10  Chong Yidong  <cyd@stupidchicken.com>

	* basic.texi (Moving Point): Fix tag.

	* picture-xtra.texi (Insert in Picture): Use <next> and <prior>.

	* mini.texi (Completion Commands): Decapitalize <next> and <prior>, and
	use camel-case for PageUp and PageDown.

	* display.texi (Scrolling): Decapitalize <next> and <prior>, and use
	camel-case for PageUp and PageDown.

	* calendar.texi (Scroll Calendar): Decapitalize <next> and <prior>.

	* search.texi (Isearch Scroll): Add isearch-allow-scroll to index.
	(Isearch Scroll): Decapitalize <next> and <prior>.

2009-06-09  Agustín Martín  <agustin.martin@hispalinux.es>

	* fixit.texi (Spelling): Set default dictionary.
	Improve descriptions (Bug#2554)

2009-06-08  David Reitter  <david.reitter@gmail.com>

	* macos.texi (Color panel, Font panel): Remove mention of Save Options,
	since saving colors and faces set this way is not implemented.
	(Environment variables): Remove mention of mac-fix-env, which is
	scheduled to be removed.

2009-06-04  Chong Yidong  <cyd@stupidchicken.com>

	* custom.texi (Init Examples): Add example of changing load-path.

	* building.texi (Lisp Libraries): Add example of changing
	load-path (Bug#3446).

2009-05-28  Chong Yidong  <cyd@stupidchicken.com>

	* mark.texi (Mark): Further clarifications.
	(Setting Mark): Emphasize that C-SPC activates the mark.

2009-05-28  Chong Yidong  <cyd@stupidchicken.com>

	* mark.texi (Mark): Clarify introduction.  Mention disabling Transient
	Mark mode.
	(Using Region, Persistent Mark): Use "active mark" instead of "active
	region".

2009-05-16  Ari Roponen  <ari.roponen@gmail.com>  (tiny change)

	* mule.texi (Select Input Method): Fix typo.

2009-05-13  Chong Yidong  <cyd@stupidchicken.com>

	* anti.texi (Antinews): Document completion changes.  Some additional
	copyedits and rearrangement of entries.

2009-05-12  Chong Yidong  <cyd@stupidchicken.com>

	* misc.texi (Interactive Shell, Saving Emacs Sessions)
	(Shell History Copying, Terminal emulator): Copyedits.

	* xresources.texi (Resources): Simplify descriptions.
	Shorten description of editres, which is not very useful these days.
	(Table of Resources): Document fontBackend resource.

	* trouble.texi (Quitting): Add other undo bindings to table.
	(DEL Does Not Delete): Note that the erasure key is usually labeled
	"Backspace".  Remove discussion of obscure Xmodmap issue.

2009-05-07  Chong Yidong  <cyd@stupidchicken.com>

	* files.texi (Visiting): Copyedits.

2009-05-06  Chong Yidong  <cyd@stupidchicken.com>

	* basic.texi (Inserting Text): Document ucs-insert.

	* mule.texi (International Chars): Define "multibyte".  Note that
	internal representation is unicode-based.  Simplify definition of raw
	bytes.  Mention ucs-insert.
	(Enabling Multibyte): Remove obsolete discussion.  Copyedits.
	(Language Environments): Add language environments new to Emacs 23.
	(Multibyte Conversion): Node deleted.
	(Coding Systems): Remove obsolete unify-8859-on-decoding-mode.
	Don't mention obsolete emacs-mule coding system.
	(Output Coding): Copyedits.

	* emacs.texi (Top): Update node listing.

2009-05-05  Per Starbäck  <per@starback.se>  (tiny change)

	* trouble.texi (Lossage): Use new binding of view-emacs-problems.

2009-04-28  Stefan Monnier  <monnier@iro.umontreal.ca>

	* building.texi (Lisp Libraries): `load-library' does offer completion.

2009-04-28  Chong Yidong  <cyd@stupidchicken.com>

	* frames.texi (Text-Only Mouse): Mention gpm-mouse-mode instead of
	t-mouse-mode.  Suggested by Per Starbäck (Bug#3126).

2009-04-25  Eli Zaretskii  <eliz@gnu.org>

	* maintaining.texi (Tags): Clarify text.  (Bug#3101)

2009-04-22  Chong Yidong  <cyd@stupidchicken.com>

	* entering.texi (Entering Emacs): Document initial-buffer-choice.

	* building.texi (Lisp Interaction): Document initial-scratch-message.

2009-04-18  Juanma Barranquero  <lekktu@gmail.com>

	* msdog.texi (Windows Fonts): Fix typos.

	* files.texi (Save Commands): Fix pxref.

2009-04-18  Chong Yidong  <cyd@stupidchicken.com>

	* files.texi (Save Commands): Mention diff-buffer-with-file.
	(Comparing Files): Document diff-buffer-with-file.  Suggested by Magnus
	Henoch (Bug#3036).

2009-03-15  Glenn Morris  <rgm@gnu.org>

	* sending.texi (Mail Format): Replace "Sender" with "Message-Id", since
	the former is not always used.
	(Mail Headers): Use active voice.  Add "Mail-reply-to".
	Change case of "Id".  Avoid repeated "appropriate".
	(Mail Aliases): Fix previous change - use an example with a ".", so it
	does actually get quoted when expanded.
	(Mail Sending): Mailclient is the default on some systems.
	(Citing Mail): Mention mail-indentation-spaces.
	(Mail Mode Misc): Add an @dfn for "mail signature".

2009-03-15  Chong Yidong  <cyd@stupidchicken.com>

	* mini.texi (Completion Commands): Describe Emacs 23 completion rules.
	(Completion Options): Document read-file-name-completion-ignore-case,
	read-buffer-completion-ignore-case, and completion-styles.
	Remove description of partial-completion-mode.

2009-03-14  Glenn Morris  <rgm@gnu.org>

	* sending.texi (Mail Format): Fix typo.  Add index entry for
	mail-header-separator.
	(Mail Headers): Put info about initialization and changing in one place
	at the start.  Update FCC section for mbox Rmail.  Clarify From
	section, mention mail-setup-with-from.  Clarify Reply-to section.
	Add Mail-followup-to and mail-mailing-lists.  Clarify References
	section.
	(Mail Aliases): Update example, make less contentious.
	Update for name change of mail-interactive-insert-alias.
	(Mail Mode): Remove mention of `%' as a word separator.
	(Mail Sending): Mention mail-send-hook.  Mention Mailclient.
	(Header Editing): Add reply-to, mail-reply-to, and mail-followup-to
	commands.  Clarify FCC handling.  In mail-complete, add reference to
	Mail Aliases section, and mention mail-complete-function.
	(Citing Mail): Mention mail-yank-ignored-headers and mail-citation-hook.
	(Mail Mode Misc): Clarify the mail-signature function.  Add basic
	signature netiquette.  Explain how the mail hooks work when continuing
	a composition.
	(Mail Amusements): Internationalize the spook section a bit.
	Remove the spook mail-setup-hook example, since it doesn't work well.
	Mention fortune-file.
	(Mail Methods): Mention read-mail-command.

2009-03-14  David Reitter  <david.reitter@gmail.com>

	* macos.texi (Mac / GNUstep Basics): Remove references to Prefs panel
	and NS resources following recent changes.

2009-03-10  Jason Rumney  <jasonr@gnu.org>

	* msdog.texi (Windows Misc): Remove doc for obsolete variable.  Modify
	w32-use-visible-system-caret doc to indicate that it should get set
	automatically.
	(Windows Fonts): Add doc for the uniscribe backend.

2009-03-08  Dan Nicolaescu  <dann@ics.uci.edu>

	* maintaining.texi (VC Directory Commands): Fix doc for the x key in
	vc-dir.  (Bug#2598)

2009-03-05  Reiner Steib  <Reiner.Steib@gmx.de>

	* fixit.texi (Spelling): Add turn-on-flyspell.  (Bug#2517)

2009-03-05  Glenn Morris  <rgm@gnu.org>

	* rmail.texi (Rmail Basics): Add reference to sorting.
	(Rmail Scrolling, Rmail Motion, Rmail Reply, Rmail Display):
	Minor re-wordings.
	(Rmail Motion): Mention rmail-next-same-subject.
	(Rmail Deletion): Expunging is not the only way to change the numbers.
	(Rmail Labels): Labels can also be used in sorting.
	(Rmail Summary Edit): Mention rmail-summary-next-same-subject.
	(Rmail Display): Mention rmail-mime.

2009-03-04  Glenn Morris  <rgm@gnu.org>

	* rmail.texi (Rmail Sorting): Add the keybindings associated with each
	sort command.  Fix `rmail-sort-by-labels' name.  Mention sorting from
	summary.  Mention sorts cannot be undone.
	(Rmail Display): Give an example of how to use goto-address-mode.
	(Rmail Editing): It's keybindings that are redefined, not commands.
	Fix some typos.
	(Movemail): Some minor rewording.
	(Remote Mailboxes): Emacs movemail supports pop by default.
	Fix some minor grammatical issues.  The "two alternative ways" to
	specify a POP mailbox are really just one.  Remove all reference to the
	variables rmail-pop-password and rmail-pop-password-required, obsolete
	since Emacs 22.1.  Clarify the four password steps.  Emacs movemail
	can support Kerberos.

2009-03-03  Glenn Morris  <rgm@gnu.org>

	* rmail.texi (Rmail Deletion): Revert previous change, which was
	describing the Rmail summary versions.
	(Rmail Reply): Give more details of rmail-dont-reply-to-names.
	Minor re-wording for rmail-resend.
	(Rmail Make Summary): Summaries apply to buffers rather than files.
	<rmail-summary-by-topic>: Headers includes the subject.
	<rmail-summary-by-recipients, rmail-summary-by-topic>: Give more
	details, including prefix arguments.
	Mention rmail-summary-by-senders on C-M-f.
	Not counting lines might be faster.
	(Rmail Summary Edit): More details on the delete commands.
	Mention rmail-summary-undelete-many, rmail-summary-bury, and C-M-n/p.
	Name the commands bound to the various keys.  Mention prefix argument
	for searching.
	(Rmail Display): Mention rmail-displayed-headers.  Fix typo.
	Simplify rmail-highlighted-headers description.  Update face name.

2009-03-02  Juanma Barranquero  <lekktu@gmail.com>

	* mark.texi (Marking Objects): Fix typo.

2009-03-01  Chong Yidong  <cyd@stupidchicken.com>

	* abbrevs.texi (Expanding Abbrevs): Mention abbrev-expand-functions
	instead of obsolete pre-abbrev-expand-hook.  Link to elisp manual.

2009-03-01  Glenn Morris  <rgm@gnu.org>

	* rmail.texi (Rmail): Fix some typos.  Use consistent case in menu.
	(Rmail Motion): - M-s searches from the end of messages.
	(Rmail Deletion): Minor clarification.  Fix numeric argument
	description.
	(Rmail Inbox): Fix default inbox description.  Mention `mbox' by name.
	newmail and RMAILOSE files need not be in home-directory.
	(Rmail Files): Mention I/O menus are unselectable if no files match.
	Mention `MAIL' env-var.

2009-02-24  Jason Rumney  <jasonr@gnu.org>

	* mule.texi (Fontsets): Mention fontset-default, font specs and
	fallback fontsets.
	(Defining Fontsets): Mention ns and w32 variants of
	standard-fontset-spec.  Update description of startup fontset to match
	Emacs 23 behavior.
	(Modifying Fontsets): New section.  (Bug#656)
	(International): Link to Modifying Fontsets.

2009-02-23  Adrian Robert  <Adrian.B.Robert@gmail.com>

	* macos.texi (Mac / GNUstep Basics, Mac / GNUstep Customization):
	Mention ns-extended-platform-support-mode.

2009-02-22  Karl Berry  <karl@gnu.org>

	* macos.texi (Mac / GNUstep Customization): One more duplicate "the".

2009-02-19  Juanma Barranquero  <lekktu@gmail.com>

	* basic.texi (Moving Point, Position Info):
	* files.texi (Visiting):
	* mini.texi (Completion Options):
	* text.texi (HTML Mode): Remove duplicate words.

2009-02-20  Glenn Morris  <rgm@gnu.org>

	* rmail.texi: Minor updates for mbox rather than Babyl.

2009-02-17  Karl Berry  <karl@gnu.org>

	* emacs.texi (Top): Add @insertcopying before master menu.  (Bug#1988)

2009-02-17  Richard M Stallman  <rms@gnu.org>

	* anti.texi (Antinews): Mention Babyl format.

	* emacs.texi (Top): Delete `Out of Rmail' from subnode menu.

	* rmail.texi: Update for mbox format.
	Various small fixes, as well as the following.
	(Out of Rmail): Node deleted.
	(Rmail): Update menu.
	(Rmail Files): Comment out set-rmail-inbox-list.
	Document rmail-inbox-list instead.
	(Rmail Output): Substantial changes since C-o is now
	rmail-output-as-seen and o is rmail-output.
	(Rmail Attributes): Delete `stored', add `retried'.
	(Rmail Display): Editing headers works in all cases.

2009-02-17  Glenn Morris  <rgm@gnu.org>

	* basic.texi (Position Info): M-x count-lines-region is not always on
	M-=.  (Bug#2269)

2009-02-09  Glenn Morris  <rgm@gnu.org>

	* calendar.texi (Holidays, Displaying the Diary): Update for new marker
	defaults.

2009-02-07  Eli Zaretskii  <eliz@gnu.org>

	* rmail.texi (Rmail Coding) <rmail-redecode-body>: Remove stale
	documentation of possible problems with redecoding.

2009-02-03  Glenn Morris  <rgm@gnu.org>

	* rmail.texi (Out of Rmail): Mention b2m.pl.

2009-01-31  Glenn Morris  <rgm@gnu.org>

	* rmail.texi (Out of Rmail): Correct b2m location.

2009-01-27  Chong Yidong  <cyd@stupidchicken.com>

	* fixit.texi (Undo): Update undo limit values.

2009-01-27  Glenn Morris  <rgm@gnu.org>

	* emacs.texi (Top): Fix Antinews menu entry.

2009-01-25  Karl Berry  <karl@gnu.org>

	* text.texi (Foldout): Use @itemize @w{} to make an itemize
	item with no marker, instead of the syntactically incorrect
	@itemize @asis.

2009-01-25  Juri Linkov  <juri@jurta.org>

	* building.texi (Grep Searching): Fix index entry for lgrep.

2009-01-24  Eli Zaretskii  <eliz@gnu.org>

	* msdog.texi (Windows Printing): Add an index entry for Ghostscript.

2009-01-21  Adrian Robert  <Adrian.B.Robert@gmail.com>

	* macos.texi (Preferences Panel): Update description of font setting to
	reflect that prior frame selection is no longer needed.

2009-01-20  Nick Roberts  <nickrob@snap.net.nz>

	* building.texi (Debuggers): Revert some of 2008-10-31 change  to
	raise GUD subsections.

2009-01-15  Glenn Morris  <rgm@gnu.org>

	* ack.texi (Acknowledgments): Another update based mainly on AUTHORS.

2009-01-10  Glenn Morris  <rgm@gnu.org>

	* ack.texi (Acknowledgments): Some more updates based on AUTHORS.

2009-01-04  Chong Yidong  <cyd@stupidchicken.com>

	* display.texi (Visual Line Mode): M-] and M-[ no longer move by
	logical lines.

2008-12-29  Juri Linkov  <juri@jurta.org>

	* mini.texi (Minibuffer History): Add a link to `Isearch Minibuffer'.

	* text.texi (Fill Commands): Replace `M-s' with `M-o M-s'.

2008-12-28  Chong Yidong  <cyd@stupidchicken.com>

	* misc.texi (Goto Address mode): Rename from Goto-address.  Refer to
	goto-address-mode instead of goto-address.

	* rmail.texi (Rmail Display): Goto-address renamed to Goto Address
	mode.

	* emacs.texi (Top): Update node listing.

2008-12-26  Eli Zaretskii  <eliz@gnu.org>

	* custom.texi (Directory Variables): Explain what is a "project".
	Add indexing.  Improve wording.  Add a footnote about using
	_dir-locals.el on MS-DOS.

2008-12-24  Dan Nicolaescu  <dann@ics.uci.edu>

	* files.texi (Misc File Ops): Mention chmod as an alias for
	set-file-modes.

2008-12-24  Martin Rudalics  <rudalics@gmx.at>

	* help.texi (Help): Fix typos and reword.
	(Help Summary): Add entries for C-h n and C-h r, reorder
	entries, and do some minor fixes.
	(Name Help): Say that C-h F works for commands only.
	(Misc Help): Say that view-lossage displays 300 keystrokes.

2008-12-20  Glenn Morris  <rgm@gnu.org>

	* ack.texi (Acknowledgments): General update based on AUTHORS,
	including removal of some stuff no longer distributed.

2008-12-19  Agustín Martín  <agustin.martin@hispalinux.es>

	* fixit.texi: Mention hunspell.

2008-12-19  Glenn Morris  <rgm@gnu.org>

	* ack.texi (Acknowledgments): Small grammar fix.
	Consolidate explanatory text at start.

	* display.texi (Text Display):
	* indent.texi (Indentation): Use @acronym with ASCII.

2008-12-18  Glenn Morris  <rgm@gnu.org>

	* ack.texi: Various small updates and fixes.

2008-12-18  Juri Linkov  <juri@jurta.org>

	* search.texi (Word Search): Replace `C-s RET C-w' with `M-s w RET'
	as a key binding to start a forward nonincremental word search.
	Replace `C-r RET C-w' with `M-s w C-r RET' as a key binding to start
	a backward nonincremental word search.  Add index for `M-s w'
	`isearch-forward-word'.
	(Regexp Search): Add a short summary of regexp key commands like
	in the node "Basic Isearch".
	(Other Repeating Search): Fix typo.

2008-12-14  Vinicius Jose Latorre  <viniciusjl@ig.com.br>

	* misc.texi (PostScript Variables): Fix doc.

2008-12-10  Chong Yidong  <cyd@stupidchicken.com>

	* programs.texi (Program Modes): Mention Ruby mode.

2008-12-10  Dan Nicolaescu  <dann@ics.uci.edu>

	* misc.texi (emacsclient Options): Describe what an empty string
	argument does for --alternate-editor.

2008-12-09  Frank Schmitt  <ich@frank-schmitt.net>

	* cmdargs.texi (Font X): Distinguish between client-side and
	server-side fonts.  List valid Fontconfig properties.  Add reference to
	Fontconfig manual.  List valid GTK font properties.  Explain use of
	fc-list.

2008-12-09  Chong Yidong  <cyd@stupidchicken.com>

	* cmdargs.texi (Font X): Move discussion of quoting to top.

2008-12-06  Glenn Morris  <rgm@gnu.org>

	* maintaining.texi (Old Revisions): Improve previous change.

2008-12-05  Richard M Stallman  <rms@gnu.org>

	* anti.texi (Antinews): Minor fixes.

2008-12-03  Glenn Morris  <rgm@gnu.org>

	* maintaining.texi (Old Revisions): Fix diff-switches description.

2008-12-01  Martin Rudalics  <rudalics@gmx.at>

	* emacs.texi (Top): Fix typo.

2008-11-30  Chong Yidong  <cyd@stupidchicken.com>

	* misc.texi (Document View): Explain dependence on gs at the top.
	Copyedits.

	* emacs.texi (Top): Add DocView nodes to detailed node listing.

	* programs.texi (Other C Commands): Document hide-ifdef-shadow.
	(Comment Commands): Discuss region-active behavior of M-; first.

2008-11-29  Martin Rudalics  <rudalics@gmx.at>

	* display.texi (Line Truncation): Add reference to Continuation
	Lines.

	* windows.texi (Pop Up Window): Mention split-height-threshold
	and split-width-threshold.
	(Split Window): Add reference to Continuation Lines.

2008-11-28  Adrian Robert  <Adrian.B.Robert@gmail.com>

	* macos.texi: Change references to "Mac" to "Mac / GNUstep".
	(GNUstep Support): New node.
	* anti.texi:
	* emacs.texi:
	* msdog.texi: Change reference to Mac OS node to Mac OS / GNUstep.

2008-11-28  Richard M Stallman  <rms@gnu.org>

	* misc.texi (Dissociated Press): Minor cleanups.

	* dired.texi (Image-Dired): Avoid passive.

2008-11-28  Eli Zaretskii  <eliz@gnu.org>

	* anti.texi (Antinews): Add stuff about Unicode vs emacs-mule
	representation.

2008-11-26  Richard M. Stallman  <rms@gnu.org>

	* files.texi (Visiting): Rewrite paragraph for clarity.

	* buffers.texi (Select Buffer): Rewrite paragraphs using active voice.

2008-11-25  Alan Mackenzie  <acm@muc.de>

	* programs.texi (Moving by Parens): Clarify that parens inside strings
	and comments are ignored, and that the commands assume the starting
	point isn't in a string or comment.

2008-11-26  Adrian Robert  <Adrian.B.Robert@gmail.com>

	* macos.texi: Add Prev/Next/Top pointers to all nodes.
	(Mac Basics): Merge in Grabbing Environment Variables from earlier
	version.
	(Mac Customization): Rewrite Preferences Panel section and merge in to
	this node, add Open files by dragging to an Emacs window.

	* emacs.texi: Remove TOC reference to Mac Preferences Panel section.

2008-11-26  Chong Yidong  <cyd@stupidchicken.com>

	* files.texi (Misc File Ops): Document set-file-modes.

	* windows.texi (Split Window): Document integer values of
	truncate-partial-width-windows.

	* text.texi (Text): Simplify description of markup languages.
	(TeX Mode): Simplify introduction.  Mention BibTeX mode.
	(TeX Editing): Note that `""' inserts one `"' character.
	(HTML Mode): Note in the introduction that XML mode is an alias for
	SGML mode.  Mention nXML mode.

2008-11-25  Chong Yidong  <cyd@stupidchicken.com>

	* building.texi (Watch Expressions): Fix typo.

2008-11-24  Chong Yidong  <cyd@stupidchicken.com>

	* files.texi (Visiting): Document new behavior of
	confirm-nonexistent-file-or-buffer.

	* buffers.texi (Select Buffer):
	Document confirm-nonexistent-file-or-buffer.

	* picture-xtra.texi (Picture Mode): Use picture-mode instead of
	edit-picture.

	* text.texi (Text): Simplify introduction.  Discard mention of `M-x
	edit-picture', since that is just an alias for picture-mode.
	(Sentences): Note that repeated M-@ extends the region.
	(Pages): Make terminology more consistent.  Link to Regexps node.
	(Longlines): Discuss relationship with Visual Line mode.
	(Text Mode): Remove extraneous discussion of other modes, since they
	were already introduced in the parent node.

2008-11-23  Chong Yidong  <cyd@stupidchicken.com>

	* anti.texi (Antinews): Rewrite.

	* entering.texi (Exiting): Mention "minimize" terminology.

	* frames.texi (Frame Commands): Mention "minimize" terminology.

	* cmdargs.texi (Font X): Document Fontconfig and GTK font specification
	formats.
	(Icons X): Mention "minimize" terminology and use of icons in taskbar.
	(Misc X): Don't document useless -hb option.

2008-11-22  Juri Linkov  <juri@jurta.org>

	* dired.texi (Dired Navigation): Change normal file name search option
	from `non-nil' to `t'.  Add `dwim' option.

2008-11-22  Juri Linkov  <juri@jurta.org>

	* custom.texi (Directory Variables): Rename ".dir-settings.el" to
	".dir-locals.el".  Rename `define-project-bindings' to
	`dir-locals-set-class-variables'.  Rename `set-directory-project' to
	`dir-locals-set-directory-class'.

2008-11-22  Lute Kamstra  <lute@gnu.org>

	* buffers.texi (Select Buffer): Index goto-line.
	* basic.texi (Moving Point): Mention the use of a numeric prefix
	argument with goto-line and refer to Select Buffer for the use of a
	plain prefix argument.

2008-11-19  Glenn Morris  <rgm@gnu.org>

	* doclicense.texi: Update to FDL 1.3.
	* emacs.texi, emacs-xtra.texi: Relicense under FDL 1.3 or later.

2008-11-17  Chong Yidong  <cyd@stupidchicken.com>

	* custom.texi (Minor Modes): Define mode commands and mode variables
	more precisely.  Recommend using mode commands instead of setting
	variables directly.  Put minor modes in a list, and add more modes.
	(Easy Customization): Use "init file" instead of .emacs.
	(Customization Groups): Update to new Custom buffer appearance.
	(Saving Customizations): Copyedits.  Update example.
	(Variables): Give example of variable type-sensitivity.
	(Examining): Update example.
	(Hooks): Copyedits.
	(Specifying File Variables): Use C comments instead of an artificial
	Lisp for the example.
	(Keymaps): Move internals discussion to Prefix Keymaps.
	(Rebinding): Remove redundant paragraph (stated in Key Binding).
	(Init Rebinding): Document kbd macro.
	(Init File): Link to Find Init.

	* mark.texi (Using Region): Document Delete Selection Mode more
	thoroughly.

	* frames.texi (Mouse Commands): Move most of the description of Delete
	Selection Mode to Using Region, and link to it.
	(Clipboard): Note that paste is bound to clipboard-yank.

	* building.texi (Compilation): Document first-error value of
	compilation-scroll-output.
	(Compilation Mode): Note that compilation-auto-jump-to-first-error
	works as soon as an error is available.  Suggested by Juri Linkov.

	* mini.texi (Passwords): New node.

	* files.texi (Remote Files): Link to Passwords node.

	* emacs.texi (Top): Update node listings.

2008-11-16  Chong Yidong  <cyd@stupidchicken.com>

	* ack.texi (Acknowledgments): Some updating of credits.

	* emacs.texi (Acknowledgments): Add a couple more names.

	* dired.texi (Dired Deletion): Document delete-by-moving-to-trash.

	* files.texi (Directories): Describe delete-directory in text.
	(Misc File Ops): Document use of trash.

2008-11-16  Juanma Barranquero  <lekktu@gmail.com>

	* macos.texi (Mac Customization): Fix typos.

2008-11-14  Chong Yidong  <cyd@stupidchicken.com>

	* macos.texi (Mac OS): Move Cocoa manual from ns-emacs.texi to here,
	replacing previous contents.  Numerous copyedits to adapt ns-emacs to
	the conventions of the main Emacs manual.

	* emacs.texi (Top): Update node listings.

2008-11-12  Chong Yidong  <cyd@stupidchicken.com>

	* cmdargs.texi (Emacs Invocation): Link to Emacs Server.  Note that
	command-line-args is processed during startup.
	(Action Arguments): Correctly describe how file arguments interact with
	the startup screen.  Link to Lisp Interaction for scratch buffer.
	(Initial Options): Link to Command Example for -batch option.
	(Environment): Document initial-environment.

	* entering.texi (Entering Emacs): Note that inhibit-startup-screen
	can't be changed in the site-start file.

2008-11-07  Chong Yidong  <cyd@stupidchicken.com>

	* dired.texi (Dired): Mention C-x C-d too.
	(Dired Enter): Document M-n in the Dired minibuffer.
	(Dired Navigation): Explain dired-goto-file more clearly.
	Document dired-isearch-filenames.
	(Dired Deletion): Remove unnecessary "expunged" terminology.
	(Flagging Many Files): & is now rebound to `% &'.
	(Shell Commands in Dired): Document dired-do-async-shell-command.
	Clarify how multi-file arguments are passed.
	(Misc Dired Features): Document dired-do-isearch.

2008-11-06  Chong Yidong  <cyd@stupidchicken.com>

	* entering.texi (Entering Emacs): Document inhibit-startup-screen.

2008-11-03  Chong Yidong  <cyd@stupidchicken.com>

	* search.texi (Other Repeating Search): Remove obsolete findex entries.

2008-11-01  Chong Yidong  <cyd@stupidchicken.com>

	* programs.texi (Program Modes): Link to Program Indent node.
	(Left Margin Paren): Explain consequences of changing
	open-paren-in-column-0-is-defun-start more concisely.
	(Which Function, Program Indent, Info Lookup): Minor edits.
	(Basic Indent): If region is active, TAB indents the region.
	(Multi-line Indent): If region is active, TAB indents the region.
	Note that indent-region is useful when Transient Mark mode is off.
	(Matching): The delimiter at the cursor is highlighted---the character
	changes color.
	(Symbol Completion): Link to Completion node.

	* misc.texi (Invoking emacsclient): Describe how to use Emacs server in
	a strictly text-only system.

	* abbrevs.texi (Saving Abbrevs): Note that abbrev file is not loaded in
	batch mode.

2008-11-01  Richard M. Stallman  <rms@gnu.org>

	* misc.texi (Document View): Major rewrite.

	* maintaining.texi (Types of Log File): Change logs are older than
	version control.
	(VCS Concepts): Simplify and rearrange.
	(Version Control Systems): Make it clear that Linux is only the kernel.
	(VC Mode Line): Shorten reference to menu item.
	(Basic VC Editing): Clarify VC fileset.  Shorten and simplify.
	(VC Directory Mode): Minor cleanup.
	Unchanged files are hidden, not omitted.
	(VC Directory Commands): Shorten and simplify.
	(Change Log Commands): New node, split from Change Logs.
	(VC Directory Buffer): New node, split from VC Directory Mode.

2008-10-31  Chong Yidong  <cyd@stupidchicken.com>

	* misc.texi (Document View): Rename from Document Files, moved here
	from files.texi.

	* files.texi (Version Control): Move to maintaining.texi.
	Subnodes moved as well.
	(Document Files): Move to misc.texi.

	* maintaining.texi (Change Log): Document log-edit-insert-changelog and
	vc-update-change-log.
	(Version Control): Move here from files.texi.
	(Format of ChangeLog): Make it a subnode of Change Log.

	* emacs.texi (Top): Update node listing.

2008-10-31  Tassilo Horn  <tassilo@member.fsf.org>

	* files.texi (Files): Add a section about document
	files (doc-view-mode).

2008-10-31  Chong Yidong  <cyd@stupidchicken.com>

	* building.texi (Compilation Mode):
	Document compilation-auto-jump-to-first-error.
	(Debuggers): Lower GUD subsections to subsubsections.
	(Starting GUD): Add cindex.
	(Lisp Interaction): Note that scratch is no longer the initial buffer.

2008-10-30  Chong Yidong  <cyd@stupidchicken.com>

	* indent.texi (Indentation): Link to Program Indent.

	* misc.texi (Invoking emacsclient): If Emacs has no available frame, it
	now uses emacsclient's terminal.

2008-10-29  Chong Yidong  <cyd@stupidchicken.com>

	* mark.texi (Using Region): Document use-empty-active-region.

	* emacs.texi (Top): Update node listings.

	* misc.texi (Emacs Server): Rewrite.  Document daemon-mode.
	Don't mention obsolete emacs.bash script.
	(Invoking emacsclient): Rewrite, moving optional arguments to
	emacsclient Options.
	(emacsclient Options): New node.  Document server-use-tcp and
	server-host.

2008-10-28  Chong Yidong  <cyd@stupidchicken.com>

	* indent.texi (Indentation): Replace list with paragraphed text,
	putting description of syntax-driven indentation first.  Document new
	effect of active regions on tab.
	(Tab Stops): Note that editable tab stops affect indentation commands.

2008-10-27  Dan Nicolaescu  <dann@ics.uci.edu>

	* cmdargs.texi (Initial Options): Document -daemon=SERVER_NAME.

2008-10-23  Chong Yidong  <cyd@stupidchicken.com>

	* custom.texi (Function Keys): Note that modified keypad keys are not
	translated.

	* basic.texi (Arguments): Explain how to insert multiple digits.

2008-10-22  Michael Albinus  <michael.albinus@gmx.de>

	* files.texi (Remote Files): Precise selection of default method.
	Rewrite paragraph about disabling remote file names.

2008-10-22  Chong Yidong  <cyd@stupidchicken.com>

	* search.texi (Special Isearch): Document M-TAB is isearch.

	* files.texi (VC Mode Line): Use @kbd instead of @key for mouse
	command.

	* frames.texi: Use @kbd instead of @key for mouse commands throughout.

2008-10-22  Tassilo Horn  <tassilo@member.fsf.org>

	* emacs.texi (Acknowledgments): Add myself to Acknowledgments
	section.

2008-10-21  Chong Yidong  <cyd@stupidchicken.com>

	* vc1-xtra.texi: Move nodes VC Directory Mode and VC Directory Commands
	to files.texi.  Move contents of vc2-xtra.texi here.

	* vc2-xtra.texi: File removed.

	* vc-xtra.texi (Advanced VC Usage): Remove VC Directory Mode and VC
	Directory Commands from the submenu.  Don't include deleted file
	vc2-xtra.texi.

	* files.texi (Visiting): Document find-file-confirm-nonexistent-file.
	(Version Control): Add VC Directory Mode and VC Directory Commands to
	the submenu.
	(Why Version Control?): Use table format.
	(Version Control Systems): Note that Meta-CVS support is gone.
	(VCS Concepts): Note precisely when VC started supporting filesets.
	Remove bogus xref to CVS Options node.
	(Types of Log File): Copyedits.
	(VC Mode Line): Document tooltips and mouse-1 on VC indicator.
	(Basic VC Editing): Content moved from Selecting A Fileset and Doing
	The Right Thing.
	(Selecting A Fileset, Doing The Right Thing): Nodes deleted.
	(Log Buffer): Reorganize node, putting C-c C-c description first.
	(Old Revisions): Use CVS for example, not RCS.
	(Secondary VC Commands): Remove VC Directory Mode and VC Directory
	Commands from the submenu, putting them under Version Control.
	(VC Directory Mode): Move node contents here from vc1-xtra.texi; we
	need to include it in the manual unconditionally, since it is now
	crucial to using distributed version control systems.
	(Comparing Files): Note that diff uses the minibuffer, and that the
	output is shown using Diff mode.
	(Diff Mode): Explain what "patch" and "hunk" mean.
	Document diff-update-on-the-fly, diff-refine-hunk, and
	diff-show-trailing-whitespaces.
	(File Archives): Add rar support.

	* major.texi (Choosing Modes): Make mode selection sequence more
	obvious by describing the steps in order of priority.  Note that
	magic-mode-alist is nil by default.
	Document magic-fallback-mode-alist.

2008-10-20  Chong Yidong  <cyd@stupidchicken.com>

	* frames.texi (Mouse References): Copyedits.

2008-10-20  Tassilo Horn  <tassilo@member.fsf.org>

	* ack.texi (Acknowledgments): Add myself as doc-view author.

2008-10-20  Eli Zaretskii  <eliz@gnu.org>

	* frames.texi (Dialog Boxes): Add @cindex entries.

2008-10-20  Chong Yidong  <cyd@stupidchicken.com>

	* frames.texi (Dialog Boxes): Clarify description of GTK+ file chooser.
	(Text-Only Mouse): Copyedit.

2008-10-19  Chong Yidong  <cyd@stupidchicken.com>

	* frames.texi: Use @key throughout for mouse clicks.
	(Cut/Paste Other App): Document yank-pop-change-selection.
	(Secondary Selection): Fix modified mouse click syntax.
	(Clipboard): Describe Cut, Copy and Paste commands.
	(Mouse References): Not all references are in read-only buffers.
	Copyedits.
	(Creating Frames): Add xref to Init File.
	(Frame Commands): Add xref to Exiting.
	(Scroll Bars): Document GTK vs toolkit behavior.

2008-10-15  Chong Yidong  <cyd@stupidchicken.com>

	* files.texi (Version Control): Copyedits.  Add Bazaar.
	(Version Control Systems): List different VCS's using an itemized list.
	Add Bazaar.
	(VCS Concepts): Copyedits.  Tweak description of file merging.

	* frames.texi (Mouse Commands, Cut/Paste Other App): Rewrite.
	(Cut/Paste Other App): Document select-active-regions and
	x-select-enable-primary.

2008-10-13  Chong Yidong  <cyd@stupidchicken.com>

	* mark.texi (Shift Selection): Correct case in node name.

	* emacs.texi (Top): Update node order in Mark chapter.

2008-10-12  Eli Zaretskii  <eliz@gnu.org>

	* msdog-xtra.texi (MS-DOS): Fix bad pxref.

	* mini.texi (Minibuffer File): Fix markup in last change.  Refer to
	elsewhere in the manual instead of describing yet again the intricacies
	of $HOME on MS-Windows and MS-DOS.

2008-10-12  Chong Yidong  <cyd@stupidchicken.com>

	* mini.texi (Minibuffer File): Add xref to File Names.
	(Minibuffer File): Add discussion of `~' in file names.
	Add insert-default-directory index reference.

	* files.texi (File Names): Reorganize description.
	(Visiting): Add xref to Mode Line.  Copyedits.
	(Save Commands): Mention prefix behavior of C-x C-s.
	(Numbered Backups): Node deleted.
	(Backup Names): Contents of Numbered Backups moved here.  State default
	of version-control variable.
	(Reverting): Copyedits.
	(Version Control): Add additional version control systems.

	* emacs.texi (Top): Delete Numbered Backups node.

	* cmdargs.texi (General Variables): Change Numbered Backups xref to
	Backup Names.
	(Initial Options): Document renamed variable inhibit-startup-screen.

2008-10-11  Romain Francoise  <romain@orebokech.com>

	* kmacro.texi (Edit Keyboard Macro): Lossage is now 300 keys.

2008-10-11  Chong Yidong  <cyd@stupidchicken.com>

	* buffers.texi (Buffers): Add xrefs to Mode Line and Lisp Interaction.
	(Select Buffer): Mention use of minibuffer history.  Describe default
	value of default-major-mode.  Mention that C-x 4 b selects the other
	window.
	(List Buffers): Document CRM indicators in the order they appear.
	(Kill Buffer): Document new command kill-matching buffers.
	(Several Buffers): Move explanation of the relationship between buffer
	list and buffer menu to the top.
	(Indirect Buffers): Document new variable clone-indirect-buffer-hook.

2008-10-10  Chong Yidong  <cyd@stupidchicken.com>

	* entering.texi (Exiting): Document change of C-x C-c to
	save-buffers-kill-terminal.  Document kill-emacs.

2008-09-30  Eli Zaretskii  <eliz@gnu.org>

	* mule.texi (Coding Systems): Don't mention codepage-setup.

	* msdog-xtra.texi (MS-DOS Printing, MS-DOS and MULE): No need to create
	cpNNN coding systems anymore.
	(MS-DOS and MULE): Don't mention code-pages.el.  Don't mention support
	for unibyte mode.  Don't mention line-drawing characters.
	Don't mention dos-unsupported-char-glyph.

2008-09-25  Chong Yidong  <cyd@stupidchicken.com>

	* search.texi (Search): Shorten introduction.
	(Basic Isearch): Add command table.  Discuss reverse isearch and
	isearch highlighting.
	(Repeat Isearch): Move lazy highlighting discussion here.  Add search
	ring to cindex.
	(Special Isearch): Move input methods discussion here.
	(Non-ASCII Isearch): Node deleted, merged with Special Isearch.
	(Isearch Yank): Node deleted, and contents moved into Basic Isearch and
	Repeat Isearch.
	(Isearch Minibuffer): New node.
	(Word Search): Document new word search commands.
	(Regexp Example): Simplify example using sentence-end-base variable.
	(Replace): Reword introduction.
	(Unconditional Replace): Remove unnecessary example.
	(Other Repeating Search): Document new `M-s o' binding.

	* emacs.texi (Top): Update node listings.

2008-09-22  Juanma Barranquero  <lekktu@gmail.com>

	* emacs.texi (Top): Remove Kill Errors from menu.

2008-09-22  Chong Yidong  <cyd@stupidchicken.com>

	* kmacro.texi (Basic Keyboard Macro): Make F3 and F4 the preferred
	interface for defining macros.  Simplify examples.  Note that C-g quits
	macro definitions.
	(Keyboard Macro Counter): Document using F3 to insert counter.
	Give usage example.
	(Keyboard Macro Query): Organize query responses in a table.

	* fixit.texi (Fixit): Favor C-/ keybinding for undo throughout.
	Link to Erasing node.
	(Undo): Reorganize paragraphs for logical flow.  Move keybinding
	rationale to a footnote.
	(Kill Errors): Remove node, due to redundancy with Erasing.
	(Spelling): Move discussion of flyspell to end.  Note new behavior of
	M-$ in active region.  Remove non-ispell-specific keybindings from
	table.

2008-09-21  Dan Nicolaescu  <dann@ics.uci.edu>

	* cmdargs.texi (Initial Options): Document --daemon.

2008-09-20  Glenn Morris  <rgm@gnu.org>

	* files.texi (Numbered Backups): Mention that some modes set
	version-control.

2008-09-20  Jim Blandy  <jimb@red-bean.com>

	* files.texi (Numbered Backups): Reference File Variables, as well.
	Remove discussion of Rmail's implementation.

2008-09-06  Chong Yidong  <cyd@stupidchicken.com>

	* misc.texi (Recursive Edit): Note that top-level exits active
	minibuffers.

	* trouble.texi (Quitting): Likewise.

2008-08-31  Chong Yidong  <cyd@stupidchicken.com>

	* emacs.texi (Top): Add Temporary Face Changes xref.

	* display.texi (Display): Move Temporary Face Changes node to just
	after Standard Faces.
	(Scrolling): Document recenter-top-bottom instead of recenter.
	(Horizontal Scrolling): Move auto hscroll discussion to the top.
	(Faces, Standard Faces, Temporary Face Changes, Useless Whitespace)
	(Display Custom): Copyedits.
	(Optional Mode Line): Document display-battery-mode.

2008-08-27  Romain Francoise  <romain@orebokech.com>

	* custom.texi (Directory Variables): Minor fix.

2008-08-27  Glenn Morris  <rgm@gnu.org>

	* cal-xtra.texi (Advanced Calendar/Diary Usage): Tweak some menu
	descriptions.
	(Calendar Customizing): Tweak layout description.
	Move calendar-today-marker and calendar-today face to the other
	markers.  Condense calendar-star-date and calendar-mark-today
	description.
	(Holiday Customizing): Add oriental and solar holidays.
	Add index entries for Baha'i, Christian, Hebrew and Islamic holidays.
	Fix holiday-float description.  Use zerop in examples.  Be less verbose.
	(Date Display Format): Change ISO format.  Be less verbose.
	(Diary Customizing): Mention day and month abbrev arrays.
	Mention the date-form variables by name.  Update European example.
	(Non-Gregorian Diary): Change node name.  Mention Baha'i functions.
	Condense examples.  Mention diary-entry-symbols by name.
	Condense table for insertion commands.
	(Fancy Diary Display): Mention diary-include-string and
	diary-sexp-entry-symbol.  Condense example.  Add Chinese, Coptic,
	Ethiopic, Persian date functions.  Condense descriptions.

	* calendar.texi (Format of Diary File): Mention diary-nonmarking-symbol.
	(Adding to Diary): Adapt for changed node name.

2008-08-26  Glenn Morris  <rgm@gnu.org>

	* cal-xtra.texi (Non-Gregorian Diary Entries): New name for
	node "Hebrew/Islamic Entries".

	* calendar.texi (Specified Dates): Fix names of iso functions.
	(General Calendar): There may not be another window.
	(Writing Calendar Files, Holidays): Tweak intro.
	(Holidays): Mention Baha'i and Chinese holidays.
	(Sunrise/Sunset): Add M-x calendar-sunrise-sunset-month.
	(Lunar Phases): Remove incorrect reference to calendar-time-zone.
	(To Other Calendar): Add calendar-print-other-dates.
	Refer to "graphic display" rather than "X.
	(From Other Calendar): Add calendar-bahai-goto-date.  Fix reference.
	(Displaying the Diary): Fix whitespace after reference.
	Fix `diary-number-of-entries' reference.
	(Date Formats): Explicitly mention that day names can be abbreviated.
	(Adding to Diary): Add some references to other sections.
	(Special Diary Entries): Fix reference.
	(Appointments): Simplify appt-message-warning-time entry.
	Clarify where times must be.
	(Importing Diary): Comment out icalendar paragraph that does not apply.
	(Time Intervals): Simplify entry for timeclock-ask-before-exiting.

2008-08-23  Glenn Morris  <rgm@gnu.org>

	* fortran-xtra.texi (Fortran): Change description of free form and
	fixed form a bit.  Mention hideshow and imenu.
	(Fortran Motion): Mention fortran-end-of-subprogram,
	fortran-beginning-of-subprogram, fortran-mark-do, fortran-mark-if.
	(Fortran Indent): Minor re-word.
	(ForIndent Commands): Mention fortran-fill-paragraph and
	fortran-fill-statement.
	(ForIndent Cont): Mention fortran-tab-mode-string.
	(Fortran Comments): Mention fortran-comment-line-start-skip.
	(Fortran Columns): Mention font-locking.
	(Fortran Abbrev): Word syntax not relevant with new-style abbrev.

2008-08-23  Johan Bockgård  <bojohan@muon>

	* basic.texi (Moving Point): Fix <prior>/<next> confusion.

2008-08-22  Chong Yidong  <cyd@stupidchicken.com>

	* mini.texi (Minibuffer): Simplify introduction.
	(Minibuffer File): Document tilde in minibuffer filenames.
	(Minibuffer Edit): Mention that the prompt is read-only.  Describe how
	to enter tabs, spaces, and question marks.  Describe behavior of C-a.
	(Completion Example): Update example to current command list.
	(Completion Options): Document `lazy' value of completion-auto-help.
	Update contents of completion-ignored-extensions.
	(Minibuffer History): Describe "future history" list.  State default
	value of history-delete-duplicates.

2008-08-21  Glenn Morris  <rgm@gnu.org>

	* fortran-xtra.texi (Fortran Columns): Document `fortran-line-length'.
	(Fortran Comments): Replace fortran-indent-comment with comment-dwim.

2008-08-17  Chong Yidong  <cyd@stupidchicken.com>

	* regs.texi (Registers): Clarify valid register names.
	(RegPos): Note that buffer is saved and restored too.
	(RegText): Note that mark is reactivated/deactivated.
	(RegConfig): Xref to Windows node.

2008-08-16  Chong Yidong  <cyd@stupidchicken.com>

	* basic.texi (Inserting Text): Provide command name for C-q.

	* killing.texi (Killing): Copyedit.  Define read-only text.
	(Deletion): DEL and C-d were already explained in Erasing; xref there.
	(Killing by Lines): Copyedit.
	(Other Kill Commands): Move M-w description here.
	(Yanking): Move M-w to Other Kill Commands.
	(Kill Ring): Also mention saving text in registers.  Link to Text
	Properties in elisp manual.
	(Accumulating Text): Copyedit.
	(CUA Bindings): Shift selection is now the default.

2008-08-12  Teodor Zlatanov  <tzz@lifelogs.com>

	* maintaining.texi (Change Log): Mention next-error is available.

2008-08-10  Glenn Morris  <rgm@gnu.org>

	* cal-xtra.texi (Calendar Customizing): Mention whitespace variables
	and intermonth text.
	(Holiday Customizing): Add holiday-chinese.

2008-08-08  Eli Zaretskii  <eliz@gnu.org>

	* files.texi (Log Buffer, Diff Mode): Fix last changes.  Add indexing.

2008-08-07  Dan Nicolaescu  <dann@ics.uci.edu>

	* files.texi (Log Buffer): Describe C-c C-d.
	(Diff Mode): Describe C-x 4 A.

2008-08-06  Eli Zaretskii  <eliz@gnu.org>

	* vc1-xtra.texi (VC Directory Mode): Fix last change.

2008-08-06  Dan Nicolaescu  <dann@ics.uci.edu>

	* files.texi (Old Revisions): Update the keys used by vc-annotate and
	describe the new bindings to show the changeset diff, toggle annotation
	visibility, show revisions.
	(VC Status): Describe key bindings for modifying the change comments,
	displaying changeset diffs and annotations.

	* vc1-xtra.texi (VC Directory Mode): Talk about multiple VC systems.

2008-08-05  Nick Roberts  <nickrob@snap.net.nz>

	* vc1-xtra.texi (VC Directory Mode): Fix typo.

2008-08-02  Eli Zaretskii  <eliz@gnu.org>

	* vc1-xtra.texi (VC Directory Mode, VC Directory Commands): Fix English
	and wording.

2008-08-02  Dan Nicolaescu  <dann@ics.uci.edu>

	* vc1-xtra.texi (VC Directory Mode): Fix and improve the info about
	marking/unmarking.  Add descriptions for the multiple file search
	commands.  Improve some old info.

2008-07-31  Chong Yidong  <cyd@stupidchicken.com>

	* display.texi (Visual Line Mode): New node.

	* basic.texi (Inserting Text): Move DEL to deletion node.
	(Moving Point): Add additional alternative key bindings.
	Describe line-move-visual.
	(Erasing): Describe DEL.
	(Basic Undo, Blank Lines, Arguments): Copyedit.
	(Continuation Lines): Mention Visual Line mode.
	(Position Info): Move extended discussion to mule.texi.

	* mule.texi (International Chars): Describe C-x =.

	* emacs.texi (Top): Add Visual Line Mode node.

2008-07-31  Dan Nicolaescu  <dann@ics.uci.edu>

	* emacs.texi: Remove VMS support.

2008-07-30  Dan Nicolaescu  <dann@ics.uci.edu>

	* vc1-xtra.texi (VC Directory Mode): Update the display format and fix
	the vc-dir command name.

2008-07-27  Dan Nicolaescu  <dann@ics.uci.edu>

	* xresources.texi: Remove mentions of Mac Carbon.

2008-07-19  Andreas Schwab  <schwab@suse.de>

	* ns-emacs.texi: Move to ../misc.

2008-07-15  Chong Yidong  <cyd@stupidchicken.com>

	* entering.texi (Exiting): Don't describe text-only terminals as the
	default.  Describe the new startup screen.
	(Exiting): Describe how to kill Emacs first.  Change description of
	iconification to handle modern window systems.

2008-07-15  Adrian Robert  <Adrian.B.Robert@gmail.com>

	* ns-emacs.texi: New file, documents features of Emacs port under
	NeXTstep windowing.

2008-07-15  Chong Yidong  <cyd@stupidchicken.com>

	* entering.texi (Entering Emacs): Update prev node.

	* glossary.texi (Glossary): Remove xref to Text Characters.

	* commands.texi (User Input): Rewrite.  Describe Emacs' behavior
	directly, rather than in the context of ASCII.  Move description of
	special properties of modifier key to new Modifier Keys node.
	(Keys): Copyedit.
	(Text Characters): Delete node.  Multibyte is the default nowadays, and
	the node contents are obsolete.

	* custom.texi (Modifier Keys): New node.

	* emacs.texi (Top): Update node list.

2008-07-13  Chong Yidong  <cyd@stupidchicken.com>

	* emacs.texi (Intro): Increase conciseness slightly.  Remove paragraph
	saying that Emacs provides menus and mouse support (which is par for
	the course).

	* screen.texi (Screen): Copyedit.  Define "buffer" and "current buffer"
	early on.
	(Point): Copyedit.  Relegate historical trivia to a footnote.
	(Mode Line): Explain mode-line format more consistently.
	(Menu Bar): Copyedit.

2008-06-27  Glenn Morris  <rgm@gnu.org>

	* cal-xtra.texi (Sexp Diary Entries):
	* calendar.texi (Lunar Phases): Update for lunar.el name changes.

2008-06-26  Chong Yidong  <cyd@stupidchicken.com>

	* mark.texi (Shift selection): New node.
	(Mark): Copyedits.
	(Persistent Mark): Move to the end of the chapter.

2008-06-20  Eli Zaretskii  <eliz@gnu.org>

	* makefile.w32-in (distclean): Remove makefile.

2008-06-17  Nick Roberts  <nickrob@snap.net.nz>

	* building.texi (Starting GUD): Add an entry for gud-gdb.
	(GDB Graphical Interface): Explain that gud-gdb is now needed for text
	command mode.

2008-06-17  Glenn Morris  <rgm@gnu.org>

	* calendar.texi: Fix references to mouse-2 and mouse-3 in calendar.

2008-06-17  Nick Roberts  <nickrob@snap.net.nz>

	* building.texi (Starting GUD): Expand on remote debugging.
	(Other GDB-UI Buffers): Mention new keyboard bindings.

2008-06-15  Glenn Morris  <rgm@gnu.org>

	* gnu.texi: Use a verbatim license for this invariant section,
	as per etc/GNU.

2008-06-13  Daniel Engeler  <engeler@gmail.com>

	* emacs.texi, misc.texi: Add documentation about serial port access.

2008-06-13  Glenn Morris  <rgm@gnu.org>

	* emacs-xtra.texi, emacs.texi: Update Back-Cover text per
	maintain.info.

2008-06-05  Miles Bader  <miles@gnu.org>

	* display.texi (Temporary Face Changes): Update to reflect function
	renamings in face-remap.el.

2008-06-04  Miles Bader  <miles@gnu.org>

	* display.texi (Temporary Face Changes):
	Add `adjust-buffer-face-height'.  Rewrite description of
	`increase-buffer-face-height' and `decrease-default-face-height' now
	that they aren't bound by default.

2008-06-03  Miles Bader  <miles@gnu.org>

	* display.texi (Temporary Face Changes): New node.

2008-05-31  Eli Zaretskii  <eliz@gnu.org>

	* msdog.texi (Windows Keyboard): Fix text added on 2008-05-29.

2008-05-31  Glenn Morris  <rgm@gnu.org>

	* cal-xtra.texi (Fancy Diary Display): Simplify.

2008-05-30  Glenn Morris  <rgm@gnu.org>

	* cal-xtra.texi (Fancy Diary Display): Update for
	diary-display-function replacing diary-display-hook.

2008-05-29  Drew Adams  <drew.adams@oracle.com>

	* msdog.texi (Windows Keyboard): Add descriptions of
	w32-register-hot-key and w32-unregister-hot-key.

2008-05-21  Tom Tromey  <tromey@redhat.com>

	* custom.texi (Directory Variables): Grammar fix.  Link to Safe File
	Variables node.

2008-05-19  Tom Tromey  <tromey@redhat.com>

	* custom.texi (Variables): Add Directory Variables to menu.
	(Directory Variables): New node.

2008-05-16  Eric S. Raymond  <esr@snark.thyrsus.com>

	* vc2-xtra.texi: Modify an example so it reflects what vc.el now does.

2008-05-15  Eric S. Raymond  <esr@snark.thyrsus.com>

	* vc2-xtra.texi, emacs.texi, files.texi: Snapshots node renamed to
	Revision Tags and rewritten.  Section now uses modern terminology,
	(tags rather than snapshots) and describes post-SCCS systems more
	accurately.

2008-05-10  Eli Zaretskii  <eliz@gnu.org>

	* msdog.texi (Windows Files): Update documentation of
	w32-get-true-file-attributes.

2008-05-09  Eric S. Raymond  <esr@snark.thyrsus.com>

	* files.texi, vc-xtra.texi, vc1-xtra.texi: Document the new VC
	directory mode.

2008-05-08  Chong Yidong  <cyd@stupidchicken.com>

	* killing.texi (Appending Kills): Remove a strangely off-topic index
	entry "television".

2008-05-07  Eric S. Raymond  <esr@snark.thyrsus.com>

	* ack.texi, files.texi, vc2-xtra.texi: Meta-CVS is no longer supported.

2008-05-02  Eric S. Raymond  <esr@snark.thyrsus.com>

	* buffers.texi, files.texi (Version-control):
	vc-toggle-read-only is no longer a good idea...

2008-04-29  Glenn Morris  <rgm@gnu.org>

	* cal-xtra.texi (Sexp Diary Entries): Clarify diary-float.

2008-04-22  Juri Linkov  <juri@jurta.org>

	* dired.texi (Subdirectories in Dired): Describe using `^'
	to return to the parent directory.

2008-04-22  Nick Roberts  <nickrob@snap.net.nz>

	* building.texi (GDB-UI Layout, Other GDB-UI Buffers): Update for
	recent changes.

2008-04-19  Nick Roberts  <nickrob@snap.net.nz>

	* building.texi (GDB-UI Layout, Breakpoints Buffer)
	(Other GDB-UI Buffers): Update for recent thread related changes.

2008-04-11  Mirko Vukovic  <mirko.vukovic@gmail.com>  (tiny change)

	* maintaining.texi (Maintaining):
	* emacs.texi (Top): Typo.

2008-04-08  Stefan Monnier  <monnier@iro.umontreal.ca>

	* display.texi (Font Lock): Prefer add-hook to using a non-nil `mode'
	arg in `font-lock-add-keywords'.

2008-04-08  Glenn Morris  <rgm@gnu.org>

	* cal-xtra.texi, calendar.texi: Update for calendar name changes.
	Also add Baha'i calendar references where appropriate.

2008-04-05  Glenn Morris  <rgm@gnu.org>

	* custom.texi (Init File): Byte-compiling .emacs is bad.

2008-04-04  Stefan Monnier  <monnier@iro.umontreal.ca>

	* mini.texi (Minibuffer Edit) <resize-mini-windows>: Adjust default.

2008-03-29  Glenn Morris  <rgm@gnu.org>

	* calendar.texi: Update for `calendar-date-style' replacing
	`european-calendar'.

2008-03-28  Jason Rumney  <jasonr@gnu.org>

	* display.texi (Display Custom): Mention overlay-margin in text.

2008-03-12  Reiner Steib  <Reiner.Steib@gmx.de>

	* custom.texi, dired.texi, mini.texi, mule.texi: Add `referenced in the
	tutorial' comments.

2008-03-28  Chong Yidong  <cyd@stupidchicken.com>

	* mark.texi (Mark): Rearrange nodes.
	(Persistent Mark): Rename from Transient Mark.
	(Mark, Setting Mark, Marking Objects, Persistent Mark, Mark Ring):
	Describe Transient Mark mode as the default.

	* basic.texi (Basic Undo): Don't mention setting the mark, which isn't
	the default behavior with Transient Mark mode off.
	(Position Info): Fix typo.

	* display.texi (Standard Faces): Reference the Mark node.
	Remove discussion of the region face, which is discussed there.

	* emacs.texi (Top): Update node listings.

	* files.texi (Diff Mode, Misc File Ops): Describe Transient Mark mode
	as the default.

	* fixit.texi (Undo): Standardize choice of undo key sequence.
	(Undo, Spelling): Describe Transient Mark mode as the default.

	* frames.texi (Mouse Commands): Treat Transient Mark mode as the
	default.

	* glossary.texi (Glossary): Treat Transient Mark mode as the default.

	* killing.texi (Kill Ring, Accumulating Text): Assume Transient Mark
	mode is the default, and note that the mark is not activated when set.

	* programs.texi (Moving by Defuns, Expressions, Comment Commands):
	Describe Transient Mark mode as the default.

	* search.texi (Basic Isearch): Reference the Mark Ring node.
	(Replace, Unconditional Replace, Other Repeating Search):
	Describe Transient Mark mode as the default.

	* text.texi (Words, Pages, Fill Commands, HTML Mode):
	Describe Transient Mark mode as the default.
	(Paragraphs): Describe how M-h behaves when region is active.

	* trouble.texi (Quitting): Clarify effects of C-g.

2008-03-13  Glenn Morris  <rgm@gnu.org>

	* emacs.texi (EMACSVER): Set to 23.0.60.

2008-03-05  Glenn Morris  <rgm@gnu.org>

	* dired.texi (Hiding Subdirectories): Fix previous change.

2008-03-05  Drew Adams  <drew.adams@oracle.com>

	* dired.texi (Hiding Subdirectories): Document `dired-hide-subdir'.

2008-02-28  Kim F. Storm  <storm@cua.dk>

	* help.texi (Help Files): Move describe-gnu-project to C-h g.
	Move describe-distribution to C-h C-o.
	Move view-emacs-problems to C-h C-p.
	Add view-emacs-debugging on C-h C-d.
	Add view-external-packages on C-h C-e.
	Add view-order-manuals on C-h C-m.

2008-02-17  Ulrich Mueller  <ulm@kph.uni-mainz.de>

	* msdog-xtra.texi (MS-DOS): Docstring fix.

2008-02-09  Eli Zaretskii  <eliz@gnu.org>

	* msdog.texi (Windows Fonts): Use a @table for describing font
	properties.

2008-02-07  Jason Rumney  <jasonr@gnu.org>

	* msdog.texi (Windows Files): w32-get-true-file-attributes default
	value has changed.
	(Windows HOME): Clarify what is meant by "if that fails as well".
	(Windows Fonts): New section.

2008-02-07  D. E. Evans  <sinuhe@gnu.org>  (tiny change)

	* basic.texi (Basic Undo): Remove duplicate "you can".

2008-02-02  Eli Zaretskii  <eliz@gnu.org>

	* maintaining.texi (Tags): Fix last change.

2008-01-31  Nick Roberts  <nickrob@snap.net.nz>

	* trouble.texi (Checklist): Direct users to emacs-devel@gnu.org.

2008-01-26  Richard Stallman  <rms@gnu.org>

	* maintaining.texi (Tags): Delete redundant index entry.

2008-01-26  Eli Zaretskii  <eliz@gnu.org>

	* programs.texi (Imenu): Move "@cindex tags" from here...
	* maintaining.texi (Tags): ...to here.

2008-01-23  Kevin Ryde  <user42@zip.com.au>

	* custom.texi (Mouse Buttons): Update elisp xref to "Click Events" on
	click count.

2008-01-21  Juanma Barranquero  <lekktu@gmail.com>

	* entering.texi (Exiting): Fix typo.
	Reported by D. E. Evans <sinuhe@gnu.org>.

2007-12-31  Martin Rudalics  <rudalics@gmx.at>

	* glossary.texi (Glossary): Fix typo.

2007-12-27  Richard Stallman  <rms@gnu.org>

	* text.texi (Formatted Text): Improve menu tag.
	(Editing Format Info): In Info, add duplicate menu of nodes
	about the submenus.
	(Format Faces): Say where Faces menu is found.  Mention Other.
	(Format Colors): Say where these submenus are found.
	(Format Indentation, Format Justification): Likewise.
	(Format Properties): Likewise.

2007-12-22  Richard Stallman  <rms@gnu.org>

	* search.texi (Query Replace): Make exp of query-replace more
	self-contained, and clarify.

2007-12-15  Richard Stallman  <rms@gnu.org>

	* files.texi (Auto Save): Clarify definition of auto-saving.

2007-11-26  Richard Stallman  <rms@gnu.org>

	* help.texi (Help Echo): Cleanups.

2007-11-23  Thien-Thi Nguyen  <ttn@gnuvola.org>

	* files.texi (Why Version Control?): Fix typo.
	(VCS Concepts): Fix typos; small tense fix.
	(Selecting a Fileset): Fix typos; small rewording.
	(Log Buffer): Likewise.
	(Old Revisions): Likewise.

2007-11-17  Eli Zaretskii  <eliz@gnu.org>

	* mule.texi (Communication Coding): Fix wording of last change.

2007-11-16  Werner Lemberg  <wl@gnu.org>

	* custom.texi (Specifying File Variables):
	* major.texi (Choosing Modes): Mention '\" in man pages.

2007-11-16  Kenichi Handa  <handa@ni.aist.go.jp>

	* mule.texi (Communication Coding): Document x-select-request-type.

	* frames.texi (Cut/Paste Other App): Mention x-select-request-type.

2007-11-15  Francesco Potortì  <pot@gnu.org>

	* maintaining.texi (TEXTAGS): Note that you can use "-" for stdout with
	--output=file.

2007-11-13  Martin Rudalics  <rudalics@gmx.at>

	* help.texi (Help Summary, Apropos, Misc Help): Fix typos.
	(Help Echo): Avoid mentioning the term "region" here and
	consistently use the term "active text".

2007-11-11  Glenn Morris  <rgm@gnu.org>

	* calendar.texi (Special Diary Entries): Fix Thanksgiving example.

2007-11-10  Paul Pogonyshev  <pogonyshev@gmx.net>

	* search.texi (Query Replace):
	Mention `query-replace-show-replacement'.

2007-11-09  Nick Roberts  <nickrob@snap.net.nz>

	* building.texi (Watch Expressions): Remove obscure sentence.

2007-11-06  Kenichi Handa  <handa@ni.aist.go.jp>

	* mule.texi (Select Input Method): Describe how to activate an input
	method in the text mode.

2007-11-01  Dan Nicolaescu  <dann@ics.uci.edu>

	* cmdargs.texi (Misc Variables): Remove Sun windows info.

2007-10-30  Nick Roberts  <nickrob@snap.net.nz>

	* building.texi (Watch Expressions): Describe gdb-delete-out-of-scope.

2007-10-30  Glenn Morris  <rgm@gnu.org>

	* misc.texi (Directory Tracking): Explain a bit more about
	dirtrack-mode.

2007-10-25  Glenn Morris  <rgm@gnu.org>

	* fortran-xtra.texi (Fortran): F90 mode handles F2003.

2007-10-24  Richard Stallman  <rms@gnu.org>

	* misc.texi (Interactive Shell): Cleanup last change.

2007-10-22  Juri Linkov  <juri@jurta.org>

	* mini.texi (Minibuffer History): Add text about a list of minibuffer
	default values.

2007-10-20  Eric S. Raymond  <esr@snark.thyrsus.com>

	* files.texi: Disambiguate two slightly different uses of the term
	'filesets'.

2007-10-18  Martin Rudalics  <rudalics@gmx.at>

	* trouble.texi (Quitting): Fix typo.

2007-10-18  Glenn Morris  <rgm@gnu.org>

	* frames.texi (Mode Line Mouse): Mention minor mode names.

2007-10-17  Juri Linkov  <juri@jurta.org>

	* text.texi (Fill Commands): Undocument fill-paragraph-or-region.
	fill-paragraph operates on the active region in Transient Mark mode.
	(Fill Prefix, Format Indentation): Replace fill-paragraph-or-region
	with fill-paragraph.

	* basic.texi (Arguments): Replace fill-paragraph-or-region with
	fill-paragraph.

	* fixit.texi (Spelling): ispell-word operates on the active region
	in Transient Mark mode.

2007-10-17  Aaron S. Hawley  <aaronh@garden.org>

	* building.texi (Source Buffers):
	* custom.texi (Init Non-ASCII):
	* glossary.texi (Glossary): Use "key binding" consistently.

2007-10-17  Juanma Barranquero  <lekktu@gmail.com>

	* calendar.texi (Diary): Fix directive.

2007-10-16  Richard Stallman  <rms@gnu.org>

	* calendar.texi (Diary): Clarify text about diary file example.

2007-10-13  Eric S. Raymond  <esr@snark.thyrsus.com>

	* files.texi: Capitalize node names according to convention.

2007-10-13  Glenn Morris  <rgm@gnu.org>

	* misc.texi (Interactive Shell): Correct INSIDE_EMACS reference.

2007-10-11  Eric S. Raymond  <esr@snark.thyrsus.com>

	* emacs.texi:
	* files.texi (Version Systems): Minor fixes to version-control material
	suggested by RMS and Robert J. Chassell.

2007-10-10  Eric S. Raymond  <esr@snark.thyrsus.com>

	* files.texi (Version Systems):
	* vc-xtra.texi:
	* vc1-xtra.texi:
	* vc2-xtra.texi: Merge in changes for new VC with fileset-oriented
	operations.  Change of terminology from `version' to `revision'.
	Revise text for adequate description of VCSes with monotonic IDs.
	* emacs.texi: Change of terminology from `version' to `revision'.

2007-10-09  Eric S. Raymond  <esr@snark.thyrsus.com>

	* files.texi (Version Systems): Describe newer VCses.
	Reorder the descriptions to be chronological.

2007-10-09  Richard Stallman  <rms@gnu.org>

	* display.texi (Cursor Display): Correct how cursor appears
	in nonselected windows.

2007-10-04  Nick Roberts  <nickrob@snap.net.nz>

	* building.texi (GDB Graphical Interface): Remove references to gdba
	and mention gud-gdb.

2007-08-31  Eli Zaretskii  <eliz@gnu.org>

	* rmail.texi (Rmail Sorting): Improve indexing.

2007-10-06  Juri Linkov  <juri@jurta.org>

	* text.texi (Fill Commands): Document fill-paragraph-or-region.
	(Fill Prefix, Format Indentation): Replace fill-paragraph with
	fill-paragraph-or-region.

	* basic.texi (Arguments): Replace fill-paragraph with
	fill-paragraph-or-region.

2007-10-06  Eric S. Raymond  <esr@snark.thyrsus.com>

	* files.texi: Update the section on version control for 2007
	conditions.  None of these changes are new-VC-specific; that
	will come later.

2007-09-15  Glenn Morris  <rgm@gnu.org>

	* calendar.texi (Holidays): Change all instances of `holiday-list' back
	to `list-holidays'.

2007-09-14  Glenn Morris  <rgm@gnu.org>

	* calendar.texi: Update all instances of mark-calendar-holidays,
	list-calendar-holidays, list-holidays with the new names.

2007-09-06  Glenn Morris  <rgm@gnu.org>

	Move manual sources from man/ to subdirectories of doc/.
	Split into the Emacs manual in emacs/, and other manuals in misc/.
	* Makefile.in (INFO_TARGETS, DVI_TARGETS): Reduce to just the Emacs
	manual.
	(infodir): New variable.
	(info): Use $infodir.
	(emacsman): Delete target, not needed any more.
	Move all targets that are not the Emacs manual to misc/Makefile.in.
	(mostlyclean): Remove `gnustmp'.
	* makefile.w32-in (INFO_TARGETS, DVI_TARGETS): Reduce to just the Emacs
	manual.
	(MULTI_INSTALL_INFO, ENVADD, infodir): Go up one more level.
	(emacsman): Delete target, not needed any more.
	(clean): Remove all info files but Emacs manual.
	Move all targets that are not the Emacs manual to misc/Makefile.in.
	* emacs-xtra.texi, emacs.texi (setfilename): Go up one more level.

	* Makefile.in (INFOSOURCES): Delete.
	(.SUFFIXES): Use $(TEXI2DVI) rather than texi2dvi.
	(mostlyclean): Add *.op, *.ops.  Move *.aux *.cps *.fns *.kys *.pgs
	*.vrs *.toc here...
	(maintainer-clean): ...from here.

2007-09-05  Glenn Morris  <rgm@gnu.org>

	* custom.texi (Safe File Variables): Clarify `!' and risky variables.

2007-08-29  Glenn Morris  <rgm@gnu.org>

	* emacs.texi (EMACSVER): Increase to 23.0.50.

2007-08-27  Richard Stallman  <rms@gnu.org>

	* emacs.texi (Top): Clarify menu item for Glossary.

	* display.texi (Faces): Change secn title.
	Clarify not all fonts come from Font Lock.

2007-08-17  Eli Zaretskii  <eliz@gnu.org>

	* basic.texi (Position Info): Add index entry for face at point.
	Mention that character faces are also displayed by "C-u C-x =".

2007-08-08  Glenn Morris  <rgm@gnu.org>

	* glossary.texi (Glossary): Deprecate `iff'.

2007-08-07  Chong Yidong  <cyd@stupidchicken.com>

	* files.texi (File Conveniences): Document point motion keys in Image
	mode.

2007-07-27  Glenn Morris  <rgm@gnu.org>

	* emacs.texi (Copying): Include license text from gpl.texi, rather than
	in-line.

	* gpl.texi: New file with text of GPL.
	* Makefile.in (EMACSSOURCES): Add gpl.texi.

2007-07-26  Dan Nicolaescu  <dann@ics.uci.edu>

	* vc2-xtra.texi (Customizing VC): Add GIT and HG.

	* dired.texi (Wdired): Mention C-x C-q key binding.

2007-07-28  Nick Roberts  <nickrob@snap.net.nz>

	* building.texi (GDB Graphical Interface): Qualify use of "M-x gdba".

2007-07-25  Glenn Morris  <rgm@gnu.org>

	* emacs.texi (Copying): Replace license with GPLv3.

	* Relicense all FSF files to GPLv3 or later.

2007-07-24  Glenn Morris  <rgm@gnu.org>

	* calendar.texi (Writing Calendar Files): cal-tex-diary etc only work
	for some calendars.

2007-07-23  Nick Roberts  <nickrob@snap.net.nz>

	* screen.texi (Mode Line): Describe new mode-line flag that shows if
	default-directory for the current buffer is on a remote machine.

2007-07-21  Eli Zaretskii  <eliz@gnu.org>

	* vc2-xtra.texi (Customizing VC) <vc-handled-backends>: Update the
	default value.

2007-07-21  Richard Stallman  <rms@gnu.org>

	* files.texi (Why Version Control?): Improve previous change.

2007-07-18  Eric S. Raymond  <esr@snark.thyrsus.com>

	* files.texi (Why Version Control?): New node.

2007-07-12  Nick Roberts  <nickrob@snap.net.nz>

	* building.texi (Starting GUD): Add xref to this anchor.

2007-06-24  Karl Berry  <karl@gnu.org>

	* emacs.texi: New Back-Cover Text.

2007-06-07  Alan Mackenzie  <acm@muc.de>

	* display.texi (Optional Mode Line): Document the new form of
	line+column numbers, "(561,2)".

2007-06-06  Juanma Barranquero  <lekktu@gmail.com>

	* maintaining.texi (Create Tags Table): Fix typos.

2007-06-02  Chong Yidong  <cyd@stupidchicken.com>

	* Version 22.1 released.

2007-05-07  Karl Berry  <karl@gnu.org>

	* emacs.texi (EMACSVER): Back to 22.

2007-05-06  Richard Stallman  <rms@gnu.org>

	* maintaining.texi (Create Tags Table): Clean up previous change.

2007-05-05  Francesco Potortì  <pot@gnu.org>

	* maintaining.texi (Create Tags Table): Add text about the dangers of
	making symbolic links to tags files.

2007-05-04  Karl Berry  <karl@gnu.org>

	* emacs.texi (EMACSVER) [smallbook]: 22.1 for printed version, not 22.

2007-05-03  Karl Berry  <karl@gnu.org>

	* emacs.texi (EMACSVER) [smallbook]: 22 for printed version.

	* .cvsignore (*.pdf): New entry.

	* emacs.texi (\urlcolor, \linkcolor) [smallbook]: \let to \Black
	for printing.

2007-05-01  Richard Stallman  <rms@gnu.org>

	* cmdargs.texi (Initial Options): Under --batch, mention --eval.

2007-04-28  Glenn Morris  <rgm@gnu.org>

	* ack.texi (Acknowledgments):
	* anti.texi (Antinews):
	* programs.texi (Program Modes): Restore mention of python.el pending
	consideration of legal status.

2007-04-28  Richard Stallman  <rms@gnu.org>

	* files.texi (File Names): Fixes to ~ description on MS systems.

2007-04-26  Glenn Morris  <rgm@gnu.org>

	* emacs.texi (EMACSVER): Increase to 22.1.50.

2007-04-25  Karl Berry  <karl@gnu.org>

	* emacs.texi: Improve line breaks on copyright page,
	similar layout to lispref, 8.5x11 by default.

	* dired.texi (Image-Dired): Improve line break, fix typo.

2007-04-24  Chong Yidong  <cyd@stupidchicken.com>

	* programs.texi (Program Modes):
	* anti.texi (Antinews):
	* ack.texi (Acknowledgments): python.el removed.

2007-04-23  Chong Yidong  <cyd@stupidchicken.com>

	* display.texi (Highlight Interactively): Correct description of
	hi-lock-file-patterns-policy.

	* files.texi (File Archives): Mention self-extracting executables.

2007-04-23  Eli Zaretskii  <eliz@gnu.org>

	* search.texi (Unconditional Replace, Query Replace): Add xref to
	"Replacement and Case".

2007-04-22  Chong Yidong  <cyd@stupidchicken.com>

	* dired.texi (Image-Dired): Move from Thumbnails node.
	* misc.texi (Thumbnails): Node deleted.
	* emacs.texi (Top): Update node listing.

	* files.texi (File Conveniences):
	* ack.texi (Acknowledgments): Rename "tumme" to "image-dired".

2007-04-21  Richard Stallman  <rms@gnu.org>

	* display.texi (Highlight Interactively): Correct previous change.
	Clarify doc of hi-lock-find-patterns, and move new features into it.

2007-04-20  David Koppelman  <koppel@ece.lsu.edu>

	* display.texi (Highlight Interactively):
	Document hi-lock-file-patterns-policy.

2007-04-20  Martin Rudalics  <rudalics@gmx.at>

	* display.texi (Scrolling): Fix typo.

2007-04-15  Chong Yidong  <cyd@stupidchicken.com>

	* doclicense.texi: Remove node heading, so that it can be included by
	other files.

	* emacs.texi: Insert node heading for GFDL.

2007-04-14  Eli Zaretskii  <eliz@gnu.org>

	* cmdargs.texi (Colors): Qualify "color of window" index entry by
	"command line".

	* display.texi (Faces): Refer to "Creating Frames" for face
	and other frame customizations in .emacs.

	* frames.texi (Creating Frames): Mention that face customizations can
	be put in .emacs.  Add index entries.

2007-04-12  Richard Stallman  <rms@gnu.org>

	* glossary.texi (Glossary): Explain `iff'.

2007-04-11  Karl Berry  <karl@gnu.org>

	* gnu.texi (Top),
	* macos.texi (Mac Font Specs),
	* anti.texi (Antinews),
	* xresources.texi (Resources),
	* misc.texi (Emulation),
	* calendar.texi (Daylight Saving),
	* dired.texi (Dired and Find),
	* rmail.texi (Remote Mailboxes),
	* sending.texi (Mail Headers),
	* programs.texi (Which Function),
	* files.texi (Recover),
	* buffers.texi (Uniquify),
	* frames.texi (Wheeled Mice),
	* killing.texi (Rectangles): Wording to improve breaks in
	8.5x11 format.
	* mule.texi (Language Environments): \hbadness=10000 since there's
	no way to reword.
	* emacs.texi (smallbook): New @set to more easily switch between
	smallbook and 8.5x11.

2007-04-11  Richard Stallman  <rms@gnu.org>

	* files.texi (File Conveniences): Add xref to Tumme.
	Delete text about Thumbnail mode.

2007-04-09  Alan Mackenzie  <acm@muc.de>

	* cmdargs.texi (Initial Options): Call "inhibit-splash-screen" by its
	new name.  Insert concept index entries.

2007-04-08  Chong Yidong  <cyd@stupidchicken.com>

	* display.texi (Standard Faces): Document prefix arg for
	list-faces-display.

	* rmail.texi (Rmail Scrolling): Document rmail-end-of-message.

2007-04-07  Chong Yidong  <cyd@stupidchicken.com>

	* killing.texi (Deletion): Rewrite description of M-\ prefix argument.

	* files.texi (Misc File Ops): Rewrite description of
	insert-file-literally.

2007-03-31  Eli Zaretskii  <eliz@gnu.org>

	* misc.texi (Printing): Postscript -> PostScript.

	* ack.texi (Acknowledgments): Postscript -> PostScript.

	* custom.texi (Init File, Init Non-ASCII): Fix last change.

	* emacs.texi (Top): Fix the menu due to the change in custom.texi
	below.

2007-03-30  Chong Yidong  <cyd@stupidchicken.com>

	* custom.texi (Non-ASCII Rebinding): Node deleted.  Material moved to
	Init Non-ASCII.
	(Init Rebinding, Init Syntax): Link to Init Non-ASCII instead.
	(Init Non-ASCII): New node.

2007-03-28  YAMAMOTO Mitsuharu  <mituharu@math.s.chiba-u.ac.jp>

	* macos.texi (Mac Font Specs): Mention AppleAntiAliasingThreshold.

2007-03-12  Glenn Morris  <rgm@gnu.org>

	* calendar.texi, emacs.texi (Daylight Saving): Rename node from
	"Daylight Savings".

	* calendar.texi: Replace "daylight savings" with "daylight
	saving" in text throughout.

2007-03-04  Richard Stallman  <rms@gnu.org>

	* custom.texi (Safe File Variables): Minor correction.

2007-02-28  Thien-Thi Nguyen  <ttn@gnu.org>

	* rmail.texi (Movemail): Add internal ref.
	Don't indent the intro for the PROTO table.
	Format PROTO table items with @code.

2007-02-26  Nick Roberts  <nickrob@snap.net.nz>

	* building.texi: Remove references to bashdb.

2007-02-19  Juanma Barranquero  <lekktu@gmail.com>

	* mule.texi (Language Environments): Update list of supported language
	environments.

2007-02-14  Kim F. Storm  <storm@cua.dk>

	* building.texi (Grep Searching): Fix lgrep doc.

2007-02-12  Chong Yidong  <cyd@stupidchicken.com>

	* back.texi: Remove unused file.

2007-02-05  Francesco Potortì  <pot@gnu.org>

	* maintaining.texi (Tag Syntax): Now --members is the default for
	etags, not for ctags yet.

2007-02-03  Eli Zaretskii  <eliz@gnu.org>

	* emacs.texi (Top): Update the top-level menus.  Make the detailed menu
	headers compliant with Texinfo guidelines and with what texnfo-upd.el
	expects.  Add comments to prevent people from inadvertently modifying
	the key parts needed by `texinfo-multiple-files-update'.

2007-01-29  Chong Yidong  <cyd@stupidchicken.com>

	* frames.texi (Secondary Selection): Window clicked does not matter
	when mouse-yank-at-point is non-nil.

2007-01-27  Eli Zaretskii  <eliz@gnu.org>

	* msdog.texi (ls in Lisp): Document ls-lisp-format-time-list and
	ls-lisp-use-localized-time-format.

2007-01-16  Glenn Morris  <rgm@gnu.org>

	* abbrevs.texi (Editing Abbrevs): Describe how to disable a
	system abbrev.

2007-01-11  Richard Stallman  <rms@gnu.org>

	* msdog.texi (Windows Keyboard): Another small cleanup.

2007-01-10  Richard Stallman  <rms@gnu.org>

	* msdog.texi (Windows Keyboard): Yet another try to make
	everyone happy with that passage.

2007-01-05  Richard Stallman  <rms@gnu.org>

	* anti.texi (Antinews): Mention M-x shell scrolling.

2007-01-05  Nick Roberts  <nickrob@snap.net.nz>

	* building.texi (Watch Expressions): Describe gdb-max-children.

2007-01-04  Richard Stallman  <rms@gnu.org>

	* msdog.texi (Windows Keyboard): Clarify previous change.

2007-01-02  Richard Stallman  <rms@gnu.org>

	* custom.texi (Changing a Variable): Minor clarification.
	(Specific Customization): customize-customized => customize-unsaved.

	* entering.texi (Entering Emacs): Clean up text about restarting
	Emacs for each file.

	* misc.texi (Shell Options): Minor cleanup.

	* msdog.texi (Windows Keyboard): Explain that Windows was incompatible
	with Emacs, not vice versa.

	* programs.texi (Symbol Completion): Recommend customizing
	window manager.

	* xresources.texi (Resources): Minor fix.

2007-01-01  Jan Djärv  <jan.h.d@swipnet.se>

	* xresources.texi (Table of Resources): Add scrollBarWidth resource.

2007-01-01  Richard Stallman  <rms@gnu.org>

	* commands.texi (User Input): Document keys stolen by window mangers.

2006-12-31  Richard Stallman  <rms@gnu.org>

	* custom.texi (Specific Customization): Document customize-option
	instead of customize-variable.

2006-12-31  Kim F. Storm  <storm@cua.dk>

	* major.texi (Choosing Modes): Document auto-mode-case-fold.

2006-12-30  Kim F. Storm  <storm@cua.dk>

	* killing.texi (CUA Bindings): Fix typo.

	* xresources.texi (Table of Resources): Mention grow-only value for
	auto-resize-tool-bars.

2006-12-27  Eli Zaretskii  <eliz@gnu.org>

	* msdog.texi (Windows Keyboard): Mention widespread Windows bindings,
	and how to get them back.

2006-12-26  Richard Stallman  <rms@gnu.org>

	* calendar.texi (Holidays): Holiday listing is based on current
	practice, but DST is not.

2006-12-25  Richard Stallman  <rms@gnu.org>

	* emacs.texi (Top): Update subnode menus.

	* mark.texi (Transient Mark): Fix xref.

	* killing.texi (Graphical Kill): Node deleted.
	(Killing): Add xref to Cut and Paste.
	(CUA Bindings): Update xref.

	* frames.texi (Cut and Paste): New section to hold other nodes.
	(Mouse Commands): Node demoted.
	(Cut/Paste Other App): Split out from Mouse Commands.
	(Word and Line Mouse): Likewise.
	(Secondary Selection, Clipboard): Nodes demoted.

2006-12-24  Kevin Ryde  <user42@zip.com.au>

	* calendar.texi (Holidays): US daylight saving begins second Sunday
	in March for 2007 onwards.
	(Daylight Savings): Show new US default daylight saving rules, 2nd
	Sun in Mar to 1st Sun in Nov, now in cal-dst.el.

2006-12-23  Chong Yidong  <cyd@stupidchicken.com>

	* calendar.texi (Scroll Calendar): < and > are switched.

2006-12-23  Kevin Rodgers  <ihs_4664@yahoo.com>

	* killing.texi (Deletion): Describe M-\ prefix argument.

2006-12-23  Richard Stallman  <rms@gnu.org>

	* search.texi (Regexp Search): Explain why forward and reverse regexp
	search are not mirror images.

2006-12-19  Kim F. Storm  <storm@cua.dk>

	* major.texi (Choosing Modes): Describe match-function elements for
	magic-mode-alist.

2006-12-18  Eli Zaretskii  <eliz@gnu.org>

	* msdog.texi (Windows Keyboard): Add a footnote about "Windows" keys
	peculiarities.

2006-12-18  Richard Stallman  <rms@gnu.org>

	* abbrevs.texi (Editing Abbrevs): Fix previous change.

2006-12-17  Alan Mackenzie  <acm@muc.de>

	* programs.texi (Left Margin Paren): Remove the bit which says
	that CC Mode sets open-paren-in-column-0-is-defun-start to nil.
	Discuss some of the issues of setting this option to nil.

2006-12-17  Glenn Morris  <rgm@gnu.org>

	* abbrevs.texi (Editing Abbrevs): Mention system abbrevs.

2006-12-16  Eli Zaretskii  <eliz@gnu.org>

	* msdog.texi (Windows Keyboard): Clarify `w32-recognize-altgr' effect.
	(Windows Files): `w32-get-true-file-attributes' is only relevant for
	NTFS volumes.
	(ls in Lisp): `links' in `ls-lisp-verbosity' is only relevant to NTFS
	volumes.

2006-12-15  Eli Zaretskii  <eliz@gnu.org>

	* text.texi (HTML Mode): Fix "C-c TAB".

2006-12-09  Richard Stallman  <rms@gnu.org>

	* misc.texi (Invoking emacsclient): Simplify TCP file text.

2006-12-08  Kevin Rodgers  <ihs_4664@yahoo.com>

	* files.texi (Misc File Ops): Document insert-file-literally.

2006-12-08  Eli Zaretskii  <eliz@gnu.org>

	* cmdargs.texi (Colors): Note that --color is intended for overriding
	the terminal defaults, not for normal invocation.

	* misc.texi (Emacs Server): Improve wording.  Don't mention the
	``server program''.  Add a cross-reference to "Init File" node.
	(Invoking emacsclient): Add index entries.  Document both short and
	long versions of command-line options.  Document the -f option.

2006-12-06  Richard Stallman  <rms@gnu.org>

	* text.texi (Outline Format): Say to set outline-regexp
	and outline-level with major modes and file local variables.

2006-12-05  Michaël Cadilhac  <michael.cadilhac@lrde.org>

	* anti.texi (Antinews): Mention the alternative to
	`~/.emacs_SHELLNAME', which is `~/.emacs.d/init_SHELLNAME.sh'.

	* misc.texi (Interactive Shell): Ditto.

2006-12-04  Eli Zaretskii  <eliz@gnu.org>

	* emacs.texi (Acknowledgments): Fix Arne J@o{}rgensen's name.

	* ack.texi (Acknowledgments): Fix Arne J@o{}rgensen's name.

2006-12-01  Eli Zaretskii  <eliz@gnu.org>

	* mule.texi (Enabling Multibyte): Rephrase the confusing reference to a
	colon in the mode line.

	* msdog.texi (Windows Processes) [@ifnottex]: Mention w32-shell-execute.

2006-11-26  Nick Roberts  <nickrob@snap.net.nz>

	* building.texi (Watch Expressions): Mention SPC for expanding/
	contracting watch expressions.

2006-11-26  Kim F. Storm  <storm@cua.dk>

	* kmacro.texi (Basic Keyboard Macro): Mention F3/F4 more.

2006-11-26  Nick Roberts  <nickrob@snap.net.nz>

	* building.texi (Debugger Operation): Define text command mode.
	Clarify how tooltips work.
	(GDB Graphical Interface): Explain how to run in text command mode
	more clearly.

2006-11-25  Juanma Barranquero  <lekktu@gmail.com>

	* mule.texi (Defining Fontsets): Fix use of `charset' and `font'.

2006-11-22  Juanma Barranquero  <lekktu@gmail.com>

	* anti.texi (Antinews): Mention --server-file and TCP sockets.

2006-11-18  Chong Yidong  <cyd@stupidchicken.com>

	* misc.texi (Interactive Shell): INSIDE_EMACS is set to t,
	and EMACS is deprecated.

2006-11-18  Juanma Barranquero  <lekktu@gmail.com>

	* makefile.w32-in (emacs.dvi): Remove xresmini.texi.

2006-11-18  Jan Djärv  <jan.h.d@swipnet.se>

	* Makefile.in (emacs.dvi): Remove xresmini.texi.

	* emacs.texi: Include xresources.texi both for info and dvi.

	* xresources.texi: Merge text from xresmini.texi.

2006-11-12  Roberto Rodríguez  <lanubeblanca@googlemail.com>  (tiny change)

	* glossary.texi: Fix typos.

2006-11-06  Richard Stallman  <rms@gnu.org>

	* emacs.texi (Acknowledgments): Fix name spelling, add Anna Bigatti.

	* ack.texi (Acknowledgments): Fix name spelling.

2006-11-01  Juri Linkov  <juri@jurta.org>

	* search.texi (Word Search): Document incremental word search.

2006-10-28  Glenn Morris  <rgm@gnu.org>

	* ack.texi (Acknowledgments): Add cal-html author.

	* calendar.texi (Writing Calendar Files): Rename section (was "LaTeX
	Calendar").  Describe new package cal-html.
	* emacs.texi (Top): Rename old node "LaTeX Calendar" to "Writing
	Calendar Files."

2006-10-23  Richard Stallman  <rms@gnu.org>

	* abbrevs.texi (Expanding Abbrevs): Expansion happens only when
	Abbrev mode is enabled.

2006-10-16  Richard Stallman  <rms@gnu.org>

	* emacs.texi: Update ISBN.

2006-10-11  Kim F. Storm  <storm@cua.dk>

	* emacs.texi (Acknowledgments): Use @dotless{i}.

2006-10-08  Nick Roberts  <nickrob@snap.net.nz>

	* building.texi (Breakpoints Buffer): Mention catchpoints.

2006-10-08  Kim F. Storm  <storm@cua.dk>

	* ack.texi (Acknowledgments): Update.

	* emacs.texi (Acknowledgments): Fix bad @/ form.

2006-10-05  Kim F. Storm  <storm@cua.dk>

	* emacs.texi (Acknowledgments): Add more contributors.

2006-10-03  Richard Stallman  <rms@gnu.org>

	* emacs.texi (Acknowledgments): Update version and edition.

2006-10-01  Karl Berry  <karl@gnu.org>

	* custom.texi (Customization Groups): Page break to keep example buffer
	on one page.

2006-09-30  Karl Berry  <karl@gnu.org>

	* programs.texi (Basic Indent): @need to improve page break.
	* text.texi: Rewording to improve page breaks, and use @LaTeX{}.

2006-09-29  Glenn Morris  <rgm@gnu.org>

	* calendar.texi (Date Formats): Doc fix for european-calendar-style.

2006-09-29  Karl Berry  <karl@gnu.org>

	* windows.texi (Basic Window): Remove forced @break, no longer
	desirable.
	* frames.texi (Frame Commands),
	* mark.texi (Marking Objects): Reword to avoid bad page break.
	* display.texi (Auto Scrolling): Use @tie{} to avoid bad line break.

2006-09-19  Richard Stallman  <rms@gnu.org>

	* frames.texi (Dialog Boxes): Clean up wording: avoid passive,
	stick to present tense.

2006-09-18  Jan Djärv  <jan.h.d@swipnet.se>

	* frames.texi (Dialog Boxes): Rename x-use-old-gtk-file-dialog
	to x-gtk-use-old-file-dialog.
	(Dialog Boxes): Document x-gtk-file-dialog-help-text.

2006-09-15  Jay Belanger  <belanger@truman.edu>

	* emacs.texi (GNU GENERAL PUBLIC LICENSE):
	Change "Library Public License" to "Lesser Public License"
	throughout.  Use "yyyy" to represent year.

2006-09-12  Paul Eggert  <eggert@cs.ucla.edu>

	* misc.texi (Interactive Shell): EMACS is now set
	to Emacs's absolute file name, not to "t".

2006-09-12  Reiner Steib  <Reiner.Steib@gmx.de>

	* files.texi (Visiting): Add index entry "open file".

2006-09-11  Richard Stallman  <rms@gnu.org>

	* building.texi (Compilation Mode): Clarification.
	(Grep Searching): Add xref to Compilation Mode.

2006-09-08  Richard Stallman  <rms@gnu.org>

	* search.texi (Search): Ref multi-file search commands here.
	(Other Repeating Search): Not here.

2006-08-28  Richard Stallman  <rms@gnu.org>

	* windows.texi (Split Window): Update xref.

	* basic.texi (Continuation Lines): Update xref.

	* indent.texi (Tab Stops): Update xref.

	* emacs.texi (Top): Update subnode menu.

	* display.texi (Line Truncation, Displaying Boundaries): New nodes,
	split out of Display Custom.

2006-08-25  Kim F. Storm  <storm@cua.dk>

	* display.texi (Display Custom): Add variables overline-margin
	and x-underline-at-descent-line.

2006-08-25  Richard Stallman  <rms@gnu.org>

	* entering.texi (Exiting): Rewrite to give graphical displays
	priority over text terminals.

	* search.texi (Incremental Search): Move index entries.

2006-08-23  Chong Yidong  <cyd@stupidchicken.com>

	* custom.texi (Init File): Reference Find Init to avoid "home
	directory" confusion.

2006-08-22  Nick Roberts  <nickrob@snap.net.nz>

	* building.texi (Other GDB-UI Buffers): Describe how to edit
	a value in the locals buffer.

2006-08-21  Richard Stallman  <rms@gnu.org>

	* search.texi (Basic Isearch): Add `isearch' index entry.

2006-08-16  Richard Stallman  <rms@gnu.org>

	* misc.texi (Saving Emacs Sessions): Clean up wording.

	* mark.texi (Marking Objects): Mention term "select all".

	* emacs.texi (Top): Update subnode menu.

	* help.texi (Help Mode): Move node up in file.

2006-08-15  Nick Roberts  <nickrob@snap.net.nz>

	* building.texi (Stack Buffer): Explain fringe arrow.

2006-08-12  Eli Zaretskii  <eliz@gnu.org>

	* misc.texi (Saving Emacs Sessions): Clarify when desktop is restored
	on startup.

2006-08-11  Romain Francoise  <romain@orebokech.com>

	* ack.texi (Acknowledgments): Delete mention to zone-mode.el.

2006-08-10  Sven Joachim  <svenjoac@gmx.de>  (tiny change)

	* mule.texi (Recognize Coding, Text Coding): Fix typos.

2006-08-10  Richard Stallman  <rms@gnu.org>

	* text.texi (Format Faces): Substantial rewrites to deal
	with face merging.  Empty regions don't count.
	Clarify face property inheritance.

2006-08-08  Romain Francoise  <romain@orebokech.com>

	* dired.texi (Marks vs Flags): Fix typo reported by Ari Roponen
	<arjuropo@cc.jyu.fi>.

2006-08-04  Eli Zaretskii  <eliz@gnu.org>

	* cmdargs.texi (Window Size X) <--geometry>: Only width and height
	apply to all frames.

2006-08-01  Richard Stallman  <rms@gnu.org>

	* help.texi (Name Help): Add index entries for describe-variable.

2006-08-01  Nick Roberts  <nickrob@snap.net.nz>

	* building.texi (GDB Graphical Interface): Shorten node names.
	(GDB-UI Layout): Use GDB-related.
	(Other GDB-UI Buffers): Simplify English.

2006-07-31  Richard Stallman  <rms@gnu.org>

	* search.texi (Query Replace): Add xref for Dired's Q command.

2006-07-31  Nick Roberts  <nickrob@snap.net.nz>

	* building.texi (GDB commands in Fringe): Rename to...
	(Source Buffers): ..this and move forward.  Describe hollow arrow and
	new option gdb-find-source-frame.

2006-07-29  Richard Stallman  <rms@gnu.org>

	* dired.texi (Operating on Files): Simplify previous change
	and fix Texinfo usage.

2006-07-29  Eli Zaretskii  <eliz@gnu.org>

	* dired.texi (Operating on Files): Add cross-references.  State the
	Unix commands that do similar things.

2006-07-28  Richard Stallman  <rms@gnu.org>

	* mark.texi (Transient Mark): Clarify that region never disappears
	when Transient Mark mode is off, and not when it is on.

2006-07-27  Richard Stallman  <rms@gnu.org>

	* search.texi (Non-ASCII Isearch): Clarify.  Mention C-q.

2006-07-24  Richard Stallman  <rms@gnu.org>

	* xresources.texi (GTK styles): Fix texinfo usage.

	* commands.texi (User Input): Explain why we teach keyboard cmds.

	* xresources.texi, xresmini.texi, search.texi, programs.texi:
	* misc.texi, kmacro.texi, killing.texi, glossary.texi:
	* fortran-xtra.texi, files.texi, emacs.texi, emacs-xtra.texi:
	* doclicense.texi, display.texi, dired.texi, basic.texi:
	* anti.texi, ack.texi: Move periods and commas inside quotes.

2006-07-22  Eli Zaretskii  <eliz@gnu.org>

	* cmdargs.texi (General Variables): Document EMAIL.

2006-07-21  Eli Zaretskii  <eliz@gnu.org>

	* frames.texi (Frame Commands): Mention that focus-follows-mouse
	doesn't have effect on MS-Windows.

2006-07-17  Richard Stallman  <rms@gnu.org>

	* building.texi (Grep Searching): Explain about chaining grep commands.

2006-07-10  Nick Roberts  <nickrob@snap.net.nz>

	* killing.texi, mini.texi: Fix typos.

2006-07-09  Chong Yidong  <cyd@stupidchicken.com>

	* misc.texi (Invoking emacsclient): Document behavior when emacsclient
	is invoked for multiple files.

2006-07-08  Eli Zaretskii  <eliz@gnu.org>

	* msdog.texi (Windows Keyboard) [@iftex]: Add an @inforef to the
	on-line manual for the rest of this node.
	(Windows Mouse) <w32-pass-extra-mouse-buttons-to-system>: Include
	unconditionally.
	(Windows Processes) <w32-quote-process-args>: Include unconditionally.
	Improve wording.
	(Windows Printing): Improve wording.
	(Windows Misc) [@iftex]: Add an @inforef to the on-line manual for the
	rest of this node.

2006-07-05  Thien-Thi Nguyen  <ttn@gnu.org>

	* building.texi (Lisp Eval): Throughout, replace eval-current-buffer
	with eval-buffer.

2006-07-05  Nick Roberts  <nickrob@snap.net.nz>

	* mule.texi (Coding Systems, Specify Coding): Link descriptions
	of character translation.

2006-07-04  Nick Roberts  <nickrob@snap.net.nz>

	* rmail.texi (Remote Mailboxes): Add missing @code keyword.

2006-07-03  Karl Berry  <karl@gnu.org>

	* emacs.texi (\hbadness): Set to 6000 so we aren't bothered by
	not-too-underfull hboxes in the TeX output.
	* abbrevs.texi, buffers.texi, building.texi, calendar.texi,
	* cmdargs.texi, custom.texi, dired.texi, macos.texi,
	* maintaining.texi, misc.texi, mule.texi, programs.texi, rmail.texi,
	* sending.texi, text.texi: Fix overfull/underfull boxes.

2006-07-03  Romain Francoise  <romain@orebokech.com>

	* m-x.texi (M-x): Fix.

2006-07-03  Richard Stallman  <rms@gnu.org>

	* search.texi (Other Repeating Search): filename -> file name.

	* misc.texi (Narrowing): Minor cleanups.

	* files.texi (Visiting): filename -> file name.

	* emacs.texi (Top): Update subnode menus.

	* mule.texi (Coding Systems): Move char translation stuff here.
	(Specify Coding, Output Coding): New nodes, out of Recognize Coding.
	(Recognize Coding): Substantial local rewrites.
	(International): Update menu.

	* display.texi (Auto Scrolling): New node, broken out of Scrolling.
	(Scrolling): Substantial local rewrites.
	(Display): Update menu and intro.

	* dired.texi: filename -> file name.

	* custom.texi (Safe File Variables): Texinfo usage fix.

2006-07-03  Teodor Zlatanov  <tzz@lifelogs.com>

	* help.texi, m-x.texi: Lots of cleanups.

2006-06-30  Eli Zaretskii  <eliz@gnu.org>

	* msdog.texi (ls in Lisp, Windows Keyboard, Windows Mouse)
	(Windows Processes, Windows Misc): Shorten the printed version by
	selectively conditioning less important portions by @ifnottex.

2006-06-27  Richard Stallman  <rms@gnu.org>

	* mini.texi (Minibuffer File): Minor cleanup.

2006-06-25  Nick Roberts  <nickrob@snap.net.nz>

	* frames.texi (XTerm Mouse): Rename to...
	(Text-Only Mouse): ...this.  Mention t-mouse-mode.

	* emacs.texi (Top): Use new node name.

2006-06-24  Eli Zaretskii  <eliz@gnu.org>

	* emacs.texi (Top): Update the detailed menu according to changes in
	msdog.texi.

	* msdog.texi (Windows Keyboard): New section.
	(Windows Mouse): New section.
	(Windows System Menu): Remove section (text merged with "Windows
	Keyboard").
	(Windows Misc): New section.

	* dired.texi (Dired Enter): Refer to msdog.texi for ls-lisp emulation.

	* msdog.texi (ls in Lisp): New section.

	* files.texi (Visiting): Document case-insensitive wildcard matching
	under find-file-wildcards.

2006-06-16  YAMAMOTO Mitsuharu  <mituharu@math.s.chiba-u.ac.jp>

	* macos.texi (Mac Input): Add description of mac-function-modifier.
	Now Unicode keyboard layouts work.

2006-06-10  Richard Stallman  <rms@gnu.org>

	* mule.texi (Recognize Coding): Clarify previous change.

2006-06-09  Kenichi Handa  <handa@m17n.org>

	* mule.texi (Recognize Coding): Describe the convention of "CODING!"
	notation.

2006-06-07  Kevin Ryde  <user42@zip.com.au>

	* mule.texi (Coding Systems): Footnote xref "MS-DOS and MULE" in main
	manual for @ifnottex, but in emacs-extra for @iftex.

	* cmdargs.texi (General Variables): Fix smtpmail xref.

2006-05-29  Stefan Monnier  <monnier@iro.umontreal.ca>

	* programs.texi (Comment Commands):
	* custom.texi (Specifying File Variables):
	Use ;; instead of ;;; to better follow coding conventions.

2006-06-07  Nick Roberts  <nickrob@snap.net.nz>

	* building.texi (Watch Expressions): Move node to end.
	(GDB Graphical Interface): Move description of clicks in fringe...
	(GDB commands in the Fringe): ...to here.  New node.

2006-06-05  Romain Francoise  <romain@orebokech.com>

	* xresmini.texi (GTK resources): Fix various typos.

2006-06-05  Nick Roberts  <nickrob@snap.net.nz>

	* building.texi (GDB Graphical Interface): Update bindings.
	(Commands of GUD): Add gud-print.  Remove gud-run.
	Restate availability more generally.

2006-06-03  Teodor Zlatanov  <tzz@lifelogs.com>

	* mini.texi: Lots of cleanups.

2006-06-01  Luc Teirlinck  <teirllm@auburn.edu>

	* misc.texi (Shell History Copying): Update descriptions of `C-c RET'
	and Mouse-2.

2006-06-01  Jan Djärv  <jan.h.d@swipnet.se>

	* screen.texi (Menu Bar): Change menu-bar-start to menu-bar-open.

2006-05-31  Richard Stallman  <rms@gnu.org>

	* basic.texi (Moving Point): Fix previous change.

2006-05-29  Jan Djärv  <jan.h.d@swipnet.se>

	* screen.texi (Menu Bar): F10 for Gtk+/Lesstif/Lucid menus.

2006-05-28  Teodor Zlatanov  <tzz@lifelogs.com>

	* basic.texi: Many simplifications and improvements in wording.

2006-05-26  Nick Roberts  <nickrob@snap.net.nz>

	* anti.texi (Antinews): Create a node for gdb-ui.

2006-05-22  Reiner Steib  <Reiner.Steib@gmx.de>

	* frames.texi (Menu Bars, Tool Bars): Add index entries.

2006-05-20  Richard Stallman  <rms@gnu.org>

	* dired.texi (Dired Navigation): dired-goto-file is now j.

2006-05-20  Eli Zaretskii  <eliz@gnu.org>

	* mule.texi (Coding Systems): Mention the undecided-* coding systems
	and their aliases.

	* msdog.texi (Windows Printing): Mention non-support of plain text
	printing with some el-cheapo printers, and suggest a workaround.

2006-05-20  Kevin Ryde  <user42@zip.com.au>

	* text.texi (TeX Print): tex-dvi-view-command has a default value,
	remove the bit saying you must set it.

2006-05-19  Luc Teirlinck  <teirllm@auburn.edu>

	* trouble.texi (Checklist):
	* text.texi (Text, Auto Fill, Text Mode):
	* search.texi (Nonincremental Search):
	* rmail.texi (Rmail Labels):
	* mule.texi (Input Methods, Multibyte Conversion):
	* misc.texi (Gnus, Where to Look, PostScript):
	* maintaining.texi (Create Tags Table):
	* indent.texi (Indentation Commands):
	* fixit.texi (Spelling):
	* emacs.texi (Copying):
	* custom.texi (Init File): ifinfo -> ifnottex.

2006-05-17  Richard Stallman  <rms@gnu.org>

	* files.texi (Diff Mode): Mention C-x `.

2006-05-08  Richard Stallman  <rms@gnu.org>

	* custom.texi (Disabling): Textual cleanups.

2006-05-12  Glenn Morris  <rgm@gnu.org>

	* calendar.texi (Displaying the Diary, Format of Diary File):
	Refer to diary-view-entries, diary-list-entries,
	diary-show-all-entries rather than obsolete aliases.

2006-05-12  Eli Zaretskii  <eliz@gnu.org>

	* calendar.texi (Calendar/Diary, Holidays, Displaying the Diary)
	(Displaying the Diary, Special Diary Entries, Importing Diary):
	* building.texi (Compilation Shell):
	* buffers.texi (Several Buffers) [iftex]: Replace @xref's to
	emacs-xtra with @inforef's.

	* files.texi (Visiting): Fix wording.

	* mule.texi (Coding Systems, Text Coding): More indexing.
	Mention that C-x RET f can set eol conversion.

2006-05-07  Jan Djärv  <jan.h.d@swipnet.se>

	* xresmini.texi (GTK resources): Insert GTK description.

	* xresources.texi (GTK resources): metafont should be menufont.

2006-05-06  Michael Albinus  <michael.albinus@gmx.de>

	* mini.texi (Completion Options): Completion of remote files'
	method, user name and host name is active only in partial
	completion mode.

2006-05-06  Eli Zaretskii  <eliz@gnu.org>

	* makefile.w32-in (emacs.dvi):
	* Makefile.in (emacs.dvi): Add xresmini.texi.

	* xresmini.texi (Table of Resources): Remove xref to non-existent
	node "LessTif Resources".

	* msdog.texi (Microsoft Windows):
	* calendar.texi (Calendar/Diary, Displaying the Diary)
	(Special Diary Entries, Importing Diary, Holidays):
	* programs.texi (Program Modes):
	* text.texi (Text):
	* buffers.texi (Several Buffers):
	* files.texi (Comparing Files): Fix cross-references to emacs-xtra.

2006-05-06  Eli Zaretskii  <eliz@gnu.org>

	The following changes merge the emacs-xtra manual into the main
	manual, but only for on-line version of the manual.

	* vc2-xtra.texi (Version Backups, Local Version Control)
	(Making Snapshots, Change Logs and VC, Version Headers)
	(Customizing VC, CVS Options) [ifnottex]: Conditional xref's for
	on-line manual.

	* vc1-xtra.texi (VC Dired Mode) [ifnottex]: Conditional xref's
	for on-line manual.

	* msdog-xtra.texi (MS-DOS, MS-DOS Keyboard, MS-DOS Mouse)
	(MS-DOS Display, MS-DOS File Names, MS-DOS Printing)
	(MS-DOS and MULE, MS-DOS Processes) [ifnottex]: Conditional xref's
	for on-line manual.

	* fortran-xtra.texi (Fortran, Fortran Autofill)
	(Fortran Autofill, Fortran Abbrev) [ifnottex]: Conditional xref's
	for on-line manual.

	* picture-xtra.texi (Basic Picture, Rectangles in Picture) [ifnottex]:
	Conditional xref's for on-line manual.

	* emerge-xtra.texi (Emerge, Overview of Emerge)
	(Fine Points of Emerge) [ifnottex]: Conditional xref's for on-line
	manual.

	* Makefile.in (INFO_TARGETS): Remove ../info/emacs-xtra.
	(EMACS_XTRA): New variable, lists the new *-xtra.texi files.
	(EMACSSOURCES): Use EMACS_XTRA.
	(../info/emacs-xtra): Remove.
	(emacs-xtra.dvi): Add EMACS_XTRA to prerequisites.

	* makefile.w32-in (INFO_TARGETS): Remove $(infodir)/emacs-xtra.
	(EMACS_XTRA): New variable, lists the new *-xtra.texi files.
	(EMACSSOURCES): Use EMACS_XTRA.
	($(infodir)/emacs-xtra): Remove.
	(emacs-xtra.dvi): Add EMACS_XTRA to prerequisites.

	* trouble.texi (Quitting):
	* text.texi (Text):
	* programs.texi (Program Modes):
	* msdog.texi (Microsoft Windows):
	* frames.texi (Frames):
	* files.texi (Backup, Version Control, VC Concepts)
	(Types of Log File, Advanced C-x v v, Log Buffer, Old Versions)
	(Registering, VC Status, VC Undo, Multi-User Branching)
	(Comparing Files):
	* calendar.texi (Calendar/Diary, Holidays, Displaying the Diary)
	(Displaying the Diary, Special Diary Entries, Importing Diary):
	* buffers.texi (Several Buffers): Replace inforef to emacs-xtra by
	conditional xref's, depending on @iftex/@ifnottex.

	* msdog.texi (Microsoft Windows) [ifnottex]: Add menu entry for
	"MS-DOS".  @include msdog-xtra.texi.

	* programs.texi (Programs) [ifnottex]: Add menu entry for "Fortran".
	<Top Level> [ifnottex]: @include fortran-xtra.texi.

	* files.texi (Secondary VC Commands) [ifnottex]: Add menu entries
	for vc-xtra.texi subsections.
	(VC Undo) [ifnottex]: @include vc1-xtra.texi and @lowersections it.
	(Multi-User Branching) [ifnottex]: @include vc2-xtra.texi.

	* sending.texi (Sending Mail): A @node line without explicit Prev,
	Next, and Up links.

	* abbrevs.texi (Abbrevs): A @node line without explicit Prev,
	Next, and Up links.

	* emacs.texi (Top) [ifnottex]: Add menu entries for "Picture Mode"
	and its sections.  @include picture-xtra.texi.

	* maintaining.texi (Maintaining) [ifnottex]: Add menu entry for
	"Emerge".
	(List Tags) [ifnottex]: @include emerge-xtra.texi.

	* cal-xtra.texi (Daylight Savings): Remove this node: it is an
	exact duplicate of its name-sake in calendar.texi.

	* calendar.texi (Calendar/Diary) [ifnottex]: Add menu item for
	"Advanced Calendar/Diary Usage".
	(Time Intervals) [ifnottex]: @include cal-xtra.texi.

	* dired.texi (Subdirectories in Dired) [ifnottex]: @include
	dired-xtra.texi.
	(Dired) [ifnottex]: Add menu entry for "Subdir Switches".

	* files.texi (Reverting) [ifnottex]: @include arevert-xtra.texi.
	(Files) [ifnottex]: Add menu entry for Autorevert.

	* emacs-xtra.texi (Introduction): Reword to make consistent with
	printed version only.
	<Top level>: Remove the body of all chapters and move them to the
	new *-xtra.texi files.  Use @raisesections and @lowersections to
	convert sections to chapters etc.

	* msdog-xtra.texi:
	* fortran-xtra.texi:
	* vc-xtra.texi:
	* vc1-xtra.texi:
	* vc2-xtra.texi:
	* emerge-xtra.texi:
	* cal-xtra.texi:
	* dired-xtra.texi:
	* arevert-xtra.texi: New files, with text from respective chapters
	of emacs-xtra.texi.  Convert each @chapter into @section, @section
	into @subsection, etc.

	* emacs-xtra.texi (MS-DOS): Rename from "MS-DOG".  All references
	updated.

	* msdog.texi (Microsoft Windows): Rename from "Emacs and Microsoft
	Windows".  All references updated.

2006-05-06  YAMAMOTO Mitsuharu  <mituharu@math.s.chiba-u.ac.jp>

	* macos.texi (Mac Input): Mention input from Character Palette.
	(Mac Font Specs): Fix typo.

2006-05-05  Richard Stallman  <rms@gnu.org>

	* files.texi (Diff Mode): Minor cleanup.

2006-05-05  Karl Berry  <karl@gnu.org>

	* emacs.texi: Call @fonttextsize 10, inside @tex to avoid
	errors from the current release of makeinfo (4.8).
	* help.texi (Library Keywords): Change widest word in multitable
	template from `emulations' to `convenience'.  (Not sure if this is
	related to the font change.)

2006-05-05  Eli Zaretskii  <eliz@gnu.org>

	* files.texi (File Names): Add a footnote about limited support of
	~USER on MS-Windows.

	* cmdargs.texi (Initial Options): Add a footnote about limited
	support of ~USER on MS-Windows.

2006-05-03  Richard Stallman  <rms@gnu.org>

	* files.texi (Diff Mode): Node moved here.
	(Comparing Files): Delete what duplicates new node.
	(Files): Put Diff Mode in menu.

	* misc.texi (Diff Mode): Move to files.texi.

	* emacs.texi (Top): Update menu for Diff Mode.

	* trouble.texi (Emergency Escape): Simplify.

	* emacs.texi (Top): Minor clarification.

2006-05-03  Teodor Zlatanov  <tzz@lifelogs.com>

	* commands.texi, entering.texi, screen.texi: Many simplifications.

2006-05-03  Richard Stallman  <rms@gnu.org>

	* commands.texi (Text Characters): Delete paragraph about unibyte
	non-ASCII printing chars.

	* killing.texi (Killing): Say "graphical displays".
	* display.texi: Say "graphical displays".

	* cmdargs.texi (Misc X): Say "graphical displays".

2006-05-01  Richard Stallman  <rms@gnu.org>

	* emacs.texi (Top): Add Diff Mode to menu.

2006-05-01  Aaron S. Hawley  <Aaron.Hawley@uvm.edu>

	* misc.texi (Diff Mode): New node.

2006-05-01  YAMAMOTO Mitsuharu  <mituharu@math.s.chiba-u.ac.jp>

	* macos.texi (Mac International): Now Carbon Emacs has ATSUI support.
	(Mac Environment Variables): Shorten example line.
	(Mac Font Specs): Shorten lisp lines.  Add descriptions for ATSUI.

2006-05-01  Nick Roberts  <nickrob@snap.net.nz>

	* building.texi (GUD Customization): Describe cases %d and %c.
	Update description for %e.

2006-04-30  Glenn Morris  <rgm@gnu.org>

	* calendar.texi (LaTeX Calendar): Mention cal-tex-preamble-extra.

2006-04-29  Dan Nicolaescu  <dann@ics.uci.edu>

	* custom.texi (Examining): Update C-h v output example.

2006-04-29  Kim F. Storm  <storm@cua.dk>

	* building.texi (Grep Searching): Add lgrep and rgrep.

2006-04-23  Richard Stallman  <rms@gnu.org>

	* emacs.texi [TeX]: Use xresmini.texi instead of xresources.texi.

	* xresmini.texi: New file.

	* xresources.texi (Face Resources): Split table into font resources
	and the rest.  Combine similar attributes for brevity.

2006-04-21  Eli Zaretskii  <eliz@gnu.org>

	* emacs-xtra.texi (MS-DOS File Names): Remove section about
	backslashes and case-insensitivity in file names (moved to the
	main manual).
	(MS-DOS Printing): Move most of the text to the main manual.

	* msdog.texi (Windows Files, Windows HOME, MS-Windows Printing):
	New nodes.
	(Windows Processes, Windows System Menu): Add index entries and
	fix wording.

2006-04-18  J.D. Smith  <jdsmith@as.arizona.edu>

	* misc.texi (Shell Ring): Add notes on saved input when
	navigating off the end of the history list.

2006-04-18  Chong Yidong  <cyd@mit.edu>

	* misc.texi (Shell Options): Correct default value of
	comint-scroll-show-maximum-output.

2006-04-18  Nick Roberts  <nickrob@snap.net.nz>

	* building.texi (Watch Expressions): Update.

2006-04-12  Richard Stallman  <rms@gnu.org>

	* search.texi: Clean up previous change.

2006-04-12  Eli Zaretskii  <eliz@gnu.org>

	* search.texi (Regexp Backslash, Regexp Replace): Add index
	entries for ``back reference'' and mention the term itself in the
	text.

2006-04-11  Richard Stallman  <rms@gnu.org>

	* custom.texi (Safe File Variables):
	Document enable-local-variables = :safe.

2006-04-11  Karl Berry  <karl@gnu.org>

	* emacs-xtra.texi, emacs.texi (Dired under VC, VC Dired Commands)
	(Remote Repositories, Version Backups, Local Version Control)
	(Snapshots, Making and Using Snapshots, Snapshot Caveats)
	(Miscellaneous Commands and Features of VC, Change Logs and VC)
	(Renaming VC Work Files and Master Files)
	(Inserting Version Control Headers, Customizing VC, General Options)
	(Options for RCS and SCCS, Options specific for CVS): Move all
	these nodes to emacs-xtra.texi, for brevity.
	* cmdargs.texi, files.texi: Change cross-references.

2006-04-11  J.D. Smith  <jdsmith@as.arizona.edu>

	* files.texi (Old Versions): Update description of vc-annotate's
	use of color to indicate date ranges.

2006-04-09  Kevin Ryde  <user42@zip.com.au>

	* sending.texi (Mail Sending): In send-mail-function @pxref smtpmail,
	put info and printed manual names the right way around.

2006-04-09  Karl Berry  <karl@gnu.org>

	* msdog.texi, emacs-xtra.texi: Move all the MS-DOS material to
	emacs-xtra.texi, leaving only MS Windows information.
	* building.texi, emacs.texi, frames.texi, gnu.texi, macos.texi,
	* msdog.texi, mule.texi, trouble.texi: Change cross-references and
	node names.

	* emacs.texi: Move @summarycontents and @contents to the beginning
	of the file.

2006-04-08  Kevin Ryde  <user42@zip.com.au>

	* text.texi (Fill Commands): fill-nobreak-predicate is now a hook.

2006-04-07  Richard Stallman  <rms@gnu.org>

	* programs.texi (Comments, Comment Commands, Options for Comments)
	(Multi-Line Comments): "Align", not "indent".
	(Basic Indent): C-j deletes trailing whitespace before the newline.

2006-04-06  Richard Stallman  <rms@gnu.org>

	* programs.texi (Basic Indent): Clarify relationship of C-j to TAB.

2006-04-06  Eli Zaretskii  <eliz@gnu.org>

	* killing.texi (Rectangles): Add index entry for marking a rectangle.

2006-04-05  Richard Stallman  <rms@gnu.org>

	* emacs.texi (Top): Update subnode menu.

	* trouble.texi (Unasked-for Search): Node deleted.
	(Lossage): Delete from menu.

2006-04-04  Richard Stallman  <rms@gnu.org>

	* trouble.texi: Various cleanups.
	(Checklist): Don't bother saying how to snail a bug report.
	(Emergency Escape): Much rewriting.
	(After a Crash): Rename the core dump immediately.
	(Total Frustration): Call it a psychotherapist.
	(Bug Criteria): Avoid "illegal instruction".
	(Sending Patches): We always put the contributor's name in.

	* misc.texi (Thumbnails): Minor correction.

2006-04-03  Richard Stallman  <rms@gnu.org>

	* misc.texi (Thumbnails): Minor cleanup.

2006-04-02  Karl Berry  <karl@gnu.org>

	* sending.texi (Mail Sending): pxref to Top needs five args.

2006-03-31  Richard Stallman  <rms@gnu.org>

	* emacs.texi (Top): Update subnode menu.

	* help.texi (Help Mode): Cleanup.

	* dired.texi: Many cleanups.
	(Dired Deletion): Describe dired-recursive-deletes.
	(Operating on Files): dired-create-directory moved.
	(Misc Dired Features): Move to here.
	(Tumme): Node moved to misc.texi.

	* custom.texi: Many cleanups.
	(Minor Modes): Don't mention ISO Accents Mode.
	(Examining): Update C-h v output example.
	(Hooks): Add index and xref for add-hook.
	(Locals): Delete list of vars that are always per-buffer.  Rearrange.
	(Local Keymaps): Don't mention lisp-mode-map, c-mode-map.

	* misc.texi: Many cleanups.
	(beginning): Add to summary of topics.
	(Shell): Put eshell xref at the end.  Remove eshell from table.
	(Thumbnails): New node.

2006-03-28  Eli Zaretskii  <eliz@gnu.org>

	* files.texi (File Name Cache): Make it clear that the cache is
	not persistent.

2006-03-25  Karl Berry  <karl@gnu.org>

	* emacs-xtra.texi, emacs.texi, gnu.texi:
	(1) use @copyright{} instead of (C) in typeset text;
	(2) do not indent copyright year list (or anything else).

2006-03-21  Juanma Barranquero  <lekktu@gmail.com>

	* files.texi (VC Dired Mode): Remove misplaced brackets.

2006-03-21  Andre Spiegel  <spiegel@gnu.org>

	* files.texi: Various updates and clarifications in the VC chapter.

2006-03-19  Luc Teirlinck  <teirllm@auburn.edu>

	* help.texi (Help Mode): Document "C-c C-c".

2006-03-16  Luc Teirlinck  <teirllm@auburn.edu>

	* emacs-xtra.texi (Top): Avoid ugly continuation line in
	menu in the standalone Info reader.

2006-03-15  Chong Yidong  <cyd@stupidchicken.com>

	* emacs-xtra.texi (Emerge, Picture Mode, Fortran): New chapters,
	moved here from Emacs manual.

	* programs.texi (Fortran): Section moved to emacs-xtra.
	(Program Modes): Xref to Fortran in emacs-xtra.

	* maintaining.texi (Emerge): Move to emacs-xtra.
	* files.texi (Comparing Files): Xref to Emerge in emacs-xtra.

	* picture.texi: File deleted.
	* Makefile.in:
	* makefile.w32-in: Remove picture.texi.

	* text.texi (Text): Xref to Picture Mode in emacs-xtra.
	* abbrevs.texi (Abbrevs):
	* sending.texi (Sending Mail): Picture node removed.

	* emacs.texi (Top): Update node listings.

2006-03-12  Richard Stallman  <rms@gnu.org>

	* calendar.texi: Various cleanups.

2006-03-11  Luc Teirlinck  <teirllm@auburn.edu>

	* search.texi (Regexps): Use @samp for regexp that is not in Lisp
	syntax.

2006-03-08  Luc Teirlinck  <teirllm@auburn.edu>

	* search.texi (Regexps): More accurately describe which characters
	are special in which situations.  Recommend _not_ to quote `]' or
	`-' when they are not special.

2006-02-28  Andre Spiegel  <spiegel@gnu.org>

	* files.texi (Old Versions): Clarify operation of C-x v =.

2006-02-21  Nick Roberts  <nickrob@snap.net.nz>

	* building.texi (Watch Expressions): Update and describe
	gdb-speedbar-auto-raise.

2006-02-19  Richard M. Stallman  <rms@gnu.org>

	* emacs.texi: Use @smallbook.
	(Top): Update ref to Emacs paper, delete ref to Cookbook.
	Update subnode menu.

	* building.texi (Lisp Interaction): Minor addition.

2006-02-18  Nick Roberts  <nickrob@snap.net.nz>

	* building.texi (Watch Expressions): Update and be more precise.

2006-02-15  Francesco Potortì  <pot@gnu.org>

	* maintaining.texi (Create Tags Table): Explain why the
	exception when etags writes to files under the /dev tree.

2006-02-14  Richard M. Stallman  <rms@gnu.org>

	* custom.texi (Safe File Variables): Lots of clarification.
	Renamed from Unsafe File Variables.

2006-02-14  Chong Yidong  <cyd@stupidchicken.com>

	* custom.texi (Unsafe File Variables): File variable confirmation
	assumed denied in batch mode.

2006-02-14  Richard M. Stallman  <rms@gnu.org>

	* building.texi (GDB User Interface Layout): Don't say `inferior'
	for program being debugged.

2006-02-15  Nick Roberts  <nickrob@snap.net.nz>

	* building.texi (GDB Graphical Interface):
	Replace gdb-use-inferior-io-buffer with gdb-use-separate-io-buffer.

2006-02-13  Chong Yidong  <cyd@stupidchicken.com>

	* custom.texi (Specifying File Variables, Unsafe File Variables):
	New nodes, split from File Variables.  Document new file local
	variable behavior.

2006-02-13  YAMAMOTO Mitsuharu  <mituharu@math.s.chiba-u.ac.jp>

	* display.texi (Standard Faces):
	* files.texi (Visiting):
	* frames.texi (Clipboard):
	* glossary.texi (Glossary) <Clipboard>:
	* xresources.texi (X Resources): Mention Mac OS port.

2006-02-12  Richard M. Stallman  <rms@gnu.org>

	* building.texi (Building): Clarify topic in intro.

	* maintaining.texi (Maintaining): Change title; clarify topic.
	Delete duplicate index entries.

	* building.texi (Other GDB User Interface Buffers): Clarifications.

	* text.texi (Cell Commands): Clarifications.

	* programs.texi (Defuns): Delete duplicate explanation of
	left-margin paren convention.
	(Hungry Delete): Minor cleanup.

2006-02-11  Mathias Dahl  <mathias.dahl@gmail.com>

	* dired.texi (Tumme): More tumme documentation.

2006-02-11  Alan Mackenzie  <acm@muc.de>

	* programs.texi ("Hungry Delete"): Correct the appellation of the
	backspace and delete keys to @kbd{DEL} and @kbd{DELETE}.

2006-02-11  Mathias Dahl  <mathias.dahl@gmail.com>

	* dired.texi (Tumme): Fix small bug.

2006-02-10  YAMAMOTO Mitsuharu  <mituharu@math.s.chiba-u.ac.jp>

	* macos.texi (Mac International): Rename "fontset-mac" to
	"fontset-standard".

2006-02-09  Mathias Dahl  <mathias.dah@gmail.com>

	* dired.texi (Tumme): Basic documentation for Tumme added.

2006-02-07  Luc Teirlinck  <teirllm@auburn.edu>

	* mule.texi (International):
	* programs.texi (Basic Indent): Fix typos.

	* custom.texi (Minor Modes):
	* display.texi (Text Display):
	* commands.texi (Text Characters): Update xrefs.

2006-02-07  Richard M. Stallman  <rms@gnu.org>

	* emacs.texi (Top): Update subnode menu.
	Update info on old Emacs papers.
	(Intro): "Graphical display", not window system.

	* xresources.texi (GTK styles): Minor clarifications.

	* trouble.texi: "Graphical display", not window system.
	(Stuck Recursive): Minor clarification.

	* text.texi: Minor clarifications.
	(Sentences): Explain why two-space convention is better.
	Explain sentence-end-without-period here.
	(Fill Commands): Not here.
	(Refill): Node moved down.
	(Filling): Update menu.
	(Table Creation, Cell Justification, Column Commands): Clarify.

	* sending.texi: Minor clarifications.

	* search.texi (Regexp Backslash): Clarification.

	* rmail.texi: Minor cleanups.
	(Rmail): Delete digression about `rmail-mode'.
	(Rmail Inbox): Delete false advice wrt rmail-primary-inbox-list.
	(Rmail Files): Mention C-u M-x rmail.
	(Rmail Reply): Mention References.
	(Rmail Display): Mention rmail-nonignored-headers.

	* programs.texi: Minor cleanups.
	(Comment Commands): Mention momentary Transient Mark mode.
	(Matching): Be more specific about customizing show-paren-mode.
	(Info Lookup): Don't list the modes that support C-h S.
	Just say what it does in an unsupported mode.
	(Man Page): Delete excessive info on customizing woman.
	(Motion in C): Don't mention c-for/backward-into-nomenclature.

	* abbrevs.texi: Minor clarifications.
	(Dabbrev Customization): Talk about "dynamic abbrev expansion",
	not "dynamic abbrevs" as if they were a kind of abbrev.

	* picture.texi (Picture): Minor cleanup.

	* mule.texi (Communication Coding): Say "other applications".
	(Fontsets): Not specific to X.  Add xref to X Resources.
	(Unibyte Mode): Rename from Single-Byte Character Support.
	"Graphical display", not window system.
	(International): Update menu.

	* maintaining.texi (Format of ChangeLog):
	New node, split out from ChangeLog.
	(ChangeLog): Clarifications in the remaining text.
	(Create Tags Table, Etags Regexps, Select Tags Table): Cleanups.
	(Find Tag): Add @w.
	(Tags Search): Explain tag table order here.  Simplify grep ref.
	(List Tags): tags-tag-face is a variable, not a face.
	(Emerge): Cleanups.

	* kmacro.texi (Keyboard Macro Counter): Rewrite for clarity.
	(Keyboard Macros): Avoid "the user".

	* killing.texi: "Graphical display", not window system.

	* help.texi (Help Echo): "Graphical display", not window system.

	* glossary.texi: Say "you", not "the user".  Say "graphical display".

	* frames.texi: Minor cleanups.  "Graphical display", not window system.

	* files.texi (Visiting): Make drag-and-drop not X-specific.

	* custom.texi: Minor cleanups.  "Graphical display", not window system.

	* cmdargs.texi: Minor cleanups.

	* building.texi (Compilation): Move and split kill-compilation para.
	Add para about multiple compilers.
	(Compilation Mode): Commands also available in grep mode and others.
	Mention C-u C-x ` more tutorially.  Clarify C-x `.
	(Compilation Shell): Clarify.  Put Bash example first.
	(Grep Searching): Minor cleanups; add @w.
	(Debuggers): Minor cleanups.
	(Starting GUD): Make GDB xgraphical mode issue clearer.
	(Debugger Operation): Lots of clarifications including
	GDB tooltip side-effect issue.
	(Commands of GUD): Clarify.
	(GUD Customization): Add bashdb-mode-hook.
	(GDB Graphical Interface): Rewrite for clarity.
	(GDB User Interface Layout): Rewrite for clarity.
	(Stack Buffer, Watch Expressions): Likewise.
	(Other GDB User Interface Buffers): Cleanups.
	(Lisp Libraries, External Lisp): Cleanup.

	* basic.texi (Position Info): "Graphical displays", rather than
	window systems.

	* anti.texi: Minor cleanup.

2006-02-03  Eli Zaretskii  <eliz@gnu.org>

	* custom.texi (Init File, Find Init): Add cross-references to
	where $HOME is described.

2006-02-01  Luc Teirlinck  <teirllm@auburn.edu>

	* frames.texi (Frame Parameters): Remove @item for S-Mouse-1; it
	is not inside the @table.

	* emacs.texi (Top): Correct node name.

	* files.texi (File Names): Fix @xref.
	(Reverting): Fix typo.

	* mule.texi (International): Correct node name.

	* kmacro.texi (Save Keyboard Macro): Add missing @kbd to @table.

2006-02-01  Richard M. Stallman  <rms@gnu.org>

	* emacs.texi (Top): Update subnode menu.

	* mule.texi: Minor clarifications.
	Reduce the specific references to X Windows.
	Refer to "graphical" terminals, rather than window systems.
	(Text Coding): Rename from Specify Coding.
	(Communication Coding, File Name Coding, Terminal Coding):
	New nodes split out from Text Coding.

	* kmacro.texi: Minor clarifications.
	(Keyboard Macro Ring): Comment out some excessive commands.
	(Basic Keyboard Macro): Split up the table, putting part in each node.

	* major.texi: Minor clarifications.

	* misc.texi (Single Shell, Interactive Shell): Fix xrefs.

	* windows.texi: Minor clarifications.
	(Change Window): Don't describe mode-line mouse cmds here.
	Add xref to Mode Line Mouse.

	* msdog.texi (Text and Binary, MS-DOS and MULE): Fix xrefs.

	* macos.texi (Mac International): Fix xref.

	* indent.texi: Minor clarifications.

	* frames.texi: Minor clarifications.
	Reduce the specific references to X Windows.
	Refer to "graphical" terminals, rather than window systems.
	(Frame Parameters): Don't mention commands like
	set-foreground-color.  Just say to customize a face.
	(Drag and Drop): Lisp-level stuff moved to Emacs Lisp manual.

	* files.texi: Minor clarifications.
	(Numbered Backups): New node, split out from Backup Names.

	* display.texi (Font Lock): C mode no longer depends on (-in-col-0.

	* cmdargs.texi (General Variables): Fix xref.

	* buffers.texi: Minor clarifications.

2006-01-31  Richard M. Stallman  <rms@gnu.org>

	* display.texi (Scrolling, Horizontal Scrolling, Follow Mode):
	Nodes moved to top.

	* display.texi: Minor clarifications.
	(Display): Rearrange menu.
	(Standard Faces): Mention query-replace face.
	(Faces): Simplify.
	(Font Lock): Simplify face customization info.
	(Highlight Changes): Node merged into Highlight Interactively.
	(Highlight Interactively): Much rewriting and cleanup.
	(Optional Mode Line): Narrowed line number not good for goto-line.
	Simplify face customization advice.
	(Text Display): Mention use of escape-glyph face.
	Move ctl-arrow and tab-width here.
	(Display Custom): Move no-redraw-on-reenter to end of node.

	* search.texi: Minor clarifications.
	(Isearch Scroll): Simplify.
	(Other Repeating Search): Document multi-occur-in-matching-buffers.

	* regs.texi (Registers): Mention bookmarks here.

	* mark.texi: Minor clarifications.
	(Selective Undo): Node deleted.

	* m-x.texi: Minor clarifications.

	* killing.texi: Minor clarifications.
	Refer to "graphical" terminals, rather than window systems.

	* help.texi: Clarifications.
	(Help): Don't describe C-h F and C-h K here.
	(Key Help): Describe C-h K here.
	(Name Help): Mention Emacs Lisp Intro.
	Describe C-h F here.
	(Misc Help): Mention C-h F and C-h K only briefly.

	* fixit.texi (Undo): New node, mostly copied from basic.texi.
	Selective undo text merged in.
	(Spelling): Mention Aspell along with Ispell.

	* emacs.texi (Top): Update subnode menus.

	* basic.texi (Basic Undo): Rename from Undo.  Most of text
	moved to new Undo node.

2006-01-29  Chong Yidong  <cyd@stupidchicken.com>

	* basic.texi (Continuation Lines, Inserting Text):
	Mention longlines mode.

2006-01-29  Richard M. Stallman  <rms@gnu.org>

	* screen.texi: Minor cleanups.
	(Screen): Clean up the intro paragraphs.
	(Mode Line): Lots of rewriting.  Handle frame-name better.
	eol-mnemonic-... vars moved out.

	* emacs.texi (Top): Change menu item for MS-DOS node.
	Update subnode menu.

	* msdog.texi (MS-DOS): Rewrite intro to explain how this
	chapter relates to Windows.  Title changed.

	* mini.texi: Minor cleanups.

	* mark.texi (Selective Undo): New node, text moved from basic.texi.
	(Mark): Put it in the menu.

	* entering.texi: Minor cleanups.

	* emacs.texi (Top): Add xref to Mac chapter; explain Windows better.
	(Intro): Refer to "graphical" terminals, rather than X.

	* display.texi (Display Custom): Add xref to Variables.
	(Optional Mode Line): eol-mnemonic-... vars moved here.

	* commands.texi: Minor cleanups.  Refer to "graphical" terminals,
	rather than X.

	* basic.texi: Minor cleanups.
	(Undo): selective-undo moved.

2006-01-25  Luc Teirlinck  <teirllm@auburn.edu>

	* anti.texi (Antinews): Various corrections and additions.

2006-01-23  Juri Linkov  <juri@jurta.org>

	* custom.texi (Easy Customization, Customization Groups)
	(Browsing Custom): Mention links along with buttons.

2006-01-21  Eli Zaretskii  <eliz@gnu.org>

	* text.texi (TeX Print): Use @key for TAB.

	* kmacro.texi (Keyboard Macro Step-Edit): Use @key for TAB.

2006-01-15  Sven Joachim  <svenjoac@gmx.de>  (tiny change)

	* files.texi (File Aliases): Don't claim that usually separate
	buffers are created for two file names that name the same data.
	Mention additional situations where different names mean the same
	file on disk.

2006-01-19  Richard M. Stallman  <rms@gnu.org>

	* killing.texi (Deletion): Upcase @key argument.

	* custom.texi (Custom Themes): Minor cleanup.

	* programs.texi (Hungry Delete): Upcase @key argument.

2006-01-16  Juri Linkov  <juri@jurta.org>

	* display.texi (Standard Faces): Add `mode-line-buffer-id'.
	Move `mode-line-highlight' before `mode-line-buffer-id'.

2006-01-14  Richard M. Stallman  <rms@gnu.org>

	* basic.texi (Inserting Text): Minor cleanup.

2006-01-11  Luc Teirlinck  <teirllm@auburn.edu>

	* custom.texi (Changing a Variable, Face Customization):
	Update for changes in Custom menus.

2006-01-05  YAMAMOTO Mitsuharu  <mituharu@math.s.chiba-u.ac.jp>

	* macos.texi (Mac International): Undo last change.

2006-01-02  Chong Yidong  <cyd@stupidchicken.com>

	* custom.texi (Custom Themes): Describe the new
	customize-create-theme interface.

2005-12-30  Juri Linkov  <juri@jurta.org>

	* basic.texi (Position Info): Update example.

2005-12-27  Jan Djärv  <jan.h.d@swipnet.se>

	* frames.texi (Dialog Boxes): Add x-gtk-show-hidden-files.

2005-12-24  Chong Yidong  <cyd@stupidchicken.com>

	* custom.texi (Custom Themes): `load-theme' always loads.

2005-12-23  Juri Linkov  <juri@jurta.org>

	* display.texi (Highlight Interactively): Use double space to
	separate sentences.  Replace C-p with M-p, and C-n with M-n.

2005-12-22  Richard M. Stallman  <rms@gnu.org>

	* custom.texi (Easy Customization and subnodes):
	Replace "active field" with "button".
	Use "user option" only for variables.
	Use "setting" for variable-or-face.

2005-12-22  Luc Teirlinck  <teirllm@auburn.edu>

	* buffers.texi (Select Buffer): Change order in table to make
	"Similar" refer to the correct item.
	(Indirect Buffers): Minor rewording.

2005-12-20  Juri Linkov  <juri@jurta.org>

	* files.texi (VC Status): Put P and N near p and n.

2005-12-19  Richard M. Stallman  <rms@gnu.org>

	* programs.texi (Electric C): Delete the info about newline control.
	(Other C Commands): Minor cleanup.
	(Left Margin Paren): Minor cleanup.

2005-12-19  Luc Teirlinck  <teirllm@auburn.edu>

	* custom.texi (Easy Customization): Add "Browsing Custom" to menu.
	(Customization Groups): Delete text moved to "Browsing Custom".
	(Browsing Custom): New node.
	(Specific Customization): Clarify which commands only work for
	loaded options.

2005-12-18  Bill Wohler  <wohler@newt.com>

	* frames.texi (Tool Bars): Shorten text of previous change.

2005-12-18  Aaron S. Hawley  <Aaron.Hawley@uvm.edu>

	* files.texi (VC Status): Document log-view mode.

2005-12-18  Bill Wohler  <wohler@newt.com>

	* frames.texi (Tool Bars): Mention that you can turn off tool bars
	permanently via the customize interface.

2005-12-16  Ralf Angeli  <angeli@iwi.uni-sb.de>

	* killing.texi (Killing by Lines): Document `kill-whole-line'
	function.

2005-12-16  Lőrentey Károly  <lorentey@elte.hu>

	* buffers.texi (Select Buffer): Change `prev-buffer' to
	`previous-buffer'.  Indicate that these functions use a frame
	local buffer list.

2005-12-12  Richard M. Stallman  <rms@gnu.org>

	* custom.texi (Easy Customization): Change menu comment.
	(Prefix Keymaps): Fix spelling of Control-X-prefix.

	* help.texi (Apropos): Rewrite.  Talk about "apropos patterns".
	(Help): Among the Apropos commands, describe only C-h a here.

2005-12-11  Richard M. Stallman  <rms@gnu.org>

	* programs.texi (Options for Comments): Comment-end starts with space.

	* glossary.texi (Glossary): Minor cleanup.

	* files.texi (Old Versions): Use @table.

2005-12-10  David Koppelman  <koppel@ece.lsu.edu>

	* display.texi (Highlight Interactively): Include
	global-hi-lock-mode.  Add miscellaneous details and elaborations.

2005-12-09  Richard M. Stallman  <rms@gnu.org>

	* display.texi (Font Lock): Delete the Global FL menu item.

2005-12-09  Luc Teirlinck  <teirllm@auburn.edu>

	* custom.texi (Minibuffer Maps): Mention the maps for file name
	completion.

2005-12-09  Kim F. Storm  <storm@cua.dk>

	* killing.texi (CUA Bindings): Describe how to use C-x and C-c as
	prefix keys even when mark is active.  Describe that RET moves
	cursor to next corner in rectangle; clarify insert around rectangle.

2005-12-08  Luc Teirlinck  <teirllm@auburn.edu>

	* custom.texi (Customization): Use xref to elisp manual for
	non-TeX output.
	(Minor Modes): Update.
	(Customization Groups, Changing a Variable, Face Customization):
	Update for new appearance of Custom buffers.
	(Changing a Variable): `custom-buffer-done-function' has been
	replaced by `custom-buffer-done-kill'.
	(Specific Customization): In the `customize-group' buffer, a
	subgroup's contents are not "hidden".  They are not included at
	all.  They have no [Show] button.
	(Mouse Buttons): Add pxref to description of mouse event lists in
	Elisp manual.  Add `menu-bar' and `header-line' dummy prefix keys.
	(Find Init): Emacs now looks for ~/.emacs.d/init.el instead of
	~/.emacs.d/.emacs, if it can not find ~/.emacs(.el).

2005-12-08  Richard M. Stallman  <rms@gnu.org>

	* mini.texi (Completion Commands, Completion):
	In file name input, SPC does not do completion.

2005-12-08  Nick Roberts  <nickrob@snap.net.nz>

	* building.texi (GDB Graphical Interface): Explain screen size
	setting.
	(Other GDB User Interface Buffers): Describe features specific to
	GDB 6.4.

2005-12-01  Nick Roberts  <nickrob@snap.net.nz>

	* building.texi (GDB User Interface Layout): Describe how to
	kill associated buffers.
	(Breakpoints Buffer): Use D instead of d for gdb-delete-breakpoint.
	(Watch Expressions): Be more precise.
	(Other GDB User Interface Buffers): Describe how to change a
	register value.

2005-11-24  YAMAMOTO Mitsuharu  <mituharu@math.s.chiba-u.ac.jp>

	* macos.texi (Mac Input): Remove description of
	mac-command-key-is-meta.  Add descriptions of
	mac-control-modifier, mac-command-modifier, and
	mac-option-modifier.
	(Mac International): Fix description of conversion of clipboard data.
	(Mac Font Specs): Add example of font customization by face attributes.

2005-11-22  Nick Roberts  <nickrob@snap.net.nz>

	* building.texi (Watch Expressions): Expand description.
	(Other GDB User Interface Buffers): Describe local map for
	gud-watch.

2005-11-21  Chong Yidong  <cyd@stupidchicken.com>

	* display.texi (Font Lock): Font lock is enabled by default now.

2005-11-20  Juri Linkov  <juri@jurta.org>

	* basic.texi (Position Info): Update examples of the output.
	Remove the fact that examples are produced in the TeXinfo buffer,
	because in the Info reader users will get a different output from
	`C-x ='.

	* building.texi (Compilation Mode): Remove paragraph duplicated
	from the node `Compilation'.  Add `compilation-skip-threshold'.

	* display.texi (Font Lock): Suggest more user-friendly method of
	finding all Font Lock faces (M-x customize-group RET font-lock-faces).

2005-11-18  Richard M. Stallman  <rms@gnu.org>

	* files.texi (Registering): Mention @@ in mode line.

	* mini.texi (Minibuffer File): Clarify previous change.  Add @findex.

2005-11-08  Aaron S. Hawley  <Aaron.Hawley@uvm.edu>

	* files.texi (Renaming and VC): Some back-ends don't
	handle renaming.

2005-11-17  Juri Linkov  <juri@jurta.org>

	* emacs.texi (Top):
	* display.texi (Highlight Interactively): Put this font-lock based
	mode near Font Lock node.

2005-11-16  Chong Yidong  <cyd@stupidchicken.com>

	* ack.texi (Acknowledgments): Acknowledge Andrew Zhilin for Emacs
	icons.

2005-11-12  Kim F. Storm  <storm@cua.dk>

	* help.texi (Help): Fix C-h a entry.  Add C-h d entry.
	(Help Summary): Add C-h d and C-h e.
	(Apropos): Clarify that all apropos commands may search for either
	list of words or a regexp.  Add C-h d for apropos-documentation.
	Describe apropos-documentation-sort-by-scores user option.

2005-11-09  Luc Teirlinck  <teirllm@auburn.edu>

	* killing.texi (CUA Bindings): Add @section.

2005-11-10  Kim F. Storm  <storm@cua.dk>

	* emacs.texi (Top): Add CUA Bindings entry to menu.

	* killing.texi (CUA Bindings): New node.  Moved here from
	misc.texi and extended with info on rectangle commands and
	rectangle highlighting, interface to registers, and the global
	mark feature.

	* misc.texi (Emulation): Move CUA bindings item to killing.texi.

	* regs.texi: Prev link points to CUA Bindings node.

2005-11-07  Luc Teirlinck  <teirllm@auburn.edu>

	* help.texi (Help Echo): By default, help echos are only shown on
	mouse-over, not on point-over.

2005-11-04  Jérôme Marant  <jerome@marant.org>

	* misc.texi (Shell Mode): Describe how to activate password echoing.

2005-11-04  Romain Francoise  <romain@orebokech.com>

	* mark.texi (Mark Ring): Fix typo.

2005-11-03  Richard M. Stallman  <rms@gnu.org>

	* mark.texi (Mark Ring): Mention set-mark-command-repeat-pop.

2005-11-01  Bill Wohler  <wohler@newt.com>

	* help.texi (Help Mode): Fix typo.

2005-11-01  Nick Roberts  <nickrob@snap.net.nz>

	* building.texi (Other GDB User Interface Buffers):
	Describe the command gdb-use-inferior-io-buffer.

2005-10-31  Romain Francoise  <romain@orebokech.com>

	* files.texi (Compressed Files): Fix typo.

	* buffers.texi (Misc Buffer): Downcase `*shell*'.

	* windows.texi (Force Same Window): Likewise.

2005-10-30  Bill Wohler  <wohler@newt.com>

	* help.texi (Help Mode): URLs viewed with browse-url.

2005-10-31  Nick Roberts  <nickrob@snap.net.nz>

	* building.texi (GDB Graphical Interface): Don't reference
	gdb-mouse-set-clear-breakpoint.  Explain gdb-mouse-until
	must stay in same frame.

2005-10-29  Chong Yidong  <cyd@stupidchicken.com>

	* custom.texi (Init File): Document ~/.emacs.d/init.el.

	* anti.texi (Antinews): Likewise.

2005-10-28  Bill Wohler  <wohler@newt.com>

	* help.texi (Help): Help mode now creates hyperlinks for URLs.

2005-10-28  Richard M. Stallman  <rms@gnu.org>

	* files.texi (Visiting): Explain how to enter ? in a file name.

	* trouble.texi (Memory Full): Mention !MEM FULL! in mode line.

2005-10-25  Nick Roberts  <nickrob@snap.net.nz>

	* building.texi (GDB Graphical Interface):
	Describe gdb-mouse-until.

2005-10-23  Richard M. Stallman  <rms@gnu.org>

	* custom.texi (Init File): Recommend when to use site-start.el.

2005-10-21  Juri Linkov  <juri@jurta.org>

	* custom.texi (Examining): Mention accessing the old variable
	value via M-n in set-variable.

2005-10-18  Romain Francoise  <romain@orebokech.com>

	* files.texi (Version Systems): Capitalize GNU.

2005-10-18  Nick Roberts  <nickrob@snap.net.nz>

	* building.texi (Compilation Mode): Remove redundant paragraph.
	(Watch Expressions): Remove paragraph to reflect code change.

2005-10-16  Richard M. Stallman  <rms@gnu.org>

	* building.texi (Compilation Mode, Compilation): Clarified.

2005-10-15  Richard M. Stallman  <rms@gnu.org>

	* misc.texi (Saving Emacs Sessions): Mention savehist library.

2005-10-13  Kenichi Handa  <handa@m17n.org>

	* basic.texi (Position Info): Fix previous change.

2005-10-12  Jan Djärv  <jan.h.d@swipnet.se>

	* cmdargs.texi (Icons X): Fix typo.

2005-10-12  Kenichi Handa  <handa@m17n.org>

	* basic.texi (Position Info): Describe the case that Emacs shows
	"part of display ...".

2005-10-10  Jan Djärv  <jan.h.d@swipnet.se>

	* cmdargs.texi (Icons X): -nb => -nbi.

2005-10-10  Chong Yidong  <cyd@stupidchicken.com>

	* frames.texi (Speedbar): A couple more clarifications.

2005-10-11  Nick Roberts  <nickrob@snap.net.nz>

	* building.texi (GDB User Interface Layout): Improve diagram.
	(Watch Expressions): Explain how to make speedbar global.
	(Other GDB User Interface Buffers): Make references more precise.

2005-10-09  Richard M. Stallman  <rms@gnu.org>

	* frames.texi (Speedbar): Clarify the text.

2005-10-09  Chong Yidong  <cyd@stupidchicken.com>

	* frames.texi (Speedbar): Add information on keybindings,
	dismissing the speedbar, and buffer display mode.  Link to
	speedbar manual.

2005-10-09  Jan Djärv  <jan.h.d@swipnet.se>

	* cmdargs.texi (Icons X): Remove options -i, -itype, --icon-type,
	added -nb, --no-bitmap-icon.

2005-10-07  Nick Roberts  <nickrob@snap.net.nz>

	* building.texi (GDB Graphical Interface): Add variables and
	functions to indices.  Be more precise.

2005-10-03  Jan Djärv  <jan.h.d@swipnet.se>

	* frames.texi (Drag and Drop): Remove the x- from
	x-dnd-open-file-other-window and xdnd-protocol-alist.

2005-09-30  Romain Francoise  <romain@orebokech.com>

	* mini.texi (Minibuffer): The default value now appears before the
	colon in minibuffer prompts.

2005-09-25  Richard M. Stallman  <rms@gnu.org>

	* search.texi (Regexp Search): Doc search-whitespace-regexp.

2005-09-20  Emanuele Giaquinta  <emanuele.giaquinta@gmail.com>  (tiny change)

	* text.texi (Paragraphs): Correction about Paragraph-Indent Text mode.

2005-09-21  YAMAMOTO Mitsuharu  <mituharu@math.s.chiba-u.ac.jp>

	* emacs.texi (Top): Update submenus from macos.texi.

	* macos.texi: Change `Mac OS 8 or 9' to `Mac OS Classic'.
	(Mac OS): Update feature support status.
	(Mac Input): List supported input scripts.  Remove description
	about `mac-keyboard-text-encoding'.  Mention mouse button
	emulation and related variables.
	(Mac International): Mention Central European and Cyrillic
	support.  Now `keyboard-coding-system' is dynamically changed.
	Add description about coding system for selection.
	Add description about language environment.
	(Mac Environment Variables):
	Mention `~/.MacOSX/environment.plist'.  Give example of command line
	arguments.  Add Preferences support.
	(Mac Directories): Explicitly state that this node is for Mac OS
	Classic only.
	(Mac Font Specs): Mention specification for scalable fonts.
	List supported charsets.  Add preferred way of creating fontsets.
	Add description about `mac-allow-anti-aliasing'.
	(Mac Functions): Add descriptions about `mac-set-file-creator',
	`mac-get-file-creator', `mac-set-file-type', `mac-get-file-type',
	and `mac-get-preference'.

2005-09-16  Romain Francoise  <romain@orebokech.com>

	Update all files to specify GFDL version 1.2.

	* doclicense.texi (GNU Free Documentation License): Update to
	version 1.2.

2005-09-15  Richard M. Stallman  <rms@gnu.org>

	* buffers.texi (List Buffers): Fix xref.

	* rmail.texi (Rmail Basics): Fix xref.

	* emacs.texi (Top): Update subnode menus.

	* files.texi (Saving Commands): New node, broken out of Saving.
	(Customize Save): New node, broken out of Saving.
	Clarify effect of write-region-inhibit-fsync.
	(Misc File Ops): Say write-region-inhibit-fsync affects write-region.

2005-09-14  Romain Francoise  <romain@orebokech.com>

	* files.texi (Saving): Mention write-region-inhibit-fsync.

2005-09-05  Chong Yidong  <cyd@stupidchicken.com>

	* custom.texi (Custom Themes): New node.

2005-09-03  Richard M. Stallman  <rms@gnu.org>

	* search.texi (Search Case): Mention vars that control
	case-fold-search for various operations.

2005-08-22  Juri Linkov  <juri@jurta.org>

	* display.texi (Standard Faces): Merge the text from
	`(elisp)Standard Faces' into this node.

2005-08-18  Luc Teirlinck  <teirllm@auburn.edu>

	* emacs.texi (Top): Delete menu item for deleted node
	Keyboard Translations.

2005-08-18  Richard M. Stallman  <rms@gnu.org>

	* trouble.texi (Unasked-for Search):
	Delete xref to Keyboard Translations.

	* glossary.texi (Glossary): Delete xref.

	* custom.texi (Minor Modes): Say that the list here is not complete.
	(Keyboard Translations): Node deleted.
	(Disabling): Delete xref to it.
	(Customization Groups): Fix Custom buffer example.
	(Hooks): Mention remove-hooks.

2005-08-17  Luc Teirlinck  <teirllm@auburn.edu>

	* building.texi (GDB Graphical Interface): Improve filling of menu
	item.

2005-08-18  Nick Roberts  <nickrob@snap.net.nz>

	* building.texi (GDB Graphical Interface): Use better node names.

2005-08-14  Richard M. Stallman  <rms@gnu.org>

	* text.texi (Sentences): Fix xref.

2005-08-14  Juri Linkov  <juri@jurta.org>

	* building.texi (Compilation, Grep Searching): Move grep command
	headings from `Compilation' to `Grep Searching'.

	* dired.texi (Dired and Find):
	* maintaining.texi (Tags Search): Replace grep xref to
	`Compilation' node with `Grep Searching'.

	* files.texi (Comparing Files): Replace xref to `Compilation' with
	`Compilation Mode'.

2005-08-13  Alan Mackenzie  <acm@muc.de>

	* search.texi (Non-ASCII Isearch): Correct a typo.
	(Replacement Commands): Mention query-replace key binding.

2005-08-11  Richard M. Stallman  <rms@gnu.org>

	* programs.texi (Options for Comments): Fix xref.

	* search.texi (Regexp Backslash, Regexp Example): New nodes split
	out of Regexps.

2005-08-09  Juri Linkov  <juri@jurta.org>

	* building.texi (Compilation): Use `itemx' instead of `item'.
	(Grep Searching): Simplify phrase.

	* display.texi (Standard Faces): Describe vertical-border on
	window systems.

	* windows.texi (Split Window): Simplify phrase and mention
	vertical-border face.

2005-08-09  Richard M. Stallman  <rms@gnu.org>

	* files.texi (Comparing Files): Clarify compare-windows.

	* calendar.texi (Scroll Calendar): Document < and > in calendar.

2005-08-06  Eli Zaretskii  <eliz@gnu.org>

	* mule.texi (Coding Systems): Rephrase the paragraph about
	codepages: no need for "M-x codepage-setup" anymore, except on
	MS-DOS.

	* msdog.texi (MS-DOS and MULE): Clarify that this section is for
	the MS-DOS port only.

2005-07-30  Eli Zaretskii  <eliz@gnu.org>

	* makefile.w32-in (info): Don't run multi-install-info.bat.
	($(infodir)/dir): New target, produced by running
	multi-install-info.bat.

2005-07-22  Eli Zaretskii  <eliz@gnu.org>

	* files.texi (Quoted File Names): Add index entry.

2005-07-19  Juri Linkov  <juri@jurta.org>

	* files.texi (Comparing Files): Mention resync for `compare-windows'.

2005-07-18  Juri Linkov  <juri@jurta.org>

	* custom.texi (Easy Customization):
	* files.texi (Old Versions):
	* frames.texi (Wheeled Mice):
	* mule.texi (Specify Coding):
	* text.texi (Cell Justification):
	* trouble.texi (After a Crash):
	* xresources.texi (GTK styles):
	Delete duplicate duplicate words.

2005-07-17  Richard M. Stallman  <rms@gnu.org>

	* frames.texi (Creating Frames): Fix foreground color example.

	* custom.texi (Init Examples): Clean up text about conditionals.

2005-07-16  Richard M. Stallman  <rms@gnu.org>

	* mini.texi (Completion Commands): Fix command name for ?.

2005-07-16  Eli Zaretskii  <eliz@gnu.org>

	* display.texi (Standard Faces): Explain that customization of
	`menu' face has no effect on w32 and with GTK.
	Add cross-references.

	* cmdargs.texi (General Variables): Clarify the default location
	of $HOME on w32 systems.

2005-07-15  Jason Rumney  <jasonr@gnu.org>

	* cmdargs.texi (General Variables): Default HOME on MS Windows has
	changed.

2005-07-08  Kenichi Handa  <handa@m17n.org>

	* mule.texi (Recognize Coding):
	Recommend revert-buffer-with-coding-system instead of revert-buffer.

2005-07-07  Richard M. Stallman  <rms@gnu.org>

	* anti.texi (Antinews): Mention mode-line-inverse-video.

	* files.texi (Saving): Minor correction about C-x C-w.

	* display.texi (Display Custom): Don't mention mode-line-inverse-video.

2005-07-07  Luc Teirlinck  <teirllm@auburn.edu>

	* search.texi (Isearch Scroll): Add example of using the
	`isearch-scroll' property.
	(Slow Isearch): Reference anchor for `baud-rate' instead of entire
	`Display Custom' node.
	(Regexp Replace): Put text that requires Emacs Lisp knowledge last
	and de-emphasize it.
	(Other Repeating Search): `occur' currently can not correctly
	handle multiline matches.  Correct, clarify and update description
	of `flush-lines' and `keep-lines'.

	* display.texi (Display Custom): Add anchor for `baud-rate'.

2005-07-07  Richard M. Stallman  <rms@gnu.org>

	* gnu.texi: Update where to get GNU status; add refs for how to help.
	Add footnotes 6 and 7.

2005-07-04  Lute Kamstra  <lute@gnu.org>

	Update FSF's address in GPL notices.

	* doclicense.texi (GNU Free Documentation License):
	* trouble.texi (Checklist): Update FSF's address.

2005-06-24  Richard M. Stallman  <rms@gnu.org>

	* display.texi (Text Display): Change index entries.

2005-06-24  Eli Zaretskii  <eliz@gnu.org>

	* makefile.w32-in (MAKEINFO): Use --force.
	(INFO_TARGETS, DVI_TARGETS): Make identical to the lists in
	Makefile.in.

2005-06-23  Richard M. Stallman  <rms@gnu.org>

	* anti.texi (Antinews): Rename show-nonbreak-escape to
	nobreak-char-display.

	* emacs.texi (Top): Update detailed node listing.

	* display.texi (Text Display): Rename show-nonbreak-escape
	to nobreak-char-display and no-break-space to nobreak-space.
	(Standard Faces): Split up the list of standard faces
	and put it in a separate node.  Add nobreak-space and
	escape-glyph.

2005-06-23  Lute Kamstra  <lute@gnu.org>

	* mule.texi (Select Input Method): Fix typo.

2005-06-23  Kenichi Handa  <handa@m17n.org>

	* mule.texi (International): List all supported scripts.
	Adjust text for that leim is now included in the normal Emacs
	distribution.
	(Language Environments): List all language environments.
	Intlfonts contains fonts for most supported scripts, not all..
	(Select Input Method): Refer to C-u C-x = to see how to type to
	input a specific character.
	(Recognize Coding): Fix typo, china-iso-8bit -> chinese-iso-8bit.

2005-06-23  Juanma Barranquero  <lekktu@gmail.com>

	* building.texi (Grep Searching): Texinfo usage fix.

2005-06-22  Miles Bader  <miles@gnu.org>

	* display.texi (Faces): Change `vertical-divider' to `vertical-border'.

2005-06-20  Miles Bader  <miles@gnu.org>

	* display.texi (Faces): Add `vertical-divider'.

2005-06-17  Richard M. Stallman  <rms@gnu.org>

	* text.texi (Adaptive Fill): Minor clarification.

2005-06-10  Lute Kamstra  <lute@gnu.org>

	* emacs.texi (Top): Correct version number.
	* anti.texi (Antinews): Correct version number.  Use EMACSVER to
	refer to the current version of Emacs.

2005-06-08  Luc Teirlinck  <teirllm@auburn.edu>

	* files.texi (Log Buffer): Document when there can be more than
	one file to be committed.

2005-06-08  Juri Linkov  <juri@jurta.org>

	* display.texi (Faces): Add `shadow' face.

2005-06-07  Masatake YAMATO  <jet@gyve.org>

	* display.texi (Faces): Write about mode-line-highlight.

2005-06-06  Richard M. Stallman  <rms@gnu.org>

	* misc.texi (Printing Package): Explain how to initialize
	printing package.

	* cmdargs.texi (Action Arguments): Clarify directory default for -l.

2005-06-05  Chong Yidong  <cyd@stupidchicken.com>

	* emacs.texi: Rename Hardcopy to Printing.
	Make PostScript and PostScript Variables subnodes of it.

	* misc.texi (Printing): Rename node from Hardcopy.
	Mention menu bar options.
	Move PostScript and PostScript Variables to submenu.
	(Printing package): New node.

	* mark.texi (Using Region): Change Hardcopy xref to Printing.

	* dired.texi (Operating on Files): Likewise.

	* calendar.texi (Displaying the Diary): Likewise.

	* msdog.texi (MS-DOS Printing, MS-DOS Processes): Likewise.

	* glossary.texi (Glossary): Likewise.

	* frames.texi (Mode Line Mouse): Mention mode-line-highlight
	effect.

2005-06-04  Richard M. Stallman  <rms@gnu.org>

	* trouble.texi (After a Crash): Polish previous change.

2005-05-30  Noah Friedman  <friedman@splode.com>

	* trouble.texi (After a Crash): Mention emacs-buffer.gdb as a
	recovery mechanism.

2005-05-28  Nick Roberts  <nickrob@snap.net.nz>

	* building.texi (Other Buffers): SPC toggles display of
	floating point registers.

2005-05-27  Nick Roberts  <nickrob@snap.net.nz>

	* files.texi (Log Buffer): Merge in description of Log Edit
	mode from pcl-cvs.texi.

2005-05-26  Richard M. Stallman  <rms@gnu.org>

	* building.texi (Lisp Eval): C-M-x with arg runs Edebug.

2005-05-24  Luc Teirlinck  <teirllm@auburn.edu>

	* fixit.texi (Spelling): Delete confusing sentence; flyspell is
	not enabled by default.
	When not on a word, `ispell-word' by default checks the word
	before point.

2005-05-24  Nick Roberts  <nickrob@snap.net.nz>

	* building.texi (Debugger Operation): Simplify last sentence.

2005-05-23  Lute Kamstra  <lute@gnu.org>

	* emacs.texi: Update FSF's address throughout.
	(Preface): Use @cite.
	(Distrib): Add cross reference to the node "Copying".  Mention the
	FDL.  Don't refer to etc/{FTP,ORDERS}.  Mention the sale of
	printed manuals.
	(Intro): Use @xref for the Emacs Lisp Intro.

2005-05-18  Luc Teirlinck  <teirllm@auburn.edu>

	* buffers.texi (Select Buffer): Document `C-u M-g M-g'.

	* basic.texi (Moving Point): Mention default for `goto-line'.

	* programs.texi (Lisp Doc): Eldoc mode shows only the first line
	of a variable's docstring.

2005-05-18  Lute Kamstra  <lute@gnu.org>

	* maintaining.texi (Overview of Emerge): Add cross reference.
	Remove duplication.

	* emacs.texi (Top): Update to the current structure of the manual.
	* misc.texi (Emacs Server): Add menu description.
	* files.texi (Saving): Fix menu.
	* custom.texi (Customization): Fix menu.
	* mule.texi (International): Fix menu.
	* kmacro.texi (Keyboard Macros): Fix menu.

2005-05-16  Luc Teirlinck  <teirllm@auburn.edu>

	* display.texi: Various minor changes.
	(Faces): Delete text that is repeated in the next section.

2005-05-16  Nick Roberts  <nickrob@snap.net.nz>

	* building.texi (Debugger Operation): Mention GUD tooltips are
	disabled with GDB in text command mode.

2005-05-16  Nick Roberts  <nickrob@snap.net.nz>

	* building.texi: Replace toolbar with "tool bar" for consistency.
	(Compilation Mode): Describe compilation-context-lines
	and use of arrow in compilation buffer.
	(Debugger Operation): Replace help text with variable's value.

	* frames.texi (Tooltips): Replace toolbar with "tool bar" for
	consistency.

2005-05-15  Luc Teirlinck  <teirllm@auburn.edu>

	* major.texi (Choosing Modes): normal-mode processes the -*- line.
	Add xref.

2005-05-14  Luc Teirlinck  <teirllm@auburn.edu>

	* basic.texi (Moving Point): Mention `M-g g' binding for `goto-line'.
	(Position Info): Delete discussion of `goto-line'.  It is already
	described in `Moving point'.

	* mini.texi (Completion Commands): Correct reference.
	(Completion Options): Fix typo.

	* killing.texi (Deletion): Complete description of `C-x C-o'.

2005-05-10  Richard M. Stallman  <rms@gnu.org>

	* building.texi (Compilation): Clarify recompile's directory choice.

	* frames.texi (Tooltips): Cleanups.

	* basic.texi (Arguments): Fix punctuation.

2005-05-09  Luc Teirlinck  <teirllm@auburn.edu>

	* screen.texi (Menu Bar): The up and down (not left and right)
	arrow keys move through a keyboard menu.

2005-05-08  Luc Teirlinck  <teirllm@auburn.edu>

	* basic.texi: Various typo and grammar fixes.
	(Moving Point): C-a now runs move-beginning-of-line.

2005-05-08  Nick Roberts  <nickrob@snap.net.nz>

	* building.texi (Debugger Operation): Describe gud-tooltip-echo-area.

	* frames.texi (Tooltips): Describe help tooltips and GUD tooltips
	as different animals.

2005-05-07  Luc Teirlinck  <teirllm@auburn.edu>

	* frames.texi (Mouse References): Clarify `mouse-1-click-follows-link'.
	Correct index entry.

2005-05-07  Nick Roberts  <nickrob@snap.net.nz>

	* building.texi (Debugger Operation): Update to reflect changes
	in GUD tooltips.

2005-04-30  Richard M. Stallman  <rms@gnu.org>

	* files.texi (Compressed Files): Auto Compression normally enabled.

	* building.texi (Debugger Operation): Clarify previous change.

2005-04-28  Nick Roberts  <nickrob@snap.net.nz>

	* building.texi (Debugger Operation): Add description for
	GUD tooltips when program is not running.

2005-04-26  Luc Teirlinck  <teirllm@auburn.edu>

	* misc.texi (Shell): Add `Shell Prompts' to menu.
	(Shell Mode): Add xref to `Shell Prompts'.  Clarify `C-c C-u'
	description.  Delete remarks moved to new node.
	(Shell Prompts): New node.
	(History References): Replace remarks moved to `Shell Prompts'
	with xref to that node.
	(Remote Host): Clarify how to specify the terminal type when
	logging in to a different machine.

2005-04-26  Richard M. Stallman  <rms@gnu.org>

	* emacs.texi (Top): Update submenus from files.texi.

	* files.texi (Filesets): Clarify previous change.

	* dired.texi (Misc Dired Features): Clarify previous change.

2005-04-25  Chong Yidong  <cyd@stupidchicken.com>

	* ack.texi (Acknowledgments): Delete info about iso-acc.el.

	* dired.texi (Misc Dired Features):
	Document dired-compare-directories.

	* files.texi (Filesets): New node.
	(File Conveniences): Document Image mode.

	* text.texi (TeX Print): Document tex-compile.

2005-04-25  Luc Teirlinck  <teirllm@auburn.edu>

	* frames.texi (Tooltips): Tooltip mode is enabled by default.
	Delete redundant reference to tooltip Custom group.  It is
	referred too again in the next paragraph.

2005-04-24  Richard M. Stallman  <rms@gnu.org>

	* ack.texi: Delete info about lazy-lock.el and fast-lock.el.

2005-04-19  Kim F. Storm  <storm@cua.dk>

	* building.texi (Compilation Mode): Add M-g M-n and M-g M-p bindings.

2005-04-18  Lars Hansen  <larsh@math.ku.dk>

	* misc.texi (Saving Emacs Sessions): Add that "--no-desktop" now
	turns off desktop-save-mode.

2005-04-17  Luc Teirlinck  <teirllm@auburn.edu>

	* frames.texi (XTerm Mouse): Xterm Mouse mode is no longer enabled
	by default in terminals compatible with xterm.  Mention that
	xterm-mouse-mode is a minor mode and put in pxref to Minor Modes
	node.

2005-04-12  Luc Teirlinck  <teirllm@auburn.edu>

	* frames.texi (XTerm Mouse): Xterm Mouse mode is now enabled by default.

2005-04-12  Jan Djärv  <jan.h.d@swipnet.se>

	* xresources.texi (Table of Resources): Add cursorBlink.

2005-04-11  Luc Teirlinck  <teirllm@auburn.edu>

	* rmail.texi (Rmail Summary Edit): Explain numeric arguments to
	`d', `C-d' and `u'.

2005-04-11  Richard M. Stallman  <rms@gnu.org>

	* cmdargs.texi (Initial Options): -Q is now --quick, and does less.
	(Misc X): Add -D, --basic-display.

	* maintaining.texi (Change Log): Correct the description of
	the example.

	* major.texi (Choosing Modes): Document magic-mode-alist.

2005-04-10  Luc Teirlinck  <teirllm@auburn.edu>

	* rmail.texi (Rmail Basics): Clarify description of `q' and `b'.
	(Rmail Deletion): `C-d' in RMAIL buffer does not accept a numeric arg.
	(Rmail Inbox): Give full name of `rmail-primary-inbox-list'.
	(Rmail Output): Clarify which statements apply to `o', `C-o' and
	`w', respectively.
	(Rmail Labels): Mention `l'.
	(Rmail Attributes): Correct pxref.  Mention `stored' attribute.
	(Rmail Summary Edit): Describe `j' and RET.

2005-04-10  Jan Djärv  <jan.h.d@swipnet.se>

	* xresources.texi (Lucid Resources): Add fontSet resource.

2005-04-09  Luc Teirlinck  <teirllm@auburn.edu>

	* display.texi (Useless Whitespace): `indicate-unused-lines' is
	now called `indicate-empty-lines'.

2005-04-06  Kim F. Storm  <storm@cua.dk>

	* cmdargs.texi (Initial Options): Add --bare-bones alias for -Q.

2005-04-04  Luc Teirlinck  <teirllm@auburn.edu>

	* dired.texi (Dired Visiting): `dired-view-command-alist' has been
	deleted.
	(Marks vs Flags): Add some convenient key bindings.
	(Hiding Subdirectories): Delete redundant and inaccurate sentence.
	(Misc Dired Features): Correct and expand description of `w' command.

	* frames.texi (XTerm Mouse): Delete apparently false info.
	The GNU/Linux console currently does not appear to support
	`xterm-mouse-mode'.

2005-04-03  Glenn Morris  <gmorris@ast.cam.ac.uk>

	* calendar.texi (Diary): Mention shell utility `calendar'.

2005-04-01  Richard M. Stallman  <rms@gnu.org>

	* cmdargs.texi (Misc X): Explain horizontal scroll bars don't exist.

2005-04-01  Lute Kamstra  <lute@gnu.org>

	* maintaining.texi (Change Log): add-change-log-entry uses
	add-log-mailing-address.

2005-03-31  Luc Teirlinck  <teirllm@auburn.edu>

	* files.texi (Reverting): Move `auto-revert-check-vc-info' to
	`VC Mode Line' and put in an xref to that node.
	(VC Mode Line): Move `auto-revert-check-vc-info' here and clarify
	its description.

2005-03-31  Paul Eggert  <eggert@cs.ucla.edu>

	* calendar.texi (Calendar Systems): Say that the Persian calendar
	implemented here is the arithmetical one championed by Birashk.

2005-03-30  Glenn Morris  <gmorris@ast.cam.ac.uk>

	* programs.texi (Fortran Motion): Fix previous change.

2005-03-29  Richard M. Stallman  <rms@gnu.org>

	* mule.texi (Single-Byte Character Support): Reinstall the C-x 8 info.

2005-03-29  Chong Yidong  <cyd@stupidchicken.com>

	* text.texi (Refill): Refer to Long Lines Mode.
	(Longlines): New node.
	(Auto Fill): Don't index "word wrap" here.
	(Filling): Add Longlines to menu.

2005-03-29  Richard M. Stallman  <rms@gnu.org>

	* xresources.texi: Minor fixes.

	* misc.texi (Emacs Server): Fix Texinfo usage.

	* emacs.texi (Top): Don't use a real section heading for
	"Detailed Node Listing".  Fake it instead.

	* basic.texi (Position Info): Minor cleanup.

	* mule.texi (Input Methods): Minor cleanup.

2005-03-29  Glenn Morris  <gmorris@ast.cam.ac.uk>

	* programs.texi (ForIndent Vars): `fortran-if-indent' does other
	constructs as well.
	(Fortran Motion): Add fortran-end-of-block, fortran-beginning-of-block.

2005-03-29  Kenichi Handa  <handa@m17n.org>

	* mule.texi (Input Methods): Refer to the command C-u C-x =.

	* basic.texi (Position Info): Update the description about the
	command C-u C-x =.

2005-03-28  Richard M. Stallman  <rms@gnu.org>

	* emacs.texi (Top): Use @section for the detailed node listing.

	* calendar.texi: Minor fixes to previous change.

	* programs.texi (Fortran): Small fixes to previous changes.

	* emacs.texi (Top): Update list of subnodes of Dired.
	Likewise for building.texi.

	* files.texi (File Conveniences): Delete Auto Image File mode.

2005-03-28  Chong Yidong  <cyd@stupidchicken.com>

	* building.texi (Flymake): New node.

	* custom.texi (Function Keys): Document kp- event types and
	keypad-setup package.

	* dired.texi (Wdired): New node.

	* files.texi (File Conveniences): Reorder entries.
	Explain how to turn on Auto-image-file mode.
	Document Thumbs mode.

	* mule.texi (Specify Coding): Document recode-region and
	recode-file-name.

	* programs.texi (Program Modes): Add Conf mode and DNS mode.

2005-03-27  Luc Teirlinck  <teirllm@auburn.edu>

	* commands.texi (Keys): M-o is now a prefix key.

2005-03-27  Glenn Morris  <gmorris@ast.cam.ac.uk>

	* programs.texi: Reformat and update copyright years.
	(Fortran): Update section.

2005-03-26  Luc Teirlinck  <teirllm@auburn.edu>

	* files.texi: Several small changes in addition to:
	(Visiting): Change xref for Dialog Boxes to ref.
	(Version Headers): Replace references to obsolete var
	`vc-header-alist' with `vc-BACKEND-header'.
	(Customizing VC): Update value of `vc-handled-backends'.

2005-03-26  Glenn Morris  <gmorris@ast.cam.ac.uk>

	* emacs-xtra.texi (Advanced Calendar/Diary Usage): New section;
	move here from Emacs Lisp Reference Manual.
	* calendar.texi (Calendar/Diary, Diary Commands)
	(Special Diary Entries, Importing Diary): Change some xrefs to
	point to emacs-xtra rather than elisp.

	* emacs-xtra.texi (Calendar Customizing):
	Move view-diary-entries-initially, view-calendar-holidays-initially,
	mark-diary-entries-in-calendar, mark-holidays-in-calendar to main
	Emacs Manual.
	(Appt Customizing): Merge entire section into main Emacs Manual.
	* calendar.texi (Holidays): Move view-calendar-holidays-initially,
	mark-holidays-in-calendar here from emacs-xtra.
	(Displaying the Diary): Move view-diary-entries-initially,
	mark-diary-entries-in-calendar here from emacs-xtra.
	(Appointments): Move appt-display-mode-line,
	appt-display-duration, appt-disp-window-function,
	appt-delete-window-function here from emacs-xtra.

	* calendar.texi: Update and reformat copyright.
	Change all @xrefs to the non-printing emacs-xtra to @inforefs.
	(Calendar/Diary): Menu now only on Mouse-3, not C-Mouse-3.
	(Diary): Refer to `diary-file' rather than ~/diary.
	(Diary Commands): Rename node to "Displaying the Diary".
	* emacs.texi (Top): Rename "Diary Commands" section.
	* misc.texi (Hardcopy): Rename "Diary Commands" xref.

2005-03-26  Eli Zaretskii  <eliz@gnu.org>

	* misc.texi (Emacs Server): Fix the command for setting
	server-name.  Add an xref to Invoking emacsclient.

	* help.texi (Help Summary): Clarify when "C-h ." will do something
	nontrivial.
	(Apropos): Add cindex entry for apropos-sort-by-scores.

	* display.texi (Text Display): Add index entries for how no-break
	characters are displayed.

2005-03-26  Eli Zaretskii  <eliz@gnu.org>

	* files.texi (Visiting): Fix cross-references introduced with the
	last change.

	* xresources.texi (GTK resources): Fix last change.

2005-03-25  Chong Yidong  <cyd@stupidchicken.com>

	* xresources.texi (X Resources): GTK options documented too.
	(Resources): Clarify meaning of program name.
	(Table of Resources): Add visualClass.
	(GTK resources): Rewrite.
	(GTK widget names, GTK Names in Emacs, GTK styles): Cleanups.

	* display.texi (Text Display): Mention non-breaking spaces.

	* files.texi (Reverting): Document auto-revert-check-vc-info.

	* frames.texi (Mouse Commands): Document
	x-mouse-click-focus-ignore-position and mouse-drag-copy-region.

	* help.texi (Help Summary): Add `C-h .'.
	(Apropos): Apropos accepts a list of search terms.
	Document apropos-sort-by-scores.
	(Help Echo): Document display-local-help.

	* misc.texi (Emacs Server): Document server-name.
	(Invoking emacsclient): Document -s option for server names.

	* text.texi (Outline Visibility): Introduce "current heading
	line" (commands can be called with point on a body line).
	Re-order table to follow the sequence of discussion.
	hide-body won't hide lines before first header line.
	(TeX Mode): Add DocTeX mode.

2005-03-24  Richard M. Stallman  <rms@gnu.org>

	* mule.texi (Single-Byte Character Support): Delete mention
	of iso-acc.el and iso-transl.el.

2005-03-23  Lute Kamstra  <lute@gnu.org>

	* search.texi (Non-ASCII Isearch): Rename from Non-Ascii Isearch.

2005-03-23  Richard M. Stallman  <rms@gnu.org>

	* search.texi: Delete explicit node pointers.
	(Incremental Search): New menu.
	(Basic Isearch, Repeat Isearch, Error in Isearch)
	(Non-Ascii Isearch, Isearch Yank, Highlight Isearch, Isearch Scroll)
	(Slow Isearch): New subnodes.
	(Configuring Scrolling): Node deleted.
	(Search Case): Doc default-case-fold-search.
	(Regexp Replace): Move replace-regexp doc here.

	* rmail.texi (Movemail): Put commas inside closequotes.

	* picture.texi (Insert in Picture): Document C-c arrow combos.
	(Basic Picture): Clarify erasure.

	* display.texi (Font Lock): Put commas inside closequotes.

	* cmdargs.texi (General Variables): Put commas inside closequotes.

2005-03-23  Nick Roberts  <nickrob@snap.net.nz>

	* building.texi (Stack Buffer): Mention reverse contrast for
	*selected* frame (might not be current frame).

2005-03-21  Richard M. Stallman  <rms@gnu.org>

	* building.texi (Starting GUD): Add bashdb.

2005-03-20  Chong Yidong  <cyd@stupidchicken.com>

	* basic.texi (Moving Point): Add M-g M-g binding.
	(Undo): Document undo-only.
	(Position Info): Document M-g M-g and C-u M-g M-g.

	* building.texi (Building): Put Grep Searching after Compilation
	Shell.
	(Compilation Mode): Document M-n, M-p, M-}, M-{, and C-c C-f bindings.
	Document next-error-highlight.
	(Grep Searching): Document grep-highlight-matches.
	(Lisp Eval): Typing C-x C-e twice prints integers specially.

	* calendar.texi (Importing Diary): Rename node from iCalendar.
	Document diary-from-outlook.

	* dired.texi (Misc Dired Features): Rename node from Misc Dired
	Commands.
	Mention effect of X drag and drop on Dired buffers.

	* files.texi (Visiting): Document large-file-warning-threshold.
	Move paragraph on file-selection dialog.
	Mention visiting files using X drag and drop.
	(Reverting): Mention using Auto-Revert mode to tail files.
	Document auto-revert-tail-mode.
	(Version Systems): Minor correction.
	(Comparing Files): Diff-mode is no longer based on Compilation
	mode.
	Document compare-ignore-whitespace.
	(Misc File Ops): Explain passing a directory to rename-file.
	Likewise for copy-file and make-symbolic-link.

	* frames.texi (Wheeled Mice): Mouse wheel support on by default.
	Document mouse-wheel-progressive speed.

	* help.texi (Misc Help): Document numeric argument for C-h i.
	Correctly explain the effect of just C-u as argument.

	* killing.texi (Deletion): Document numeric argument for
	just-one-space.

	* mini.texi (Completion): Completion acts on text before point.

	* misc.texi (Saving Emacs Sessions): Document desktop-restore-eager.
	(Emulation): CUA mode replaces pc-bindings-mode,
	pc-selection-mode, and s-region.

	* mule.texi (Input Methods): Leim is now built-in.
	(Select Input Method): Document quail-show-key.
	(Specify Coding): Document revert-buffer-with-coding-system.

	* programs.texi (Fortran Motion): Document f90-next-statement,
	f90-previous-statement, f90-next-block, f90-previous-block,
	f90-end-of-block, and f90-beginning-of-block.

	* text.texi (Format Faces): Replace old M-g key prefix with M-o.

	* emacs.texi (Acknowledgments): Updated.

	* anti.texi: Total rewrite.

2005-03-19  Chong Yidong  <cyd@stupidchicken.com>

	* ack.texi (Acknowledgments): Update.

2005-03-19  Eli Zaretskii  <eliz@gnu.org>

	* anti.texi (Antinews): Refer to Emacs 21.4, not 21.3.
	Update copyright years.

2005-03-14  Nick Roberts  <nickrob@snap.net.nz>

	* building.texi (Commands of GUD): Move paragraph on setting
	breakpoints with mouse to the GDB Graphical Interface node.

2005-03-07  Richard M. Stallman  <rms@gnu.org>

	* misc.texi (Single Shell, Shell Options): Fix previous change.

	* building.texi (Debugger Operation): Update GUD tooltip enable info.

2005-03-06  Richard M. Stallman  <rms@gnu.org>

	* building.texi (Starting GUD): Don't explain text vs graphical
	GDB here.  Just mention it and xref.
	Delete "just one debugger process".
	(Debugger Operation): Move GUD tooltip info here.
	(GUD Tooltips): Node deleted.
	(GDB Graphical Interface): Explain the two GDB modes here.

	* sending.texi (Sending Mail): Minor cleanup.
	(Mail Aliases): Explain quoting conventions.
	Update key rebinding example.
	(Header Editing): C-M-i is like M-TAB.
	(Mail Mode Misc): mail-attach-file does not do MIME.

	* rmail.texi (Rmail Inbox): Move text from Remote Mailboxes
	that really belongs here.
	(Remote Mailboxes): Text moved to Rmail Inbox.
	(Rmail Display): Mention Mouse-1.
	(Movemail): Clarify two movemail versions.
	Clarify rmail-movemail-program.

	* misc.texi (Single Shell): Replace uudecode example with gpg example.
	Document async shell commands.
	(Shell History): Clarify.
	(Shell Ring): Mention C-UP an C-DOWN.
	(Shell Options): Add comint-prompt-read-only.
	(Invoking emacsclient): Set EDITOR to run Emacs.
	(Sorting): No need to explain what region is.
	(Saving Emacs Sessions): Fix typo.
	(Recursive Edit): Fix punctuation.
	(Emulation): Don't mention "PC bindings" which are standard.
	(Hyperlinking): Explain Mouse-1 convention here.
	(Find Func): Node deleted.

	* help.texi (Name Help): Xref to Hyperlinking.

	* glossary.texi (Glossary):
	Rename "Balance Parentheses" to "Balancing...".
	Add "Byte Compilation".  Correct "Copyleft".
	New xref in "Customization".
	Clarify "Current Line", "Echoing", "Fringe", "Frame", "Speedbar".
	Add "Graphical Terminal" "Keybinding", "Margin", "Window System".
	Rename "Registers" to "Register".
	Replace "Selecting" with "Selected Frame",
	"Selected Window", and "Selecting a Buffer".

	* files.texi (Types of Log File): Explain how projects'
	methods can vary.

	* display.texi (Faces): Delete "Emacs 21".

	* custom.texi (Changing a Variable): C-M-i like M-TAB.
	* fixit.texi (Spelling): C-M-i like M-TAB.
	* mini.texi (Completion Options): C-M-i like M-TAB.
	* programs.texi (Symbol Completion): C-M-i like M-TAB.
	* text.texi (Text Mode): C-M-i like M-TAB.

	* commands.texi (Keys): Mention F1 and F2 in list of prefixes.

	* calendar.texi (Specified Dates): Mention `g w'.
	(Appointments): appt-activate toggles with no arg.

2005-03-05  Juri Linkov  <juri@jurta.org>

	* cmdargs.texi (Emacs Invocation): Add cindex
	"invocation (command line arguments)".
	(Misc X): Add -nbc, --no-blinking-cursor.

2005-03-04  Ulf Jasper  <ulf.jasper@web.de>

	* calendar.texi (iCalendar): No need to require it now.

2005-03-03  Nick Roberts  <nickrob@snap.net.nz>

	* trouble.texi (Contributing): Mention Savannah.  Direct users to
	emacs-devel.

2005-03-01  Glenn Morris  <gmorris@ast.cam.ac.uk>

	* calendar.texi (Adding to Diary): Mention redrawing of calendar
	window.

2005-02-27  Richard M. Stallman  <rms@gnu.org>

	* building.texi (Compilation): Update mode line status info.

2005-02-27  Matt Hodges  <MPHodges@member.fsf.org>

	* calendar.texi (General Calendar): Document binding of
	scroll-other-window-down.
	(Mayan Calendar): Fix earliest date.
	(Time Intervals): Document timeclock-change.
	Fix timeclock-ask-before-exiting documentation.

2005-02-26  Kim F. Storm  <storm@cua.dk>

	* frames.texi (Mouse References):
	Add mouse-1-click-in-non-selected-windows.

2005-02-25  Richard M. Stallman  <rms@gnu.org>

	* screen.texi (Screen): Explain better about cursors and mode lines;
	don't presuppose text terminals.
	(Point): Don't assume just one cursor.
	Clarify explanation of cursors.
	(Echo Area, Menu Bar): Cleanups.

	* mini.texi (Minibuffer): Prompts are highlighted.
	(Minibuffer Edit): Newline = C-j only on text terminals.
	Clarify resize-mini-windows values.
	Mention M-PAGEUP and M-PAGEDOWN.
	(Completion Commands): Mouse-1 like Mouse-2.
	(Minibuffer History): Explain history commands better.
	(Repetition): Add xref to Incremental Search.

	* mark.texi (Setting Mark): Clarify info about displaying mark.
	Clarify explanation of C-@ and C-SPC.
	(Transient Mark): Mention Delete Selection mode.
	(Marking Objects): Clean up text about extending the region.

	* m-x.texi (M-x): One C-g doesn't always go to top level.
	No delay before suggest-key-bindings output.

	* fixit.texi (Fixit): Mention C-/ for undo.
	(Spelling): Mention ESC TAB like M-TAB.
	Replacement words with r and R are rechecked.
	Say where C-g leaves point.  Mention ? as input.

2005-02-23  Lute Kamstra  <lute@gnu.org>

	* cmdargs.texi (Initial Options): Add cross reference.

2005-02-16  Luc Teirlinck  <teirllm@auburn.edu>

	* emacs.texi (Top): Update menu for splitting of node in
	msdog.texi.
	* frames.texi (Frames): Update xref for splitting of node in
	msdog.texi.
	* trouble.texi (Quitting): Ditto.

2005-02-16  Richard M. Stallman  <rms@gnu.org>

	* windows.texi (Split Window): Simplify line truncation info
	and xref to Display Custom.

	* trouble.texi (Quitting): Emergency escape only for text terminal.
	(Screen Garbled): C-l for ungarbling is only for text terminal.

	* text.texi (Text Mode): ESC TAB alternative for M-TAB.

	* sending.texi (Header Editing): ESC TAB alternative for M-TAB.

	* programs.texi (Program Modes): Mention Python mode.
	(Moving by Defuns): Repeating C-M-h extends region.
	(Basic Indent): Clarify.
	(Custom C Indent): Clarify.
	(Expressions): Repeating C-M-@ extends region.
	(Info Lookup): Clarify for C-h S.
	(Symbol Completion): ESC TAB alternative for M-TAB.
	(Electric C): Clarify.

	* emacs.texi (Top): Update display.texi and frames.texi submenu data.

	* msdog.texi (MS-DOS Keyboard, MS-DOS Mouse): Split from
	MS-DOS Input node.
	(MS-DOS Keyboard): Start with explaining DEL and BREAK.
	(MS-DOS and MULE): Clarify.
	(MS-DOS Processes, Windows Processes): Fix typos.

	* major.texi (Choosing Modes): Clarify.

	* kmacro.texi (Basic Keyboard Macro): Doc F3, F4.
	(Keyboard Macro Step-Edit): Clarify.

	* indent.texi (Indentation): Clarifications.

	* help.texi (Help): Correct error about C-h in query-replace.
	Clarify apropos vs C-h a.  Fix how to search in FAQ.
	(Key Help): Describe C-h w here.
	(Name Help): Minor cleanup.  C-h w moved to Key Help.
	Clarify the "object" joke.
	(Apropos): Clarify.  Mouse-1 like Mouse-2.
	(Help Mode): Mouse-1 like Mouse-2.

	* fixit.texi (Spelling): Mention ESC TAB as alt. for M-TAB.

	* display.texi (Display): Reorder menu.
	(Faces): Cleanup.
	(Font Lock): Cleanup.  Mention Options menu.
	Delete obsolete text.
	(Scrolling): For C-l, don't presume text terminal.
	(Horizontal Scrolling): Simplify intro.
	(Follow Mode): Clarify.
	(Cursor Display): Move before Display Custom.
	(Display Custom): Explain no-redraw-on-reenter is for text terminals.
	Doc default-tab-width.  Doc line truncation more thoroughly.

	* dired.texi (Dired Enter): C-x C-f can run Dired.
	(Dired Visiting): Comment out `a' command.
	Mouse-1 is like Mouse-2.
	(Shell Commands in Dired): ? can be used more than once.

	* basic.texi (Continuation Lines): Simplify description of truncation,
	and refer to Display Custom for the rest of it.

2005-02-06  Lute Kamstra  <lute@gnu.org>

	* basic.texi (Undo): Fix typo.

	* cmdargs.texi (Emacs Invocation): Fix typo.

	* custom.texi (Init Examples): Fix typo.

	* abbrevs.texi (Expanding Abbrevs): Fix typo.

2005-02-06  Richard M. Stallman  <rms@gnu.org>

	* regs.texi (Registers): Registers can hold numbers, too.

	* killing.texi (Other Kill Commands): Cleanup.
	Delete redundant explanation of kill in read-only buffer.
	(Yanking): Mention term "copying".
	(Accumulating Text): Fix typo.

	* entering.texi (Entering Emacs): Update rationale at start.
	(Exiting): Treat iconifying on a par with suspension.

	* custom.texi (Minor Modes): Fix typo.
	(Easy Customization): Fix menu style.
	(Variables): Add xref.
	(Examining): Setting for future sessions works through .emacs.
	(Keymaps): "Text terminals", not "Many".
	(Init Rebinding): Explain \C-.  Show example of \M-.
	Fix minor wording errors.
	(Function Keys): Explain vector syntax just once.
	(Named ASCII Chars): Clarify history of TAB/C-i connection.
	(Init File): Mention .emacs.d directory.
	(Init Examples): Add xref.
	(Find Init): Mention .emacs.d directory.

	* cmdargs.texi (Emacs Invocation): +LINENUM is also an option.
	(Action Arguments): Explain which kinds of -l args are found how.
	(Initial Options): --batch does not inhibit site-start.
	Add xrefs.
	(Command Example): Use --batch, not -batch.

	* basic.texi (Inserting Text): Cleanup wording.
	(Moving Point): Doc PRIOR, PAGEUP, NEXT, PAGEDOWN more systematically.
	C-n is not error at end of buffer.
	(Undo): Doc C-/ like C-_.  Add xrefs.
	(Arguments): META key may be labeled ALT.
	Peculiar arg meanings are explained in doc strings.

	* abbrevs.texi (Expanding Abbrevs): Clarify.

2005-02-05  Eli Zaretskii  <eliz@gnu.org>

	* frames.texi (Frame Parameters): Add an xref to the description
	of list-colors-display.  Add a pointer to the X docs about colors.

	* cmdargs.texi (Colors): Mention 16-, 88- and 256-color modes.
	Improve docs of list-colors-display.

2005-02-03  Lute Kamstra  <lute@gnu.org>

	* frames.texi (Frames, Drag and Drop): Fix typos.

2005-02-03  Richard M. Stallman  <rms@gnu.org>

	* windows.texi (Basic Window): Mention color-change in mode line.
	(Change Window): Explain dragging vertical boundaries.

	* text.texi (Sentences): Clarify.
	(Paragraphs): Explain M-a and blank lines.
	(Outline Mode): Clarify text and menu.
	(Hard and Soft Newlines): Mention use-hard-newlines.

	* frames.texi (Frames): Delete unnecessary mention of Windows.
	(Mouse Commands): Likewise.  Mention xterm mouse support.
	(Clipboard): Clarify.
	(Mouse References): Mention use of Mouse-1 for following links.
	(Menu Mouse Clicks): Clarify.
	(Mode Line Mouse): Clarify.
	(Drag and Drop): Rewrite.

	* fixit.texi (Spelling): Fix typo.

	* files.texi (File Names): Clarify.
	(Visiting): Update conditions for use of file dialog.  Clarify.
	(Saving): Doc d as answer in save-some-buffers.
	(Remote Files): Clean up the text.

	* dired.texi (Misc Dired Commands): Delete dired-marked-files.

	* buffers.texi (Select Buffer): Doc next-buffer and prev-buffer.
	(List Buffers): Clarify.
	(Several Buffers): Doc T command.
	(Buffer Convenience): Clarify menu.

	* basic.texi (Undo): Clarify last change.

2005-02-02  Matt Hodges  <MPHodges@member.fsf.org>

	* fixit.texi (Spelling): Fix typo.

2005-02-01  Luc Teirlinck  <teirllm@auburn.edu>

	* basic.texi (Undo): Update description of `undo-outer-limit'.

2005-02-01  Nick Roberts  <nickrob@snap.net.nz>

	* building.texi: Update documentation relating to GDB Graphical
	Interface.

2005-01-30  Luc Teirlinck  <teirllm@auburn.edu>

	* custom.texi (Easy Customization): Adapt menu to node name change.

2005-01-30  Richard M. Stallman  <rms@gnu.org>

	* custom.texi (Easy Customization): Defn of "User Option" now
	includes faces.  Don't say just "option" when talking about variables.
	Do say just "options" to mean "anything customizable".
	(Specific Customization): Describe `customize-variable',
	not `customize-option'.

	* glossary.texi (Glossary) <Faces>: Add xref.
	<User Option>: Change definition--include faces.  Change xref.

	* picture.texi (Picture): Mention artist.el.

	* sending.texi, screen.texi, programs.texi, misc.texi:
	* mini.texi, major.texi, maintaining.texi, macos.texi:
	* help.texi, frames.texi, files.texi:
	Don't say just "option" when talking about variables.

	* display.texi, mule.texi: Don't say just "option" when talking
	about variables.  Other minor cleanups.

2005-01-26  Lute Kamstra  <lute@gnu.org>

	* cmdargs.texi (Initial Options): Add a cross reference to `Init
	File'.  Mention the `-Q' option at the `--no-site-file' option.

2005-01-22  David Kastrup  <dak@gnu.org>

	* building.texi (Grep Searching): Mention alias `find-grep' for
	`grep-find'.

2005-01-20  Richard M. Stallman  <rms@gnu.org>

	* calendar.texi (Time Intervals): Delete special stuff for MS-DOS.

2005-01-15  Sergey Poznyakoff  <gray@Mirddin.farlep.net>

	* rmail.texi (Movemail): Explain differences
	between standard and mailutils versions of movemail.
	Describe command line and configuration options introduced
	with the latter.
	Explain the notion of mailbox URL, provide examples and
	cross-references to mailutils documentation.
	Describe various methods of specifying mailbox names,
	user names and user passwords for rmail.
	(Remote Mailboxes): New section.
	Describe how movemail handles remote mailboxes.  Describe configuration
	options used to control its behavior.
	(Other Mailbox Formats): Explain handling of various mailbox
	formats.

2005-01-13  Richard M. Stallman  <rms@gnu.org>

	* commands.texi (Commands): Clarification.

2005-01-11  Richard M. Stallman  <rms@gnu.org>

	* programs.texi (Multi-line Indent): Fix previous change.
	(Fortran Autofill): Simplify description of fortran-auto-fill-mode.

2005-01-08  Richard M. Stallman  <rms@gnu.org>

	* display.texi (Faces): isearch-lazy-highlight-face renamed to
	lazy-highlight.

	* search.texi (Query Replace): Mention faces query-replace
	and lazy-highlight.
	(Incremental Search): Update isearch highlighting info.

2005-01-04  Richard M. Stallman  <rms@gnu.org>

	* custom.texi (Saving Customizations): Minor improvement.

2005-01-03  Luc Teirlinck  <teirllm@auburn.edu>

	* custom.texi (Saving Customizations): Emacs no longer loads
	`custom-file' after .emacs.  No longer mention customizing through
	Custom.

2005-01-01  Andreas Schwab  <schwab@suse.de>

	* killing.texi (Graphical Kill): Move up under node Killing,
	change @section to @subsection.

2005-01-01  Richard M. Stallman  <rms@gnu.org>

	* custom.texi (Face Customization): Mention hex color specs.

	* emacs.texi (Top): Update Killing submenu.

	* killing.texi (Killing): Reorganize section.
	No more TeX-only text; put the node command at start of chapter.
	But the first section heading is used only in TeX.
	Rewrite the text to read better in this mode.
	(Graphical Kill): New subnode gets some of the text that
	used to be in the first section.

2004-12-31  Richard M. Stallman  <rms@gnu.org>

	* dired.texi (Shell Commands in Dired): Delete the ? example.

	* display.texi (Scrolling): Correct scroll-preserve-screen-position.

	* files.texi (Saving): Describe new require-final-newline features
	and mode-require-final-newline.

2004-12-29  Richard M. Stallman  <rms@gnu.org>

	* custom.texi (File Variables): Clarify previous change.

2004-12-27  Jan Djärv  <jan.h.d@swipnet.se>

	* frames.texi (Dialog Boxes): Mention Gtk+ 2.6 also, as that version is
	out now.

2004-12-27  Richard M. Stallman  <rms@gnu.org>

	* Makefile.in (MAKEINFO): Specify --force.

	* basic.texi (Moving Point): C-e now runs move-end-of-line.
	(Undo): Doc undo-outer-limit.

2004-12-15  Juri Linkov  <juri@jurta.org>

	* mark.texi (Transient Mark, Mark Ring): M-< and other
	movement commands don't set mark in Transient Mark mode
	if mark is active.

2004-12-12  Juri Linkov  <juri@jurta.org>

	* misc.texi (FFAP): Add C-x C-r, C-x C-v, C-x C-d,
	C-x 4 r, C-x 4 d, C-x 5 r, C-x 5 d.

	* dired.texi (Dired Navigation): Add @r{(Dired)} to M-g.
	(Misc Dired Commands): Add @r{(Dired)} to w.

2004-12-12  Juri Linkov  <juri@jurta.org>

	* mark.texi (Marking Objects): Marking commands also extend the
	region when mark is active in Transient Mark mode.

2004-12-08  Luc Teirlinck  <teirllm@auburn.edu>

	* custom.texi (Saving Customizations): Emacs only loads the custom
	file automatically after the init file in version 22.1 or later.
	Adapt text and examples to this fact.

2004-12-07  Luc Teirlinck  <teirllm@auburn.edu>

	* frames.texi (Scroll Bars): The option `scroll-bar-mode' has to
	be set through Custom.  Otherwise, it has no effect.

2004-12-05  Richard M. Stallman  <rms@gnu.org>

	* cmdargs.texi, doclicense.texi, xresources.texi, emacs.texi:
	* entering.texi: Rename Command Line to Emacs Invocation.

	* misc.texi (Term Mode): Correctly describe C-c.

	* custom.texi (Easy Customization): Move up to section level,
	before Variables.  Avoid using the term "variable"; say "option".
	New initial explanation.
	(Variables): In initial explanation, connect "variable" to the
	already-explained "user option".

	* emacs.texi (Top): Fix ref to Command Line.
	Move reference to Easy Customization.

	* xresources.texi (X Resources): Fix From link.

	* doclicense.texi (GNU Free Documentation License): Fix To link.

	* entering.texi (Entering Emacs): Fix xref, now to Command Line.

	* cmdargs.texi (Command Line): Node renamed from Command Arguments.

2004-12-03  Richard M. Stallman  <rms@gnu.org>

	* cmdargs.texi (Initial Options): Clarify batch mode i/o.

2004-12-01  Luc Teirlinck  <teirllm@auburn.edu>

	* kmacro.texi: Several small changes in addition to the following.
	(Keyboard Macro Ring): Describe behavior of `C-x C-k C-k' when
	defining a keyboard macro.
	Mention `kmacro-ring-max'.
	(Keyboard Macro Counter): Clarify description of
	`kmacro-insert-counter', `kmacro-set-counter',
	`kmacro-add-counter' and `kmacro-set-format'.

2004-11-29  Reiner Steib  <Reiner.Steib@gmx.de>

	* custom.texi (File Variables): Add `unibyte' and make it more
	clear that `unibyte' and `coding' are special.  Suggested by Simon
	Krahnke <overlord@gmx.li>.

	* mule.texi (Enabling Multibyte): Refer to File Variables.
	Suggested by Simon Krahnke <overlord@gmx.li>.

2004-11-26  Jan Djärv  <jan.h.d@swipnet.se>

	* frames.texi (Dialog Boxes): Rename use-old-gtk-file-dialog to
	x-use-old-gtk-file-dialog.

2004-11-20  Richard M. Stallman  <rms@gnu.org>

	* text.texi (Fill Prefix): M-q doesn't apply fill prefix to first line.

2004-11-09  Lars Brinkhoff  <lars@nocrew.org>

	* building.texi (Lisp Eval): Delete hyphen in section name.

2004-11-19  Thien-Thi Nguyen  <ttn@gnu.org>

	* files.texi (Old Versions):
	No longer document annotation as "CVS only".

2004-11-10  Andre Spiegel  <spiegel@gnu.org>

	* files.texi (Version Control): Rewrite the introduction about
	version systems, mentioning the new ones that we support.
	Thanks to Alex Ott, Karl Fogel, Stefan Monnier, and David Kastrup for
	suggestions.

2004-11-03  Jan Djärv  <jan.h.d@swipnet.se>

	* frames.texi (Dialog Boxes): Replace non-nil with non-@code{nil}.

2004-11-02  Jan Djärv  <jan.h.d@swipnet.se>

	* frames.texi (Dialog Boxes): Document use-old-gtk-file-dialog.

2004-10-23  Eli Zaretskii  <eliz@gnu.org>

	* text.texi (Text Based Tables, Table Definition)
	(Table Creation, Table Recognition, Cell Commands)
	(Cell Justification, Row Commands, Column Commands)
	(Fixed Width Mode, Table Conversion, Measuring Tables)
	(Table Misc): New nodes, documenting the Table Mode.

2004-10-19  Jason Rumney  <jasonr@gnu.org>

	* makefile.w32-in (info): Change order of arguments to makeinfo.

2004-10-19  Ulf Jasper  <ulf.jasper@web.de>

	* calendar.texi (iCalendar): Update for package changes.

2004-10-09  Luc Teirlinck  <teirllm@auburn.edu>

	* files.texi (Misc File Ops): View mode is a minor mode.

2004-10-08  Glenn Morris  <gmorris@ast.cam.ac.uk>

	* calendar.texi (iCalendar): Style changes.

2004-10-07  Luc Teirlinck  <teirllm@auburn.edu>

	* search.texi (Regexps): The regexp described in the example is no
	longer stored in the variable `sentence-end'.

2004-10-06  Nick Roberts  <nickrob@snap.net.nz>

	* building.texi (Starting GUD): Note that multiple debugging
	sessions requires `gdb --fullname'.

2004-10-05  Ulf Jasper  <ulf.jasper@web.de>

	* calendar.texi (iCalendar): New section for a new package.

2004-10-05  Luc Teirlinck  <teirllm@auburn.edu>

	* text.texi: Various small changes in addition to the following.
	(Text): Replace xref for autotype with inforef.
	(Sentences): Explain nil value for `sentence-end'.
	(Paragraphs): Update default values for `paragraph-start' and
	`paragraph-separate'.
	(Text Mode): Correct description of Text mode's effect on the
	syntax table.
	(Outline Visibility): `hide-other' does not hide top level headings.
	`selective-display-ellipses' no longer has an effect on Outline mode.
	(TeX Misc): Add missing @cindex.
	Replace xref for RefTeX with inforef.
	(Requesting Formatted Text): The variable
	`enriched-fill-after-visiting' no longer exists.
	(Editing Format Info): Update names of menu items and commands.
	(Format Faces): Mention special effect of specifying the default face.
	Describe inheritance of text properties.
	Correct description of `fixed' face.
	(Format Indentation): Correct description of effect of setting
	margins.  Mention `set-left-margin' and `set-right-margin'.
	(Format Justification): Update names of menu items.
	`set-justification-full' is now bound to `M-j b'.
	Mention that `default-justification' is a per buffer variable.
	(Format Properties): Update name of menu item.
	(Forcing Enriched Mode): `format-decode-buffer' automatically
	turns on Enriched mode if the buffer is in text/enriched format.

2004-10-05  Emilio C. Lopes  <eclig@gmx.net>

	* calendar.texi (From Other Calendar): Add calendar-goto-iso-week.

2004-09-28  Kim F. Storm  <storm@cua.dk>

	* display.texi (Display Custom) <indicate-buffer-boundaries>:
	Align with new functionality.

2004-09-22  Luc Teirlinck  <teirllm@auburn.edu>

	* display.texi (Display Custom): Remove stray `@end defvar'.

2004-09-23  Kim F. Storm  <storm@cua.dk>

	* display.texi (Display Custom): Add `overflow-newline-into-fringe',
	`indicate-buffer-boundaries' and `default-indicate-buffer-boundaries'.

2004-09-20  Richard M. Stallman  <rms@gnu.org>

	* custom.texi (Hooks): Explain using setq to clear out a hook.
	(File Variables): Explain multiline string constants.
	(Non-ASCII Rebinding): Explain when you need to update
	non-ASCII char codes in .emacs.

	* building.texi (Compilation): Explain how to make a silent
	subprocess that won't be terminated.  Explain compilation-environment.

2004-09-13  Kim F. Storm  <storm@cua.dk>

	* mini.texi (Repetition): Rename isearch-resume-enabled to
	isearch-resume-in-command-history and change default to disabled.

2004-09-09  Kim F. Storm  <storm@cua.dk>

	* kmacro.texi (Save Keyboard Macro): Replace `name-last-kbd-macro'
	with new `kmacro-name-last-macro'.

2004-09-08  Juri Linkov  <juri@jurta.org>

	* mini.texi (Minibuffer History): Add `history-delete-duplicates'.

2004-09-03  Juri Linkov  <juri@jurta.org>

	* search.texi (Incremental Search): Update wording for M-%.

2004-09-02  Luc Teirlinck  <teirllm@auburn.edu>

	* killing.texi (Killing): Correct description of kill commands in
	read-only buffer.

2004-09-02  Teodor Zlatanov  <tzz@lifelogs.com>

	* building.texi (Compilation Mode): Add a paragraph about rules
	for finding the compilation buffer for `next-error'.

	* search.texi (Other Repeating Search): Mention that Occur mode
	supports the next-error functionality.

2004-09-02  Juri Linkov  <juri@jurta.org>

	* search.texi (Regexp Replace): Add missing backslash to \footnote.

2004-08-31  Luc Teirlinck  <teirllm@auburn.edu>

	* kmacro.texi (Basic Keyboard Macro):
	`apply-macro-to-region-lines' now operates on all lines that begin
	in the region, rather than on all complete lines in the region.

2004-08-31  Jan Djärv  <jan.h.d@swipnet.se>

	* frames.texi (Drag and drop): Add documentation about
	x-dnd-test-function and x-dnd-known-types.

2004-08-30  Luc Teirlinck  <teirllm@auburn.edu>

	* indent.texi: Various minor changes in addition to:
	(Indentation Commands): Correct description of `indent-relative'.
	(Tab Stops): <TAB> is no longer bound to `tab-to-tab-stop' in Text
	mode.  The *Tab Stops* buffer uses Overwrite Mode.
	(Just Spaces): `tabify' converts sequences of at least two spaces
	to tabs.

2004-08-27  Luc Teirlinck  <teirllm@auburn.edu>

	* frames.texi (Secondary Selection): Setting the secondary
	selection with M-Drag-Mouse-1 does not alter the kill ring,
	setting it with M-Mouse-1 and M-Mouse-3 does.
	(Mode Line Mouse): C-Mouse-2 on scroll bar now also works for
	toolkit scroll bars.
	(Scroll Bars): Ditto.

	* windows.texi (Basic Window): When using a window system, the value
	of point in a non-selected window is indicated by a hollow box.
	(Split Window): Side by side windows are separated by a scroll bar,
	if scroll bars are used.
	C-Mouse-2 on scroll bar now also works for toolkit scroll bars.
	(Change Window): Correct Mouse-2 vs Mouse-3 mess-up.
	(Window Convenience): Update bindings for `winner-undo' and
	`winner-redo'.

	* ack.texi (Acknowledgments): Use `@unnumbered'.
	* misc.texi: Adapt sectioning in Info to the node structure.
	(Invoking emacsclient): Make "Invoking emacsclient" a subsection
	of "Using Emacs as a Server".
	* building.texi (Building): Interchange nodes (for correct numbering).
	* programs.texi (Programs): Interchange nodes (for correct numbering).
	* killing.texi, entering.texi, commands.texi: Adapt sectioning in
	Info to the node structure.
	* emacs.texi: Make "GNU GENERAL PUBLIC LICENSE" an appendix.
	Rearrange order of nodes and sections such that both "GNU GENERAL
	PUBLIC LICENSE" and "GNU Free Documentation License" appear at the
	end, as appropriate for appendices.
	(Acknowledgments): Put inside @iftex instead of @ifnotinfo.
	Use `@unnumberedsec'.
	* trouble.texi: Adapt sectioning in Info to the node structure.
	Adapt node pointers to change in emacs.texi.
	* cmdargs.texi, doclicense.texi: Adapt node pointers.

2004-08-25  Kenichi Handa  <handa@m17n.org>

	* custom.texi (Non-ASCII Rebinding): Fix and simplify the
	description for unibyte mode.

2004-08-23  Luc Teirlinck  <teirllm@auburn.edu>

	* display.texi (Font Lock): Correct invalid (for hardcopy) @xref.

	* search.texi (Regexps): Correct cryptic (in hardcopy) @ref.
	(Configuring Scrolling): Correct invalid (for hardcopy) @xref.
	(Regexp Replace): Standardize reference to hardcopy Elisp Manual
	in @pxref.

2004-08-22  Luc Teirlinck  <teirllm@auburn.edu>

	* kmacro.texi (Keyboard Macro Counter, Keyboard Macro Step-Edit):
	Change section names.

2004-08-21  Luc Teirlinck  <teirllm@auburn.edu>

	* kmacro.texi (Keyboard Macro Ring): Rename section.
	Emacs treats the head of the macro ring as the `last keyboard macro'.
	(Keyboard Macro Counter): Minor change.
	(Save Keyboard Macro): Some clarifications.
	(Edit Keyboard Macro): Rename section.

	* buffers.texi (Buffers): Maximum buffer size is now 256M on
	32-bit machines.
	(Several Buffers): Clarify which buffer is selected if `2' is
	pressed in the Buffer Menu.
	Auto Revert mode can be used to update the Buffer Menu
	automatically.

2004-08-21  Eli Zaretskii  <eliz@gnu.org>

	* help.texi (Misc Help): Add an index entry for finding an Info
	manual by its file name.

2004-08-20  Luc Teirlinck  <teirllm@auburn.edu>

	* files.texi (Backup Deletion): Correct description of
	`delete-old-versions'.
	(Time Stamps): `time-stamp' needs to be added to `before-save-hook'.
	(Auto Save Files): Recommend `auto-save-mode' to reenable
	auto-saving, rather than the abbreviation `auto-save'.

2004-08-17  Luc Teirlinck  <teirllm@auburn.edu>

	* emacs.texi (Top): Mention "cutting" and "pasting" as synonyms
	for "killing" and "yanking" in main menu.

2004-08-16  Richard M. Stallman  <rms@gnu.org>

	* killing.texi (Yanking, Killing): Minor cleanups.

	* mark.texi (Momentary Mark): Minor cleanups.

2004-08-15  Kenichi Handa  <handa@etl.go.jp>

	* custom.texi (Non-ASCII Rebinding):
	C-q always inserts the right code to pass to global-set-key.

2004-08-13  Luc Teirlinck  <teirllm@auburn.edu>

	* regs.texi (RegNumbers): Mention `C-x r i' binding for
	`insert-register', instead of `C-x r g' binding, for consistency.

2004-08-12  Luc Teirlinck  <teirllm@auburn.edu>

	* fixit.texi (Spelling): Fix typo.

2004-08-11  Luc Teirlinck  <teirllm@auburn.edu>

	* help.texi (Help): Fix Texinfo usage.

2004-07-24  Richard M. Stallman  <rms@gnu.org>

	* text.texi (Paragraphs): Update how paragraphs are separated
	and the default for paragraph-separate.

	* search.texi (Regexp Replace): Further update text for new
	replacement operators.

2004-07-18  Luc Teirlinck  <teirllm@auburn.edu>

	* emacs-xtra.texi (Subdir switches): Dired does not remember the
	`R' switch.

	* dired.texi (Dired Updating): `k' only deletes inserted
	subdirectories from the Dired buffer if a prefix argument was given.

	* search.texi (Regexps): Delete redundant definition of `symbol' in
	description of `\_>'.  It already occurs in the description of `\_<'.

2004-07-01  Juri Linkov  <juri@jurta.org>

	* search.texi (Incremental Search): Add C-M-w, C-M-y, M-%, C-M-%, M-e.
	(Regexp Search): Add M-r.

2004-06-30  Luc Teirlinck  <teirllm@auburn.edu>

	* makefile.w32-in (EMACSSOURCES): Remove emacs-xtra.

2004-06-29  Jesper Harder  <harder@ifa.au.dk>

	* search.texi, calendar.texi: Markup fixes.

2004-06-25  Richard M. Stallman  <rms@gnu.org>

	* search.texi (Regexp Replace): Rewrite description of \# \, and \?.

2004-06-25  David Kastrup  <dak@gnu.org>

	* search.texi (Regexp Replace): Some typo corrections and
	rearrangement.

2004-06-24  David Kastrup  <dak@gnu.org>

	* search.texi (Unconditional Replace): Use replace-string instead
	of query-replace in example.
	(Regexp Replace): Add explanations for `\,', `\#' and `\?'
	sequences.
	(Query Replace): Correct explanation of `^' which does not use
	the mark stack.

2004-06-21  Nick Roberts  <nickrob@gnu.org>

	* misc.texi (Shell History Copying): Document comint-insert-input.
	(Shell Ring): Describe comint-dynamic-list-input-ring here.

2004-06-20  Jesper Harder  <harder@ifa.au.dk>

	* msdog.texi (Text and Binary, MS-DOS Printing): Use m-dash.
	* custom.texi (Customization): Do.
	* anti.texi (Antinews): Do.
	* abbrevs.texi (Defining Abbrevs): Do.

	* programs.texi (Info Lookup): Fix keybinding for
	info-lookup-symbol.

2004-06-16  Juanma Barranquero  <lektu@terra.es>

	* makefile.w32-in (INFO_TARGETS, DVI_TARGETS, EMACSSOURCES):
	Add emacs-xtra.
	($(infodir)/emacs-xtra, emacs-xtra.dvi): New dependencies.
	(clean): Add emacs-xtra and flymake.  Remove redundancies.

2004-06-15  Luc Teirlinck  <teirllm@auburn.edu>

	* Makefile.in (INFO_TARGETS, DVI_TARGETS, ../info/emacs-xtra):
	Add emacs-xtra.
	* emacs-xtra.texi: New file.

2004-06-14  Luc Teirlinck  <teirllm@auburn.edu>

	* dired.texi (Dired Enter): Mention conditions on `ls' switches.
	(Dired and Find): Mention differences with ordinary Dired buffers.

2004-06-13  Richard M. Stallman  <rms@gnu.org>

	* custom.texi (Init Syntax): Explain about vars that do special
	things when set with setq or with Custom.
	(Init Examples): Add line-number-mode example.

2004-06-12  Juri Linkov  <juri@jurta.org>

	* dired.texi (Operating on Files): Add dired-do-touch.

2004-06-10  Juri Linkov  <juri@jurta.org>

	* building.texi (Lisp Eval): Add C-M-x on defface.

2004-06-08  Luc Teirlinck  <teirllm@auburn.edu>

	* files.texi (Reverting): Auto-Revert mode and
	Global Auto-Revert mode no longer revert remote files.

2004-05-29  Richard M. Stallman  <rms@gnu.org>

	* custom.texi (Init File): Two dashes start --no-site-file.

2004-05-29  Alan Mackenzie  <acm@muc.de>

	* programs.texi: Update for CC Mode 5.30 and incidental amendments.
	("AWK"): Is consistently thus spelled throughout.
	(AWK, Pike): Document as "C-like modes".
	(@kbd{M-j}): Document as alternative to @kbd{C-M-j}.
	(M-x man): Supersedes M-x manual-entry.
	Add numerous index entries.  Correct "ESC a/e" to "M-a/e".

	("Comments in C"): Delete node; the info is in CC Mode manual.
	(c-comment-only-line-offset): Remove description.

	(C-c ., C-c C-c): Describe new C Mode bindings.

	(C-u TAB, indent-code-rigidly, c-indent-exp, c-tab-always-indent)
	(@dfn{Style}, c-default-style, comment-column, comment-padding)
	(c-up-conditional, c-beginning-of-statement, c-end-of-statement):
	Amend definitions.

	(c-beginning-of-defun, c-end-of-defun, c-context-line-break):
	Describe functions.

	(c-comment-start-regexp, c-hanging-comment-ender-p)
	(c-hanging-comment-starter-p): Remove obsolete definitions.

	* emacs.texi: Remove the menu entry "Comments in C".

2004-05-27  Luc Teirlinck  <teirllm@auburn.edu>

	* dired.texi (Dired and Find): `find-ls-option' does not apply to
	`M-x locate'.

2004-05-16  Karl Berry  <karl@gnu.org>

	* emacs.texi (ack.texi) [@ifnottex]: Change condition; with @ifinfo,
	makeinfo --html fails.
	* help.texi (Help Summary) [@ifnottex]: Likewise.

2004-05-13  Nick Roberts  <nickrob@gnu.org>

	* building.texi (GDB Graphical Interface): Update and describe
	layout first.

2004-05-04  Jason Rumney  <jasonr@gnu.org>

	* makefile.w32-in: Revert last change.

2004-05-03  Jason Rumney  <jasonr@gnu.org>

	* makefile.w32-in (MULTI_INSTALL_INFO, ENVADD): Use forward slashes.

2004-04-23  Juanma Barranquero  <lektu@terra.es>

	* makefile.w32-in: Add "-*- makefile -*-" mode tag.

2004-04-18  Juri Linkov  <juri@jurta.org>

	* fixit.texi (Spelling): Remove file extension from ispell xref.

2004-04-15  Kim F. Storm  <storm@cua.dk>

	* cmdargs.texi (Initial Options): Add -Q.

2004-04-05  Kim F. Storm  <storm@cua.dk>

	* custom.texi (File Variables): Add safe-local-eval-forms.

2004-04-02  Luc Teirlinck  <teirllm@auburn.edu>

	* files.texi (Reverting): Correct description of revert-buffer's
	handling of point.

2004-03-22  Juri Linkov  <juri@jurta.org>

	* emacs.texi (Top): Add `Misc X'.

	* trouble.texi: Fix help key bindings.

	* glossary.texi: Improve references.

	* help.texi: Sync keywords with finder.el.

	* mini.texi (Completion): Add description for menu items.

	* misc.texi (Browse-URL, FFAP): Add information about keywords.

	* sending.texi (Mail Methods): Fix xref to Message manual.

2004-03-12  Richard M. Stallman  <rms@gnu.org>

	* buffers.texi (Misc Buffer): Add index entry for rename-uniquely.

2004-03-04  Richard M. Stallman  <rms@gnu.org>

	* search.texi (Regexps): Explain that ^ and $ have their
	special meanings only in certain contexts.

	* programs.texi (Expressions): Doc C-M-SPC as alias for C-M-@.

	* mule.texi (Specify Coding): Doc C-x RET F.

	* buffers.texi (Misc Buffer): Explain use of M-x rename-uniquely
	for multiple compile and grep buffers.
	(Indirect Buffers): Don't recommand clone-indirect-buffer
	for multiple compile and grep buffers.

2004-02-29  Juanma Barranquero  <lektu@terra.es>

	* makefile.w32-in (mostlyclean, clean, maintainer-clean):
	Use $(DEL) instead of rm, and ignore exit code.

2004-02-23  Nick Roberts  <nick@nick.uklinux.net>

	* building.texi (Watch Expressions): Update.

2004-02-21  Juri Linkov  <juri@jurta.org>

	* cmdargs.texi (Action Arguments): Add alias --find-file.
	Add --directory, --help, --version.  Move text about command-line-args
	to Command Arguments.
	(Initial Options): Add @cindex for --script.  Fix @cindex for -q.
	Add --no-desktop.  Add alias --no-multibyte, --no-unibyte.
	(Window Size X): Join -g and --geometry.  Add @cindex.
	(Borders X): Fix @cindex for -ib.  Add @cindex for -bw.
	(Title X): Remove alias -title.
	(Misc X): New node.

2004-02-15  Jan Djärv  <jan.h.d@swipnet.se>

	* frames.texi (Drag and drop): Add Motif to list of supported
	protocols.

2004-02-03  Jan Djärv  <jan.h.d@swipnet.se>

	* frames.texi (Drag and drop): New section.

2004-01-24  Richard M. Stallman  <rms@gnu.org>

	* emacs.texi (Acknowledgments): Rename from Acknowledgements.
	Include it only @ifnotinfo.  Patch the preceding and following
	node headers to point to each other.

2004-01-11  Glenn Morris  <gmorris@ast.cam.ac.uk>

	* calendar.texi (Appointments): Update section.

2003-12-29  Kevin Ryde  <user42@zip.com.au>

	* programs.texi (C Modes): Fix the xref.

2003-12-23  Nick Roberts  <nick@nick.uklinux.net>

	* building.texi (Watch Expressions): Update.
	(Commands of GUD): Include use of toolbar + breakpoints set from
	fringe/margin.

2003-12-03  Andre Spiegel  <spiegel@gnu.org>

	* files.texi: Say how to disable VC.  Suggested by Alan Mackenzie
	<acm@muc.de>.

2003-11-29  Jan Djärv  <jan.h.d@swipnet.se>

	* frames.texi (Dialog Boxes): Add use-file-dialog.

2003-11-22  Martin Stjernholm  <mast@lysator.liu.se>

	* ack.texi: Note that Alan Mackenzie contributed the AWK support
	in CC Mode.

2003-11-02  Jesper Harder  <harder@ifa.au.dk>  (tiny change)

	* ack.texi, basic.texi, cmdargs.texi:
	* commands.texi, custom.texi, display.texi:
	* emacs.texi, files.texi:
	* frames.texi, glossary.texi, killing.texi:
	* macos.texi, mark.texi, misc.texi, msdog.texi:
	* mule.texi, rmail.texi, search.texi:
	* sending.texi, text.texi, trouble.texi:
	Replace @sc{ascii} and ASCII with @acronym{ASCII}.

2003-11-01  Alan Mackenzie  <acm@muc.de>

	* search.texi (Scrolling During Incremental Search): Document a
	new scrolling facility in isearch mode.

2003-10-22  Miles Bader  <miles@gnu.org>

	* Makefile.in (info): Move before $(top_srcdir)/info.

2003-10-22  Nick Roberts  <nick@nick.uklinux.net>

	* building.texi (Watch Expressions): Update section on data display
	to reflect code changes (GDB Graphical Interface).

2003-10-13  Richard M. Stallman  <rms@gnu.org>

	* xresources.texi (GTK resources): Clean up previous change.

2003-10-12  Jan Djärv  <jan.h.d@swipnet.se>

	* xresources.texi (GTK resources): Add a note that some themes
	disallow customizations.  Add scroll theme example.

2003-09-30  Richard M. Stallman  <rms@gnu.org>

	* cmdargs.texi (General Variables): Remove MAILRC envvar.

	* misc.texi (Saving Emacs Sessions): Shorten the section,
	collapsing back into one node.

2003-09-30  Lars Hansen  <larsh@math.ku.dk>

	* misc.texi: Section "Saving Emacs Sessions" rewritten.

2003-09-29  Jan Djärv  <jan.h.d@swipnet.se>

	* xresources.texi (GTK names in Emacs): Correct typo.

2003-09-24  Luc Teirlinck  <teirllm@mail.auburn.edu>

	* cmdargs.texi (Font X): Mention new default font.
	More fully describe long font names, wildcard patterns and the
	problems involved.  (Result of discussion on emacs-devel.)

2003-09-22  Luc Teirlinck  <teirllm@mail.auburn.edu>

	* emacs.texi (Acknowledgements): Correct typo.

2003-09-22  Richard M. Stallman  <rms@gnu.org>

	* dired.texi (Misc Dired Commands): New node.
	(Dired Navigation): Add dired-goto-file.

	* files.texi (File Aliases, Misc File Ops): Add @cindex entries.

	* emacs.texi (Acknowledgements): New node, split from Distribution.

	* cmdargs.texi (Action Arguments): -f reads interactive args.

2003-09-08  Lute Kamstra  <lute@gnu.org>

	* screen.texi (Mode Line): Say that POS comes before LINE.
	Mention `size-indication-mode'.
	* display.texi (Optional Mode Line):
	Document `size-indication-mode'.
	* basic.texi (Position Info): Mention `size-indication-mode'.

2003-09-07  Luc Teirlinck  <teirllm@mail.auburn.edu>

	* xresources.texi (Resources): Refer to `editres' man page.
	(Lucid Resources): Update defaults.  Expand description of
	`shadowThickness'.

2003-09-04  Miles Bader  <miles@gnu.org>

	* Makefile.in (top_srcdir): New variable.
	($(top_srcdir)/info): New rule.
	(info): Depend on it.

2003-09-03  Peter Runestig  <peter@runestig.com>

	* makefile.w32-in: New file.

2003-08-29  Richard M. Stallman  <rms@gnu.org>

	* misc.texi (Saving Emacs Sessions): Correct previous change.

2003-08-19  Luc Teirlinck  <teirllm@mail.auburn.edu>

	* emacs.texi (Top): Update menu to reflect new Keyboard Macros chapter.
	(Intro): Include kmacro.texi after fixit.texi instead of after
	custom.texi.  (As suggested by Kim Storm.)

2003-08-18  Luc Teirlinck  <teirllm@mail.auburn.edu>

	* fixit.texi (Fixit): Update `Next' pointer.
	* files.texi (Files): Update `Previous' pointer.
	* kmacro.texi (Keyboard Macros): Remove redundant node and section.
	* emacs.texi (Intro): Include kmacro.texi after custom.texi.
	(Suggested by Kim Storm.)
	* Makefile (EMACSSOURCES): Add kmacro.texi.  (Suggested by Kim Storm.)

2003-08-18  Kim F. Storm  <storm@cua.dk>

	* kmacro.texi: New file describing enhanced keyboard macro
	functionality.  Replaces old description in custom.texi.

	* custom.texi (Customization): Add xref to Keyboard Macros chapter.
	(Keyboard Macros): Move to new kmacro.texi file.

	* emacs.texi (Keyboard Macros): Reference new keyboard macro topics.

2003-08-17  Edward M. Reingold  <reingold@emr.cs.iit.edu>

	* calendar.texi (Specified Dates): Add `calendar-goto-day-of-year'.

2003-08-17  Alex Schroeder  <alex@gnu.org>

	* misc.texi (Saving Emacs Sessions): Manual M-x desktop-save not
	required.

2003-08-05  Richard M. Stallman  <rms@gnu.org>

	* programs.texi (Lisp Indent): Don't describe
	lisp-indent-function property here.  Use xref to Lisp Manual.

2003-08-03  Glenn Morris  <gmorris@ast.cam.ac.uk>

	* calendar.texi (Date Formats): Document changed behavior of
	abbreviations.

2003-07-24  Markus Rost  <rost@math.ohio-state.edu>

	* buffers.texi (List Buffers): Fix previous change.

2003-07-13  Markus Rost  <rost@math.ohio-state.edu>

	* buffers.texi (List Buffers): Adjust to new format of *Buffer
	List*.

2003-07-07  Luc Teirlinck  <teirllm@mail.auburn.edu>

	* display.texi (Font Lock): Fix typo.

2003-07-07  Richard M. Stallman  <rms@gnu.org>

	* display.texi (Font Lock): Add xref for format info on
	font-lock-remove-keywords.

	* building.texi (Compilation): Document what happens with asynch
	children of compiler process.

	* help.texi (Library Keywords): Use @multitable.

2003-06-04  Richard M. Stallman  <rms@gnu.org>

	* programs.texi (Expressions): Delete C-M-DEL.

	* misc.texi (Shell Options): Clarify comint-scroll-show-maximum-output.
	comint-move-point-for-output renamed from
	comint-scroll-to-bottom-on-output.

	* custom.texi (Init Rebinding): Replace previous change with xref.
	(Non-ASCII Rebinding): Explain that issue more briefly here.

2003-05-28  Richard M. Stallman  <rms@gnu.org>

	* indent.texi (Indentation): Condense, simplify, clarify prev change.

2003-05-28  Nick Roberts  <nick@nick.uklinux.net>

	* building.texi (GDB Graphical Interface): New node.
	(Rewritten somewhat by RMS.)

2003-05-28  Kai Großjohann  <kai.grossjohann@gmx.net>

	* custom.texi (Init Rebinding): Xref Non-ASCII Rebinding, for
	non-English letters.  Explain how to set coding systems correctly
	and how to include the right coding cookie in the file.

2003-05-22  Kai Großjohann  <kai.grossjohann@gmx.net>

	* indent.texi (Indentation): Explain the concepts.
	(Just Spaces): Explain why preventing tabs for indentation might
	be useful.

2003-04-16  Richard M. Stallman  <rms@gnu.org>

	* search.texi (Regexps): Ref to Lisp manual for more regexp features.

2003-02-22  Alex Schroeder  <alex@emacswiki.org>

	* cmdargs.texi (General Variables): Document SMTPSERVER.

	* sending.texi: Remove SMTP node.
	(Mail Sending): Describe `send-mail-function'.  Link to SMTP
	library.

2003-02-22  Alex Schroeder  <alex@emacswiki.org>

	* sending.texi (Sending via SMTP): Explain MTA/MUA.

2003-02-22  Simon Josefsson  <jas@extundo.com>

	* sending.texi (Mail Methods): Add node about SMTP.

2003-02-17  Jan Djärv  <jan.h.d@swipnet.se>

	* xresources.texi (GTK names in Emacs): Add emacs-toolbar - GtkToolbar.

2003-02-01  Kevin Ryde  <user42@zip.com.au>

	* glossary.texi (Glossary): Correction to cl cross reference.

2003-01-20  Richard M. Stallman  <rms@gnu.org>

	* killing.texi (Rectangles): Document C-x c r.

2003-01-19  Jan Djärv  <jan.h.d@swipnet.se>

	* xresources.texi (GTK resources): New node.
	(GTK widget names): New node.
	(GTK names in Emacs): New node.
	(GTK styles): New node.

2003-01-09  Francesco Potortì  <pot@gnu.org>

	* maintaining.texi (Create Tags Table): Add reference to the new
	`etags --help --lang=LANG' option.

2002-10-02  Karl Berry  <karl@gnu.org>

	* emacs.texi: Per rms, update all manuals to use @copying instead of
	@ifinfo.  Also use @ifnottex instead of @ifinfo around the top node,
	where needed for the sake of the HTML output.

2001-12-20  Eli Zaretskii  <eliz@is.elta.co.il>

	* Makefile.in (EMACSSOURCES): Update the list of Emacs manual
	source files.

2001-11-16  Eli Zaretskii  <eliz@is.elta.co.il>

	* Makefile.in (emacsman): New target.

2001-10-20  Gerd Moellmann  <gerd@gnu.org>

	* (Version 21.1 released.)

2001-10-05  Gerd Moellmann  <gerd@gnu.org>

	* Branch for 21.1.

2001-03-05  Gerd Moellmann  <gerd@gnu.org>

	* Makefile.in (mostlyclean, maintainer-clean): Delete more files.

2000-05-31  Stefan Monnier  <monnier@cs.yale.edu>

	* .cvsignore (*.tmp): New entry.  Seems to be used for @macro.

1999-07-12  Richard Stallman  <rms@gnu.org>

	* Version 20.4 released.

1998-12-04  Markus Rost  <rost@delysid.gnu.org>

	* Makefile.in (INFO_TARGETS): Delete customize.info.
	(DVI_TARGETS): Delete customize.dvi.
	(../info/customize, customize.dvi): Targets deleted.

1998-08-19  Richard Stallman  <rms@psilocin.ai.mit.edu>

	* Version 20.3 released.

1998-05-06  Richard Stallman  <rms@psilocin.gnu.org>

	* Makefile.in (EMACSSOURCES): Add mule.texi.
	Add msdog.texi, ack.texi.  Remove gnu1.texi.

1998-04-06  Andreas Schwab  <schwab@gnu.org>

	* Makefile.in (ENVADD): Environment vars to pass to texi2dvi.
	Use it in dvi targets.

1997-09-23  Paul Eggert  <eggert@twinsun.com>

	* Makefile.in: Merge changes mistakenly made to `Makefile'.
	(INFO_TARGETS): Change ../info/custom to ../info/customize.
	(../info/customize): Rename from ../info/custom.

1997-09-19  Richard Stallman  <rms@psilocin.gnu.ai.mit.edu>

	* Version 20.2 released.

1997-09-15  Richard Stallman  <rms@psilocin.gnu.ai.mit.edu>

	* Version 20.1 released.

1997-08-24  Richard Stallman  <rms@psilocin.gnu.ai.mit.edu>

	* Makefile (../info/customize, customize.dvi): New targets.
	(INFO_TARGETS): Add ../info/customize.
	(DVI_TARGETS): Add customize.dvi.

1996-08-11  Richard Stallman  <rms@psilocin.gnu.ai.mit.edu>

	* Version 19.33 released.

1996-07-31  Richard Stallman  <rms@psilocin.gnu.ai.mit.edu>

	* Version 19.32 released.

1996-06-20  Richard Stallman  <rms@psilocin.gnu.ai.mit.edu>

	* Makefile.in (All info targets): cd $(srcdir) to do the work.

1996-06-19  Richard Stallman  <rms@psilocin.gnu.ai.mit.edu>

	* Makefile.in (All info targets): Specify $(srcdir) in input files.
	Specify -I option.
	(All dvi targets): Set the TEXINPUTS variable.

1996-05-25  Karl Heuer  <kwzh@gnu.ai.mit.edu>

	* Version 19.31 released.

1995-11-24  Richard Stallman  <rms@mole.gnu.ai.mit.edu>

	* Version 19.30 released.

1995-02-07  Richard Stallman  <rms@pogo.gnu.ai.mit.edu>

	* Makefile.in (maintainer-clean): Rename from realclean.

1994-11-23  Richard Stallman  <rms@mole.gnu.ai.mit.edu>

	* Makefile.in: New file.
	* Makefile: File deleted.

1994-11-19  Richard Stallman  <rms@mole.gnu.ai.mit.edu>

	* Makefile (TEXINDEX_OBJS): Variable deleted.
	(texindex, texindex.o, getopt.o): Rules deleted.
	All deps on texindex deleted.
	(distclean): Don't delete texindex.
	(mostlyclean): Don't delete *.o.
	* texindex.c, getopt.c: Files deleted.

1994-09-07  Richard Stallman  <rms@mole.gnu.ai.mit.edu>

	* Version 19.26 released.

1994-07-02  Richard Stallman  (rms@gnu.ai.mit.edu)

	* Makefile (EMACSSOURCES): Exclude undo.texi.

1994-05-30  Richard Stallman  (rms@mole.gnu.ai.mit.edu)

	* Version 19.25 released.

1994-05-23  Richard Stallman  (rms@mole.gnu.ai.mit.edu)

	* Version 19.24 released.

1994-05-16  Richard Stallman  (rms@mole.gnu.ai.mit.edu)

	* Version 19.23 released.

1994-04-17  Richard Stallman  (rms@mole.gnu.ai.mit.edu)

	* Makefile: Delete spurious tab.

1994-02-16  Richard Stallman  (rms@mole.gnu.ai.mit.edu)

	* Makefile (.SUFFIXES): New rule.

1993-12-04  Richard Stallman  (rms@srarc2)

	* getopt.c: New file.
	* Makefile (TEXINDEX_OBJS): Use getopt.o in this dir, not ../lib-src.
	(getopt.o): New rule.
	(dvi): Don't depend on texindex.
	(emacs.dvi): Depend on texindex.

1993-12-03  Richard Stallman  (rms@srarc2)

	* Makefile (TEXI2DVI): New variable.
	(emacs.dvi): Add explicit command.
	(TEXINDEX_OBJS): Delete duplicate getopt.o.

1993-11-27  Richard Stallman  (rms@mole.gnu.ai.mit.edu)

	* Version 19.22 released.

1993-11-18  Richard Stallman  (rms@mole.gnu.ai.mit.edu)

	* Makefile (TEXINDEX_OBJS): Delete spurious period.

1993-11-16  Richard Stallman  (rms@mole.gnu.ai.mit.edu)

	* Version 19.21 released.

1993-11-14  Richard Stallman  (rms@mole.gnu.ai.mit.edu)

	* Makefile (realclean): Don't delete the Info files.

1993-10-25  Brian J. Fox  (bfox@albert.gnu.ai.mit.edu)

	* frames.texi (Creating Frames): Mention `C-x 5' instead of `C-x
	4' where appropriate.

1993-10-20  Brian J. Fox  (bfox@ai.mit.edu)

	* Makefile: Fix targets for texindex.

	* texindex.c: Include "../src/config.h" if building in emacs.

	* Makefile: Change all files to FILENAME.texi, force all targets
	to be FILENAME, not FILENAME.info.
	Add target to build texindex.c, defining `emacs'.

1993-08-14  Richard Stallman  (rms@mole.gnu.ai.mit.edu)

	* Version 19.19 released.

1993-08-08  Richard Stallman  (rms@mole.gnu.ai.mit.edu)

	* Version 19.18 released.

1993-07-20  Richard Stallman  (rms@mole.gnu.ai.mit.edu)

	* Makefile: Fix source file names of the separate manuals.

1993-07-18  Richard Stallman  (rms@mole.gnu.ai.mit.edu)

	* Version 19.17 released.

1993-07-10  Richard Stallman  (rms@mole.gnu.ai.mit.edu)

	* split-man: Fix typos in last change.

1993-07-06  Jim Blandy  (jimb@geech.gnu.ai.mit.edu)

	* Version 19.16 released.

1993-06-19  Jim Blandy  (jimb@wookumz.gnu.ai.mit.edu)

	* version 19.15 released.

1993-06-18  Jim Blandy  (jimb@geech.gnu.ai.mit.edu)

	* Makefile (distclean): It's rm, not rf.

1993-06-17  Jim Blandy  (jimb@wookumz.gnu.ai.mit.edu)

	* Version 19.14 released.

1993-06-16  Jim Blandy  (jimb@wookumz.gnu.ai.mit.edu)

	* Makefile: New file.

1993-06-08  Jim Blandy  (jimb@wookumz.gnu.ai.mit.edu)

	* Version 19.13 released.

1993-05-27  Jim Blandy  (jimb@geech.gnu.ai.mit.edu)

	* Version 19.9 released.

1993-05-25  Jim Blandy  (jimb@wookumz.gnu.ai.mit.edu)

	* Version 19.8 released.

1993-05-25  Jim Blandy  (jimb@wookumz.gnu.ai.mit.edu)

	* cmdargs.texi: Document the -i, -itype, and -iconic options.

	* trouble.texi: It's `enable-flow-control-on', not
	`evade-flow-control-on'.

1993-05-24  Jim Blandy  (jimb@wookumz.gnu.ai.mit.edu)

	* display.texi: Document standard-display-european.

1993-05-22  Jim Blandy  (jimb@geech.gnu.ai.mit.edu)

	* Version 19.7 released.

	* emacs.texi: Add a sentence to the top menu mentioning the
	specific version of Emacs this manual applies to.

1993-04-25  Eric S. Raymond  (eric@mole.gnu.ai.mit.edu)

	* basic.texi: Document next-line-add-lines variable used to
	implement down-arrow.

	* killing.texi: Document kill-whole-line.

1993-04-18  Noah Friedman  (friedman@nutrimat.gnu.ai.mit.edu)

	* text.texi: Update unix TeX ordering information.

1993-03-26  Eric S. Raymond  (eric@geech.gnu.ai.mit.edu)

	* news.texi: Mention fill-rectangle in keybinding list.

	* killing.texi: Document fill-rectangle.

1993-03-17  Eric S. Raymond  (eric@mole.gnu.ai.mit.edu)

	* vc.texi: Bring the docs up to date with VC 5.2.

1992-01-10  Eric S. Raymond  (eric@mole.gnu.ai.mit.edu)

	* emacs.tex: Mention blackbox and gomoku under Amusements.
	Assembler mode is now mentioned and appropriately indexed
	under Programming Modes.

1991-02-15  Robert J. Chassell  (bob@wookumz.ai.mit.edu)

	* emacs.tex: Update TeX ordering information.

1990-06-26  David Lawrence  (tale@geech)

	* emacs.tex: Note that completion-ignored-extensions is not used
	to filter out names when all completions are displayed in
	*Completions*.

1990-05-25  Richard Stallman  (rms@sugar-bombs.ai.mit.edu)

	* texindex.c: If USG, include sys/types.h and sys/fcntl.h.

1990-03-21  Jim Kingdon  (kingdon@pogo.ai.mit.edu)

	* emacs.tex: Add @findex grep.

1988-08-16  Robert J. Chassell  (bob@frosted-flakes.ai.mit.edu)

	* emacs.tex: Correct two typos.  No other changes before
	Version 19 will be made.

1988-05-23  Robert J. Chassell  (bob@frosted-flakes.ai.mit.edu)

	* emacs.tex: Update information for obtaining TeX distribution from the
	University of Washington.

;; Local Variables:
;; coding: utf-8
;; End:

  Copyright (C) 1993-1999, 2001-2014 Free Software Foundation, Inc.

  This file is part of GNU Emacs.

  GNU Emacs is free software: you can redistribute it and/or modify
  it under the terms of the GNU General Public License as published by
  the Free Software Foundation, either version 3 of the License, or
  (at your option) any later version.

  GNU Emacs is distributed in the hope that it will be useful,
  but WITHOUT ANY WARRANTY; without even the implied warranty of
  MERCHANTABILITY or FITNESS FOR A PARTICULAR PURPOSE.  See the
  GNU General Public License for more details.

  You should have received a copy of the GNU General Public License
  along with GNU Emacs.  If not, see <http://www.gnu.org/licenses/>.<|MERGE_RESOLUTION|>--- conflicted
+++ resolved
@@ -1,4 +1,7 @@
-<<<<<<< HEAD
+2014-10-02  Glenn Morris  <rgm@gnu.org>
+
+	* package.texi (Package Installation): Mention etc/package-keyring.gpg.
+
 2014-09-29  Eli Zaretskii  <eliz@gnu.org>
 
 	* emacsver.texi (EMACSVER): Bump to 20.0.50.
@@ -24,11 +27,6 @@
 	* makefile.w32-in: ditto.
 	* msdog-xtra.texi: ditto, and rename file.
 	* msdog.texi: ditto, and rename file.
-=======
-2014-10-01  Glenn Morris  <rgm@gnu.org>
-
-	* package.texi (Package Installation): Mention etc/package-keyring.gpg.
->>>>>>> ef9bcf3b
 
 2014-07-21  Glenn Morris  <rgm@gnu.org>
 
